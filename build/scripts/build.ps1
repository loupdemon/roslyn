--- conflicted
+++ resolved
@@ -201,14 +201,6 @@
     Create-Directory $dir
     if ($buildCoreClr) {
         $bootstrapFramework = "netcoreapp2.0"
-<<<<<<< HEAD
-        $logDir = Join-Path $binariesDir "Logs"
-        Create-Directory $logDir
-        Exec-Console "dotnet" "publish --no-restore src/Compilers/CSharp/csc -o `"$dir/bincore`" --framework $bootstrapFramework $bootstrapArgs -bl:$logDir/BootstrapCsc.binlog"
-        Exec-Console "dotnet" "publish --no-restore src/Compilers/VisualBasic/vbc -o `"$dir/bincore`" --framework $bootstrapFramework $bootstrapArgs -bl:$logDir/BootstrapVbc.binlog"
-        Exec-Console "dotnet" "publish --no-restore src/Compilers/Server/VBCSCompiler -o `"$dir/bincore`" --framework $bootstrapFramework $bootstrapArgs -bl:$logDir/BootstrapVBCSCompiler.binlog"
-        Exec-Console "dotnet" "publish --no-restore src/Compilers/Core/MSBuildTask -o `"$dir`" --framework $bootstrapFramework $bootstrapArgs -bl:$binariesDir/BootstrapMSBuildTask.binlog"
-=======
         $projectFiles = @(
             'src/Compilers/CSharp/csc/csc.csproj',
             'src/Compilers/VisualBasic/vbc/vbc.csproj',
@@ -233,7 +225,6 @@
 
         Write-Host "Cleaning Bootstrap compiler artifacts"
         Run-MSBuild "Compilers.sln" "/t:Clean"
->>>>>>> 62bb55cf
         Stop-BuildProcesses
     }
     else {
@@ -295,13 +286,10 @@
         Run-MSBuild "..\Compilers\Server\VBCSCompiler\VBCSCompiler.csproj" "/p:TargetFramework=netcoreapp2.0 /t:PublishWithoutBuilding"
         Write-Host "Publishing MSBuildTask"
         Run-MSBuild "..\Compilers\Core\MSBuildTask\MSBuildTask.csproj" "/p:TargetFramework=netcoreapp2.0 /t:PublishWithoutBuilding"
-<<<<<<< HEAD
-=======
         Write-Host "Building PortableFacades Swix"
         Run-MSBuild "DevDivVsix\PortableFacades\PortableFacades.swixproj"
         Write-Host "Building CompilersCodeAnalysis Swix"
         Run-MSBuild "DevDivVsix\CompilersPackage\Microsoft.CodeAnalysis.Compilers.swixproj"
->>>>>>> 62bb55cf
 
         $dest = @($configDir)
         foreach ($dir in $dest) { 
@@ -458,10 +446,6 @@
             $args += " $xunitConsole"
             $args += " $dllPath"
             $args += " -xml " + (Join-Path $xunitResultDir ([IO.Path]::ChangeExtension($dllName, ".xml")))
-
-            # https://github.com/dotnet/roslyn/issues/25049
-            # Disable parallel runs everywhere until we get assembly specific settings working again
-            $args += " -parallel none"
 
             # https://github.com/dotnet/roslyn/issues/25049
             # Disable parallel runs everywhere until we get assembly specific settings working again
