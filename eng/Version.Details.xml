--- conflicted
+++ resolved
@@ -3,15 +3,9 @@
   <ProductDependencies>
   </ProductDependencies>
   <ToolsetDependencies>
-<<<<<<< HEAD
-    <Dependency Name="Microsoft.DotNet.Arcade.Sdk" Version="5.0.0-beta.20077.7">
-      <Uri>https://github.com/dotnet/arcade</Uri>
-      <Sha>8807a492094e7972f162440e72fd00ce4def8764</Sha>
-=======
     <Dependency Name="Microsoft.DotNet.Arcade.Sdk" Version="1.0.0-beta.20077.3">
       <Uri>https://github.com/dotnet/arcade</Uri>
       <Sha>69a67461460d99125742d5c2dd94dad83add84a3</Sha>
->>>>>>> c3471194
     </Dependency>
   </ToolsetDependencies>
 </Dependencies>