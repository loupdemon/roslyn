--- conflicted
+++ resolved
@@ -1,12 +1,6 @@
 {
   "sdk": {
-<<<<<<< HEAD
-    "version": "6.0.100-preview.4.21255.9",
-    "allowPrerelease": true,
-    "rollForward": "major"
-=======
-    "version": "6.0.100-preview.3.21202.5"
->>>>>>> c7952164
+    "version": "6.0.100-preview.4.21255.9"
   },
   "tools": {
     "dotnet": "6.0.100-preview.4.21255.9",
