--- conflicted
+++ resolved
@@ -4127,16 +4127,12 @@
                 hasErrors = true;
             }
 
-            BoundExpression argument = BindToNaturalType(analyzedArguments.Arguments.Count >= 1 ? analyzedArguments.Arguments[0] : null, diagnostics);
-
-<<<<<<< HEAD
-                BoundExpression argument = analyzedArguments.Arguments.Count >= 1 ? BindToNaturalType(analyzedArguments.Arguments[0], diagnostics) : null;
-=======
+            BoundExpression argument = analyzedArguments.Arguments.Count >= 1 ? BindToNaturalType(analyzedArguments.Arguments[0], diagnostics) : null;
+
             if (hasErrors)
             {
                 // skip the rest of this binding
             }
->>>>>>> 492ff7ba
 
             // There are four cases for a delegate creation expression (7.6.10.5):
             // 1. An anonymous function is treated as a conversion from the anonymous function to the delegate type.
