--- conflicted
+++ resolved
@@ -484,11 +484,6 @@
                 hasErrors = true;
             }
 
-<<<<<<< HEAD
-=======
-            // PROTOTYPE(patterns): we still need to check that the constant is valid for the given operand or operandType.
-            // PROTOTYPE(patterns): How that works may depend on the parameter wasSwich.
->>>>>>> d0cba990
             return new BoundConstantPattern(node, expression, hasErrors);
         }
 
