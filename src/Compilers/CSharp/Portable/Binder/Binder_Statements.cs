--- conflicted
+++ resolved
@@ -404,9 +404,6 @@
             }
         }
 
-<<<<<<< HEAD
-        private BoundExpressionStatement BindExpressionStatement(ExpressionStatementSyntax node, DiagnosticBag diagnostics)
-=======
         private BoundStatement BindLocalFunctionStatement(LocalFunctionStatementSyntax node, DiagnosticBag diagnostics)
         {
             // already defined symbol in containing block
@@ -438,7 +435,7 @@
                 else if (node.ExpressionBody != null)
                 {
                     block = binder.BindExpressionBodyAsBlock(node.ExpressionBody, diagnostics);
-                }
+        }
                 else
                 {
                     block = null;
@@ -487,7 +484,6 @@
         }
 
         public BoundExpressionStatement BindExpressionStatement(ExpressionStatementSyntax node, DiagnosticBag diagnostics)
->>>>>>> 1d7795fc
         {
             return BindExpressionStatement(node, node.Expression, node.AllowsAnyExpression, diagnostics);
         }
@@ -2095,16 +2091,12 @@
             return Next.LookupLocal(nameToken);
         }
 
-<<<<<<< HEAD
-        internal BoundBlock BindEmbeddedBlock(BlockSyntax node, DiagnosticBag diagnostics)
-=======
         protected virtual LocalFunctionSymbol LookupLocalFunction(SyntaxToken nameToken)
         {
             return Next.LookupLocalFunction(nameToken);
         }
 
-        public BoundBlock BindBlock(BlockSyntax node, DiagnosticBag diagnostics)
->>>>>>> 1d7795fc
+        internal BoundBlock BindBlock(BlockSyntax node, DiagnosticBag diagnostics)
         {
             return this.GetBinder(node).BindBlock(node, diagnostics);
         }
@@ -2124,11 +2116,7 @@
 
             if (IsDirectlyInIterator)
             {
-<<<<<<< HEAD
-                var method = ContainingMemberOrLambda as SourceMethodSymbol;
-=======
-                var method = blockBinder.ContainingMemberOrLambda as MethodSymbol;
->>>>>>> 1d7795fc
+                var method = ContainingMemberOrLambda as MethodSymbol;
                 if ((object)method != null)
                 {
                     method.IteratorElementType = GetIteratorElementType(null, diagnostics);
@@ -2139,15 +2127,11 @@
                 }
             }
 
-<<<<<<< HEAD
-            return new BoundBlock(node, GetDeclaredLocalsForScope(node), boundStatements.ToImmutableAndFree());
-=======
             return new BoundBlock(
                 node,
-                blockBinder.GetDeclaredLocalsForScope(),
-                blockBinder.GetDeclaredLocalFunctionsForScope(),
+                GetDeclaredLocalsForScope(),
+                GetDeclaredLocalFunctionsForScope(),
                 boundStatements.ToImmutableAndFree());
->>>>>>> 1d7795fc
         }
 
         internal BoundExpression GenerateConversionForAssignment(TypeSymbol targetType, BoundExpression expression, DiagnosticBag diagnostics, bool isDefaultParameter = false)
