--- conflicted
+++ resolved
@@ -3290,7 +3290,6 @@
             }
         }
 
-<<<<<<< HEAD
         private BoundNode BindSimpleProgram(CompilationUnitSyntax compilationUnit, DiagnosticBag diagnostics)
         {
             var simpleProgram = (SynthesizedSimpleProgramEntryPointSymbol)ContainingMemberOrLambda;
@@ -3313,7 +3312,8 @@
             return new BoundNonConstructorMethodBody(compilationUnit,
                                                      FinishBindBlockParts(compilationUnit, boundStatements.ToImmutableAndFree(), diagnostics).MakeCompilerGenerated(),
                                                      expressionBody: null);
-=======
+        }
+
         private BoundNode BindRecordConstructorBody(TypeDeclarationSyntax recordDecl)
         {
             return new BoundConstructorMethodBody(recordDecl,
@@ -3321,7 +3321,6 @@
                                                   initializer: null,
                                                   blockBody: new BoundBlock(recordDecl, ImmutableArray<LocalSymbol>.Empty, ImmutableArray<BoundStatement>.Empty).MakeCompilerGenerated(),
                                                   expressionBody: null);
->>>>>>> 863ffa00
         }
 
         private BoundNode BindConstructorBody(ConstructorDeclarationSyntax constructor, DiagnosticBag diagnostics)
