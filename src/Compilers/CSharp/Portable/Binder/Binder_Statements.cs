--- conflicted
+++ resolved
@@ -640,12 +640,7 @@
             // or it might not; if it is not then we do not want to report an error. If it is, then
             // we want to treat the declaration as an explicitly typed declaration.
 
-<<<<<<< HEAD
-            RefKind refKind;
-            TypeSymbol declType = BindTypeOrVarKeyword(typeSyntax.SkipRef(out refKind), diagnostics, out isVar, out alias);
-=======
-            TypeSymbol declType = BindType(typeSyntax.SkipRef(out _), diagnostics, out isVar, out alias);
->>>>>>> dd565c7c
+            TypeSymbol declType = BindTypeOrVarKeyword(typeSyntax.SkipRef(out _), diagnostics, out isVar, out alias);
             Debug.Assert((object)declType != null || isVar);
 
             if (isVar)
