﻿// Licensed to the .NET Foundation under one or more agreements.
// The .NET Foundation licenses this file to you under the MIT license.
// See the LICENSE file in the project root for more information.

using System;
using System.Collections.Generic;
using System.Collections.Immutable;
using System.Diagnostics;
using System.Linq;
using System.Runtime.CompilerServices;
using Microsoft.CodeAnalysis.CSharp.Symbols;
using Microsoft.CodeAnalysis.CSharp.Syntax;
using Microsoft.CodeAnalysis.PooledObjects;
using Microsoft.CodeAnalysis.RuntimeMembers;
using Microsoft.CodeAnalysis.Text;
using Roslyn.Utilities;

namespace Microsoft.CodeAnalysis.CSharp
{
    internal partial class Binder
    {
        /// <summary>
        /// Binds the type for the syntax taking into account possibility of "var" type.
        /// </summary>
        /// <param name="syntax">Type syntax to bind.</param>
        /// <param name="diagnostics">Diagnostics.</param>
        /// <param name="isVar">
        /// Set to false if syntax binds to a type in the current context and true if
        /// syntax is "var" and it binds to "var" keyword in the current context.
        /// </param>
        /// <returns>
        /// Bound type if syntax binds to a type in the current context and
        /// null if syntax binds to "var" keyword in the current context.
        /// </returns>
        internal TypeWithAnnotations BindTypeOrVarKeyword(TypeSyntax syntax, BindingDiagnosticBag diagnostics, out bool isVar)
        {
            var symbol = BindTypeOrAliasOrVarKeyword(syntax, diagnostics, out isVar);
            Debug.Assert(isVar == symbol.IsDefault);
            return isVar ? default : UnwrapAlias(symbol, diagnostics, syntax).TypeWithAnnotations;
        }

        /// <summary>
        /// Binds the type for the syntax taking into account possibility of "unmanaged" type.
        /// </summary>
        /// <param name="syntax">Type syntax to bind.</param>
        /// <param name="diagnostics">Diagnostics.</param>
        /// <param name="keyword">
        /// Set to <see cref="ConstraintContextualKeyword.None"/> if syntax binds to a type in the current context, otherwise
        /// syntax binds to the corresponding keyword in the current context.
        /// </param>
        /// <returns>
        /// Bound type if syntax binds to a type in the current context and
        /// null if syntax binds to a contextual constraint keyword.
        /// </returns>
        private TypeWithAnnotations BindTypeOrConstraintKeyword(TypeSyntax syntax, BindingDiagnosticBag diagnostics, out ConstraintContextualKeyword keyword)
        {
            var symbol = BindTypeOrAliasOrConstraintKeyword(syntax, diagnostics, out keyword);
            Debug.Assert((keyword != ConstraintContextualKeyword.None) == symbol.IsDefault);
            return (keyword != ConstraintContextualKeyword.None) ? default : UnwrapAlias(symbol, diagnostics, syntax).TypeWithAnnotations;
        }

        /// <summary>
        /// Binds the type for the syntax taking into account possibility of "var" type.
        /// </summary>
        /// <param name="syntax">Type syntax to bind.</param>
        /// <param name="diagnostics">Diagnostics.</param>
        /// <param name="isVar">
        /// Set to false if syntax binds to a type in the current context and true if
        /// syntax is "var" and it binds to "var" keyword in the current context.
        /// </param>
        /// <param name="alias">Alias symbol if syntax binds to an alias.</param>
        /// <returns>
        /// Bound type if syntax binds to a type in the current context and
        /// null if syntax binds to "var" keyword in the current context.
        /// </returns>
        internal TypeWithAnnotations BindTypeOrVarKeyword(TypeSyntax syntax, BindingDiagnosticBag diagnostics, out bool isVar, out AliasSymbol alias)
        {
            var symbol = BindTypeOrAliasOrVarKeyword(syntax, diagnostics, out isVar);
            Debug.Assert(isVar == symbol.IsDefault);
            if (isVar)
            {
                alias = null;
                return default;
            }
            else
            {
                return UnwrapAlias(symbol, out alias, diagnostics, syntax).TypeWithAnnotations;
            }
        }

        /// <summary>
        /// Binds the type for the syntax taking into account possibility of "var" type.
        /// If the syntax binds to an alias symbol to a type, it returns the alias symbol.
        /// </summary>
        /// <param name="syntax">Type syntax to bind.</param>
        /// <param name="diagnostics">Diagnostics.</param>
        /// <param name="isVar">
        /// Set to false if syntax binds to a type or alias to a type in the current context and true if
        /// syntax is "var" and it binds to "var" keyword in the current context.
        /// </param>
        /// <returns>
        /// Bound type or alias if syntax binds to a type or alias to a type in the current context and
        /// null if syntax binds to "var" keyword in the current context.
        /// </returns>
        private NamespaceOrTypeOrAliasSymbolWithAnnotations BindTypeOrAliasOrVarKeyword(TypeSyntax syntax, BindingDiagnosticBag diagnostics, out bool isVar)
        {
            if (syntax.IsVar)
            {
                var symbol = BindTypeOrAliasOrKeyword((IdentifierNameSyntax)syntax, diagnostics, out isVar);

                if (isVar)
                {
                    CheckFeatureAvailability(syntax, MessageID.IDS_FeatureImplicitLocal, diagnostics);
                }

                return symbol;
            }
            else
            {
                isVar = false;
                return BindTypeOrAlias(syntax, diagnostics, basesBeingResolved: null);
            }
        }

        private enum ConstraintContextualKeyword
        {
            None,
            Unmanaged,
            NotNull,
        }

        private NamespaceOrTypeOrAliasSymbolWithAnnotations BindTypeOrAliasOrConstraintKeyword(TypeSyntax syntax, BindingDiagnosticBag diagnostics, out ConstraintContextualKeyword keyword)
        {
            if (syntax.IsUnmanaged)
            {
                keyword = ConstraintContextualKeyword.Unmanaged;
            }
            else if (syntax.IsNotNull)
            {
                keyword = ConstraintContextualKeyword.NotNull;
            }
            else
            {
                keyword = ConstraintContextualKeyword.None;
            }

            if (keyword != ConstraintContextualKeyword.None)
            {
                var identifierSyntax = (IdentifierNameSyntax)syntax;
                var symbol = BindTypeOrAliasOrKeyword(identifierSyntax, diagnostics, out bool isKeyword);

                if (isKeyword)
                {
                    switch (keyword)
                    {
                        case ConstraintContextualKeyword.Unmanaged:
                            CheckFeatureAvailability(syntax, MessageID.IDS_FeatureUnmanagedGenericTypeConstraint, diagnostics);
                            break;
                        case ConstraintContextualKeyword.NotNull:
                            CheckFeatureAvailability(identifierSyntax, MessageID.IDS_FeatureNotNullGenericTypeConstraint, diagnostics);
                            break;
                        default:
                            throw ExceptionUtilities.UnexpectedValue(keyword);
                    }
                }
                else
                {
                    keyword = ConstraintContextualKeyword.None;
                }

                return symbol;
            }
            else
            {
                return BindTypeOrAlias(syntax, diagnostics, basesBeingResolved: null);
            }
        }

        /// <summary>
        /// Binds the type for the syntax taking into account possibility of the type being a keyword.
        /// If the syntax binds to an alias symbol to a type, it returns the alias symbol.
        /// PREREQUISITE: syntax should be checked to match the keyword, like <see cref="TypeSyntax.IsVar"/> or <see cref="TypeSyntax.IsUnmanaged"/>.
        /// Otherwise, call <see cref="Binder.BindTypeOrAlias(ExpressionSyntax, BindingDiagnosticBag, ConsList{TypeSymbol}, bool)"/> instead.
        /// </summary>
        private NamespaceOrTypeOrAliasSymbolWithAnnotations BindTypeOrAliasOrKeyword(IdentifierNameSyntax syntax, BindingDiagnosticBag diagnostics, out bool isKeyword)
        {
            return BindTypeOrAliasOrKeyword(((IdentifierNameSyntax)syntax).Identifier, syntax, diagnostics, out isKeyword);
        }

        private NamespaceOrTypeOrAliasSymbolWithAnnotations BindTypeOrAliasOrKeyword(SyntaxToken identifier, SyntaxNode syntax, BindingDiagnosticBag diagnostics, out bool isKeyword)
        {
            // Keywords can only be IdentifierNameSyntax
            var identifierValueText = identifier.ValueText;
            Symbol symbol = null;

            // Perform name lookup without generating diagnostics as it could possibly be a keyword in the current context.
            var lookupResult = LookupResult.GetInstance();
            var discardedUseSiteInfo = CompoundUseSiteInfo<AssemblySymbol>.Discarded;
            this.LookupSymbolsInternal(lookupResult, identifierValueText, arity: 0, useSiteInfo: ref discardedUseSiteInfo, basesBeingResolved: null, options: LookupOptions.NamespacesOrTypesOnly, diagnose: false);

            // We have following possible cases for lookup:

            //  1) LookupResultKind.Empty: must be a keyword

            //  2) LookupResultKind.Viable:
            //      a) Single viable result that corresponds to 1) a non-error type: cannot be a keyword
            //                                                  2) an error type: must be a keyword
            //      b) Single viable result that corresponds to namespace: must be a keyword
            //      c) Multi viable result (ambiguous result), we must return an error type: cannot be a keyword

            // 3) Non viable, non empty lookup result: must be a keyword

            // BREAKING CHANGE:     Case (2)(c) is a breaking change from the native compiler.
            // BREAKING CHANGE:     Native compiler interprets lookup with ambiguous result to correspond to bind
            // BREAKING CHANGE:     to "var" keyword (isVar = true), rather than reporting an error.
            // BREAKING CHANGE:     See test SemanticErrorTests.ErrorMeansSuccess_var() for an example.

            switch (lookupResult.Kind)
            {
                case LookupResultKind.Empty:
                    // Case (1)
                    isKeyword = true;
                    symbol = null;
                    break;

                case LookupResultKind.Viable:
                    // Case (2)
                    var resultDiagnostics = new BindingDiagnosticBag(DiagnosticBag.GetInstance(), diagnostics.DependenciesBag);
                    bool wasError;
                    symbol = ResultSymbol(
                        lookupResult,
                        identifierValueText,
                        arity: 0,
                        where: syntax,
                        diagnostics: resultDiagnostics,
                        suppressUseSiteDiagnostics: false,
                        wasError: out wasError,
                        qualifierOpt: null);

                    // Here, we're mimicking behavior of dev10.  If the identifier fails to bind
                    // as a type, even if the reason is (e.g.) a type/alias conflict, then treat
                    // it as the contextual keyword.
                    if (wasError && lookupResult.IsSingleViable)
                    {
                        // NOTE: don't report diagnostics - we're not going to use the lookup result.
                        resultDiagnostics.DiagnosticBag.Free();
                        // Case (2)(a)(2)
                        goto default;
                    }

                    diagnostics.AddRange(resultDiagnostics.DiagnosticBag);
                    resultDiagnostics.DiagnosticBag.Free();

                    if (lookupResult.IsSingleViable)
                    {
                        var type = UnwrapAlias(symbol, diagnostics, syntax) as TypeSymbol;

                        if ((object)type != null)
                        {
                            // Case (2)(a)(1)
                            isKeyword = false;
                        }
                        else
                        {
                            // Case (2)(b)
                            Debug.Assert(UnwrapAliasNoDiagnostics(symbol) is NamespaceSymbol);
                            isKeyword = true;
                            symbol = null;
                        }
                    }
                    else
                    {
                        // Case (2)(c)
                        isKeyword = false;
                    }

                    break;

                default:
                    // Case (3)
                    isKeyword = true;
                    symbol = null;
                    break;
            }

            lookupResult.Free();

            return NamespaceOrTypeOrAliasSymbolWithAnnotations.CreateUnannotated(AreNullableAnnotationsEnabled(identifier), symbol);
        }

        // Binds the given expression syntax as Type.
        // If the resulting symbol is an Alias to a Type, it unwraps the alias
        // and returns it's target type.
        internal TypeWithAnnotations BindType(ExpressionSyntax syntax, BindingDiagnosticBag diagnostics, ConsList<TypeSymbol> basesBeingResolved = null, bool suppressUseSiteDiagnostics = false)
        {
            var symbol = BindTypeOrAlias(syntax, diagnostics, basesBeingResolved, suppressUseSiteDiagnostics);
            return UnwrapAlias(symbol, diagnostics, syntax, basesBeingResolved).TypeWithAnnotations;
        }

        // Binds the given expression syntax as Type.
        // If the resulting symbol is an Alias to a Type, it stores the AliasSymbol in
        // the alias parameter, unwraps the alias and returns it's target type.
        internal TypeWithAnnotations BindType(ExpressionSyntax syntax, BindingDiagnosticBag diagnostics, out AliasSymbol alias, ConsList<TypeSymbol> basesBeingResolved = null)
        {
            var symbol = BindTypeOrAlias(syntax, diagnostics, basesBeingResolved);
            return UnwrapAlias(symbol, out alias, diagnostics, syntax, basesBeingResolved).TypeWithAnnotations;
        }

        // Binds the given expression syntax as Type or an Alias to Type
        // and returns the resultant symbol.
        // NOTE: This method doesn't unwrap aliases.
        internal NamespaceOrTypeOrAliasSymbolWithAnnotations BindTypeOrAlias(ExpressionSyntax syntax, BindingDiagnosticBag diagnostics, ConsList<TypeSymbol> basesBeingResolved = null, bool suppressUseSiteDiagnostics = false)
        {
            Debug.Assert(diagnostics != null);

            var symbol = BindNamespaceOrTypeOrAliasSymbol(syntax, diagnostics, basesBeingResolved, basesBeingResolved != null || suppressUseSiteDiagnostics);

            // symbol must be a TypeSymbol or an Alias to a TypeSymbol
            if (symbol.IsType ||
                (symbol.IsAlias && UnwrapAliasNoDiagnostics(symbol.Symbol, basesBeingResolved) is TypeSymbol))
            {
                if (symbol.IsType)
                {
                    // Obsolete alias targets are reported in UnwrapAlias, but if it was a type (not an
                    // alias to a type) we report the obsolete type here.
                    symbol.TypeWithAnnotations.ReportDiagnosticsIfObsolete(this, syntax, diagnostics);
                }

                return symbol;
            }

            var diagnosticInfo = diagnostics.Add(ErrorCode.ERR_BadSKknown, syntax.Location, syntax, symbol.Symbol.GetKindText(), MessageID.IDS_SK_TYPE.Localize());
            return TypeWithAnnotations.Create(new ExtendedErrorTypeSymbol(GetContainingNamespaceOrType(symbol.Symbol), symbol.Symbol, LookupResultKind.NotATypeOrNamespace, diagnosticInfo));
        }

        /// <summary>
        /// The immediately containing namespace or named type, or the global
        /// namespace if containing symbol is neither a namespace or named type.
        /// </summary>
        private NamespaceOrTypeSymbol GetContainingNamespaceOrType(Symbol symbol)
        {
            return symbol.ContainingNamespaceOrType() ?? this.Compilation.Assembly.GlobalNamespace;
        }

        internal Symbol BindNamespaceAliasSymbol(IdentifierNameSyntax node, BindingDiagnosticBag diagnostics)
        {
            if (node.Identifier.Kind() == SyntaxKind.GlobalKeyword)
            {
                return this.Compilation.GlobalNamespaceAlias;
            }
            else
            {
                bool wasError;
                var plainName = node.Identifier.ValueText;
                var result = LookupResult.GetInstance();
                CompoundUseSiteInfo<AssemblySymbol> useSiteInfo = GetNewCompoundUseSiteInfo(diagnostics);
                this.LookupSymbolsWithFallback(result, plainName, 0, ref useSiteInfo, null, LookupOptions.NamespaceAliasesOnly);
                diagnostics.Add(node, useSiteInfo);

                Symbol bindingResult = ResultSymbol(result, plainName, 0, node, diagnostics, false, out wasError, qualifierOpt: null, options: LookupOptions.NamespaceAliasesOnly);
                result.Free();

                return bindingResult;
            }
        }

        internal NamespaceOrTypeOrAliasSymbolWithAnnotations BindNamespaceOrTypeSymbol(ExpressionSyntax syntax, BindingDiagnosticBag diagnostics, ConsList<TypeSymbol> basesBeingResolved = null)
        {
            return BindNamespaceOrTypeSymbol(syntax, diagnostics, basesBeingResolved, basesBeingResolved != null);
        }

        /// <summary>
        /// This method is used in deeply recursive parts of the compiler and requires a non-trivial amount of stack
        /// space to execute. Preventing inlining here to keep recursive frames small.
        /// </summary>
        [MethodImpl(MethodImplOptions.NoInlining)]
        internal NamespaceOrTypeOrAliasSymbolWithAnnotations BindNamespaceOrTypeSymbol(ExpressionSyntax syntax, BindingDiagnosticBag diagnostics, ConsList<TypeSymbol> basesBeingResolved, bool suppressUseSiteDiagnostics)
        {
            var result = BindNamespaceOrTypeOrAliasSymbol(syntax, diagnostics, basesBeingResolved, suppressUseSiteDiagnostics);
            Debug.Assert(!result.IsDefault);

            return UnwrapAlias(result, diagnostics, syntax, basesBeingResolved);
        }

#nullable enable
        /// <summary>
        /// Bind the syntax into a namespace, type or alias symbol.
        /// </summary>
        /// <remarks>
        /// This method is used in deeply recursive parts of the compiler. Specifically this and
        /// <see cref="BindQualifiedName(ExpressionSyntax, SimpleNameSyntax, BindingDiagnosticBag, ConsList{TypeSymbol}, bool)"/>
        /// are mutually recursive. The non-recursive parts of this method tend to reserve significantly large
        /// stack frames due to their use of large struct like <see cref="TypeWithAnnotations"/>.
        ///
        /// To keep the stack frame size on recursive paths small the non-recursive parts are factored into local
        /// functions. This means we pay their stack penalty only when they are used. They are themselves big
        /// enough they should be disqualified from inlining. In the future when attributes are allowed on
        /// local functions we should explicitly mark them as <see cref="MethodImplOptions.NoInlining"/>
        /// </remarks>
        internal NamespaceOrTypeOrAliasSymbolWithAnnotations BindNamespaceOrTypeOrAliasSymbol(ExpressionSyntax syntax, BindingDiagnosticBag diagnostics, ConsList<TypeSymbol> basesBeingResolved, bool suppressUseSiteDiagnostics)
        {
            switch (syntax.Kind())
            {
                case SyntaxKind.NullableType:
                    return bindNullable();

                case SyntaxKind.PredefinedType:
                    return bindPredefined();

                case SyntaxKind.IdentifierName:
                    return BindNonGenericSimpleNamespaceOrTypeOrAliasSymbol((IdentifierNameSyntax)syntax, diagnostics, basesBeingResolved, suppressUseSiteDiagnostics, qualifierOpt: null);

                case SyntaxKind.GenericName:
                    return BindGenericSimpleNamespaceOrTypeOrAliasSymbol((GenericNameSyntax)syntax, diagnostics, basesBeingResolved, qualifierOpt: null);

                case SyntaxKind.AliasQualifiedName:
                    return bindAlias();

                case SyntaxKind.QualifiedName:
                    {
                        var node = (QualifiedNameSyntax)syntax;
                        return BindQualifiedName(node.Left, node.Right, diagnostics, basesBeingResolved, suppressUseSiteDiagnostics);
                    }

                case SyntaxKind.SimpleMemberAccessExpression:
                    {
                        var node = (MemberAccessExpressionSyntax)syntax;
                        return BindQualifiedName(node.Expression, node.Name, diagnostics, basesBeingResolved, suppressUseSiteDiagnostics);
                    }

                case SyntaxKind.ArrayType:
                    {
                        return BindArrayType((ArrayTypeSyntax)syntax, diagnostics, permitDimensions: false, basesBeingResolved, disallowRestrictedTypes: true);
                    }

                case SyntaxKind.PointerType:
                    return bindPointer();

                case SyntaxKind.FunctionPointerType:
                    var functionPointerTypeSyntax = (FunctionPointerTypeSyntax)syntax;
                    if (GetUnsafeDiagnosticInfo(sizeOfTypeOpt: null) is CSDiagnosticInfo info)
                    {
                        var @delegate = functionPointerTypeSyntax.DelegateKeyword;
                        var asterisk = functionPointerTypeSyntax.AsteriskToken;
                        RoslynDebug.Assert(@delegate.SyntaxTree is object);
                        diagnostics.Add(info, Location.Create(@delegate.SyntaxTree, TextSpan.FromBounds(@delegate.SpanStart, asterisk.Span.End)));
                    }

                    return TypeWithAnnotations.Create(
                        FunctionPointerTypeSymbol.CreateFromSource(
                            functionPointerTypeSyntax,
                            this,
                            diagnostics,
                            basesBeingResolved,
                            suppressUseSiteDiagnostics));

                case SyntaxKind.OmittedTypeArgument:
                    {
                        return BindTypeArgument((TypeSyntax)syntax, diagnostics, basesBeingResolved);
                    }

                case SyntaxKind.TupleType:
                    {
                        var tupleTypeSyntax = (TupleTypeSyntax)syntax;
                        return TypeWithAnnotations.Create(AreNullableAnnotationsEnabled(tupleTypeSyntax.CloseParenToken), BindTupleType(tupleTypeSyntax, diagnostics, basesBeingResolved));
                    }

                case SyntaxKind.RefType:
                    {
                        // ref needs to be handled by the caller
                        var refTypeSyntax = (RefTypeSyntax)syntax;
                        var refToken = refTypeSyntax.RefKeyword;
                        if (!syntax.HasErrors)
                        {
                            diagnostics.Add(ErrorCode.ERR_UnexpectedToken, refToken.GetLocation(), refToken.ToString());
                        }

                        return BindNamespaceOrTypeOrAliasSymbol(refTypeSyntax.Type, diagnostics, basesBeingResolved, suppressUseSiteDiagnostics);
                    }

                default:
                    {
                        // This is invalid syntax for a type.  This arises when a constant pattern that fails to bind
                        // is attempted to be bound as a type pattern.
                        return createErrorType();
                    }
            }

            void reportNullableReferenceTypesIfNeeded(SyntaxToken questionToken, TypeWithAnnotations typeArgument = default)
            {
                bool isNullableEnabled = AreNullableAnnotationsEnabled(questionToken);
                bool isGeneratedCode = IsGeneratedCode(questionToken);
                var location = questionToken.GetLocation();

                if (diagnostics.DiagnosticBag is DiagnosticBag diagnosticBag)
                {
<<<<<<< HEAD
                    // Inside a method body or other executable code, we can question IsValueType without causing cycles.
                    if (typeArgument.HasType && !ShouldCheckConstraints)
                    {
                        LazyMissingNonNullTypesContextDiagnosticInfo.AddAll(isNullableEnabled, typeArgument, location, diagnosticBag);
                    }
                    else
                    {
                        LazyMissingNonNullTypesContextDiagnosticInfo.ReportNullableReferenceTypesIfNeeded(isNullableEnabled, typeArgument, location, diagnosticBag);
                    }
=======
                    LazyMissingNonNullTypesContextDiagnosticInfo.AddAll(
                        isNullableEnabled,
                        isGeneratedCode,
                        typeArgument,
                        location,
                        diagnostics);
                }
                else
                {
                    LazyMissingNonNullTypesContextDiagnosticInfo.ReportNullableReferenceTypesIfNeeded(
                        isNullableEnabled,
                        isGeneratedCode,
                        typeArgument,
                        location,
                        diagnostics);
>>>>>>> cdb59565
                }
            }

            NamespaceOrTypeOrAliasSymbolWithAnnotations bindNullable()
            {
                var nullableSyntax = (NullableTypeSyntax)syntax;
                TypeSyntax typeArgumentSyntax = nullableSyntax.ElementType;
                TypeWithAnnotations typeArgument = BindType(typeArgumentSyntax, diagnostics, basesBeingResolved);
                TypeWithAnnotations constructedType = typeArgument.SetIsAnnotated(Compilation);

                reportNullableReferenceTypesIfNeeded(nullableSyntax.QuestionToken, typeArgument);

                if (!ShouldCheckConstraints)
                {
                    diagnostics.Add(new LazyUseSiteDiagnosticsInfoForNullableType(Compilation.LanguageVersion, constructedType), syntax.GetLocation());
                }
                else if (constructedType.IsNullableType())
                {
                    ReportUseSite(constructedType.Type.OriginalDefinition, diagnostics, syntax);
                    var type = (NamedTypeSymbol)constructedType.Type;
                    var location = syntax.Location;
                    type.CheckConstraints(new ConstraintsHelper.CheckConstraintsArgs(this.Compilation, this.Conversions, includeNullability: true, location, diagnostics));
                }
                else if (GetNullableUnconstrainedTypeParameterDiagnosticIfNecessary(Compilation.LanguageVersion, constructedType) is { } diagnosticInfo)
                {
                    diagnostics.Add(diagnosticInfo, syntax.Location);
                }

                return constructedType;
            }

            NamespaceOrTypeOrAliasSymbolWithAnnotations bindPredefined()
            {
                var predefinedType = (PredefinedTypeSyntax)syntax;
                var type = BindPredefinedTypeSymbol(predefinedType, diagnostics);
                return TypeWithAnnotations.Create(AreNullableAnnotationsEnabled(predefinedType.Keyword), type);
            }

            NamespaceOrTypeOrAliasSymbolWithAnnotations bindAlias()
            {
                var node = (AliasQualifiedNameSyntax)syntax;
                var bindingResult = BindNamespaceAliasSymbol(node.Alias, diagnostics);
                var alias = bindingResult as AliasSymbol;
                NamespaceOrTypeSymbol left = (alias is object) ? alias.Target : (NamespaceOrTypeSymbol)bindingResult;

                if (left.Kind == SymbolKind.NamedType)
                {
                    return TypeWithAnnotations.Create(new ExtendedErrorTypeSymbol(left, LookupResultKind.NotATypeOrNamespace, diagnostics.Add(ErrorCode.ERR_ColColWithTypeAlias, node.Alias.Location, node.Alias.Identifier.Text)));
                }

                return this.BindSimpleNamespaceOrTypeOrAliasSymbol(node.Name, diagnostics, basesBeingResolved, suppressUseSiteDiagnostics, left);
            }

            NamespaceOrTypeOrAliasSymbolWithAnnotations bindPointer()
            {
                var node = (PointerTypeSyntax)syntax;
                var elementType = BindType(node.ElementType, diagnostics, basesBeingResolved);
                ReportUnsafeIfNotAllowed(node, diagnostics);

                if (!Flags.HasFlag(BinderFlags.SuppressConstraintChecks))
                {
                    CheckManagedAddr(Compilation, elementType.Type, node.Location, diagnostics);
                }

                return TypeWithAnnotations.Create(new PointerTypeSymbol(elementType));
            }

            NamespaceOrTypeOrAliasSymbolWithAnnotations createErrorType()
            {
                diagnostics.Add(ErrorCode.ERR_TypeExpected, syntax.GetLocation());
                return TypeWithAnnotations.Create(CreateErrorType());
            }
        }

        internal static CSDiagnosticInfo? GetNullableUnconstrainedTypeParameterDiagnosticIfNecessary(LanguageVersion languageVersion, in TypeWithAnnotations type)
        {
            if (type.Type.IsTypeParameterDisallowingAnnotationInCSharp8())
            {
                // Check IDS_FeatureDefaultTypeParameterConstraint feature since `T?` and `where ... : default`
                // are treated as a single feature, even though the errors reported for the two cases are distinct.
                var requiredVersion = MessageID.IDS_FeatureDefaultTypeParameterConstraint.RequiredVersion();
                if (requiredVersion > languageVersion)
                {
                    return new CSDiagnosticInfo(ErrorCode.ERR_NullableUnconstrainedTypeParameter, new CSharpRequiredLanguageVersion(requiredVersion));
                }
            }
            return null;
        }
#nullable restore

        private TypeWithAnnotations BindArrayType(
            ArrayTypeSyntax node,
            BindingDiagnosticBag diagnostics,
            bool permitDimensions,
            ConsList<TypeSymbol> basesBeingResolved,
            bool disallowRestrictedTypes)
        {
            TypeWithAnnotations type = BindType(node.ElementType, diagnostics, basesBeingResolved);
            if (type.IsStatic)
            {
                // CS0719: '{0}': array elements cannot be of static type
                Error(diagnostics, ErrorCode.ERR_ArrayOfStaticClass, node.ElementType, type.Type);
            }

            if (disallowRestrictedTypes)
            {
                // Restricted types cannot be on the heap, but they can be on the stack, so are allowed in a stackalloc
                if (ShouldCheckConstraints)
                {
                    if (type.IsRestrictedType())
                    {
                        // CS0611: Array elements cannot be of type '{0}'
                        Error(diagnostics, ErrorCode.ERR_ArrayElementCantBeRefAny, node.ElementType, type.Type);
                    }
                }
                else
                {
                    diagnostics.Add(new LazyArrayElementCantBeRefAnyDiagnosticInfo(type), node.ElementType.GetLocation());
                }
            }

            for (int i = node.RankSpecifiers.Count - 1; i >= 0; i--)
            {
                var rankSpecifier = node.RankSpecifiers[i];
                var dimension = rankSpecifier.Sizes;
                if (!permitDimensions && dimension.Count != 0 && dimension[0].Kind() != SyntaxKind.OmittedArraySizeExpression)
                {
                    // https://github.com/dotnet/roslyn/issues/32464
                    // Should capture invalid dimensions for use in `SemanticModel` and `IOperation`.
                    Error(diagnostics, ErrorCode.ERR_ArraySizeInDeclaration, rankSpecifier);
                }

                var array = ArrayTypeSymbol.CreateCSharpArray(this.Compilation.Assembly, type, rankSpecifier.Rank);
                type = TypeWithAnnotations.Create(AreNullableAnnotationsEnabled(rankSpecifier.CloseBracketToken), array);
            }

            return type;
        }

        private TypeSymbol BindTupleType(TupleTypeSyntax syntax, BindingDiagnosticBag diagnostics, ConsList<TypeSymbol> basesBeingResolved)
        {
            int numElements = syntax.Elements.Count;
            var types = ArrayBuilder<TypeWithAnnotations>.GetInstance(numElements);
            var locations = ArrayBuilder<Location>.GetInstance(numElements);
            ArrayBuilder<string> elementNames = null;

            // set of names already used
            var uniqueFieldNames = PooledHashSet<string>.GetInstance();
            bool hasExplicitNames = false;

            for (int i = 0; i < numElements; i++)
            {
                var argumentSyntax = syntax.Elements[i];

                var argumentType = BindType(argumentSyntax.Type, diagnostics, basesBeingResolved);
                types.Add(argumentType);

                string name = null;
                SyntaxToken nameToken = argumentSyntax.Identifier;

                if (nameToken.Kind() == SyntaxKind.IdentifierToken)
                {
                    name = nameToken.ValueText;

                    // validate name if we have one
                    hasExplicitNames = true;
                    CheckTupleMemberName(name, i, nameToken, diagnostics, uniqueFieldNames);
                    locations.Add(nameToken.GetLocation());
                }
                else
                {
                    locations.Add(argumentSyntax.Location);
                }

                CollectTupleFieldMemberName(name, i, numElements, ref elementNames);
            }

            uniqueFieldNames.Free();

            if (hasExplicitNames)
            {
                // If the tuple type with names is bound we must have the TupleElementNamesAttribute to emit
                // it is typically there though, if we have ValueTuple at all
                ReportMissingTupleElementNamesAttributesIfNeeded(Compilation, syntax.GetLocation(), diagnostics);
            }

            var typesArray = types.ToImmutableAndFree();
            var locationsArray = locations.ToImmutableAndFree();

            if (typesArray.Length < 2)
            {
                throw ExceptionUtilities.UnexpectedValue(typesArray.Length);
            }

            bool includeNullability = Compilation.IsFeatureEnabled(MessageID.IDS_FeatureNullableReferenceTypes);
            return NamedTypeSymbol.CreateTuple(syntax.Location,
                                          typesArray,
                                          locationsArray,
                                          elementNames == null ?
                                            default(ImmutableArray<string>) :
                                            elementNames.ToImmutableAndFree(),
                                          this.Compilation,
                                          this.ShouldCheckConstraints,
                                          includeNullability: this.ShouldCheckConstraints && includeNullability,
                                          errorPositions: default(ImmutableArray<bool>),
                                          syntax: syntax,
                                          diagnostics: diagnostics);
        }

        internal static void ReportMissingTupleElementNamesAttributesIfNeeded(CSharpCompilation compilation, Location location, BindingDiagnosticBag diagnostics)
        {
            var bag = BindingDiagnosticBag.GetInstance(diagnostics);
            if (!compilation.HasTupleNamesAttributes(bag, location))
            {
                var info = new CSDiagnosticInfo(ErrorCode.ERR_TupleElementNamesAttributeMissing,
                    AttributeDescription.TupleElementNamesAttribute.FullName);
                Error(diagnostics, info, location);
            }
            else
            {
                diagnostics.AddRange(bag);
            }

            bag.Free();
        }

        private static void CollectTupleFieldMemberName(string name, int elementIndex, int tupleSize, ref ArrayBuilder<string> elementNames)
        {
            // add the name to the list
            // names would typically all be there or none at all
            // but in case we need to handle this in error cases
            if (elementNames != null)
            {
                elementNames.Add(name);
            }
            else
            {
                if (name != null)
                {
                    elementNames = ArrayBuilder<string>.GetInstance(tupleSize);
                    for (int j = 0; j < elementIndex; j++)
                    {
                        elementNames.Add(null);
                    }
                    elementNames.Add(name);
                }
            }
        }

        private static bool CheckTupleMemberName(string name, int index, SyntaxNodeOrToken syntax, BindingDiagnosticBag diagnostics, PooledHashSet<string> uniqueFieldNames)
        {
            int reserved = NamedTypeSymbol.IsTupleElementNameReserved(name);
            if (reserved == 0)
            {
                Error(diagnostics, ErrorCode.ERR_TupleReservedElementNameAnyPosition, syntax, name);
                return false;
            }
            else if (reserved > 0 && reserved != index + 1)
            {
                Error(diagnostics, ErrorCode.ERR_TupleReservedElementName, syntax, name, reserved);
                return false;
            }
            else if (!uniqueFieldNames.Add(name))
            {
                Error(diagnostics, ErrorCode.ERR_TupleDuplicateElementName, syntax);
                return false;
            }
            return true;
        }

        private NamedTypeSymbol BindPredefinedTypeSymbol(PredefinedTypeSyntax node, BindingDiagnosticBag diagnostics)
        {
            return GetSpecialType(node.Keyword.Kind().GetSpecialType(), diagnostics, node);
        }

        /// <summary>
        /// Binds a simple name or the simple name portion of a qualified name.
        /// </summary>
        private NamespaceOrTypeOrAliasSymbolWithAnnotations BindSimpleNamespaceOrTypeOrAliasSymbol(
            SimpleNameSyntax syntax,
            BindingDiagnosticBag diagnostics,
            ConsList<TypeSymbol> basesBeingResolved,
            bool suppressUseSiteDiagnostics,
            NamespaceOrTypeSymbol qualifierOpt = null)
        {
            // Note that the comment above is a small lie; there is no such thing as the "simple name portion" of
            // a qualified alias member expression. A qualified alias member expression has the form
            // "identifier :: identifier optional-type-arguments" -- the right hand side of which
            // happens to match  the syntactic form of a simple name. As a convenience, we analyze the
            // right hand side of the "::" here because it is so similar to a simple name; the left hand
            // side is in qualifierOpt.

            switch (syntax.Kind())
            {
                default:
                    return TypeWithAnnotations.Create(new ExtendedErrorTypeSymbol(qualifierOpt ?? this.Compilation.Assembly.GlobalNamespace, string.Empty, arity: 0, errorInfo: null));

                case SyntaxKind.IdentifierName:
                    return BindNonGenericSimpleNamespaceOrTypeOrAliasSymbol((IdentifierNameSyntax)syntax, diagnostics, basesBeingResolved, suppressUseSiteDiagnostics, qualifierOpt);

                case SyntaxKind.GenericName:
                    return BindGenericSimpleNamespaceOrTypeOrAliasSymbol((GenericNameSyntax)syntax, diagnostics, basesBeingResolved, qualifierOpt);
            }
        }

        private static bool IsViableType(LookupResult result)
        {
            if (!result.IsMultiViable)
            {
                return false;
            }

            foreach (var s in result.Symbols)
            {
                switch (s.Kind)
                {
                    case SymbolKind.Alias:
                        if (((AliasSymbol)s).Target.Kind == SymbolKind.NamedType) return true;
                        break;
                    case SymbolKind.NamedType:
                    case SymbolKind.TypeParameter:
                        return true;
                }
            }

            return false;
        }

        protected NamespaceOrTypeOrAliasSymbolWithAnnotations BindNonGenericSimpleNamespaceOrTypeOrAliasSymbol(
            IdentifierNameSyntax node,
            BindingDiagnosticBag diagnostics,
            ConsList<TypeSymbol> basesBeingResolved,
            bool suppressUseSiteDiagnostics,
            NamespaceOrTypeSymbol qualifierOpt)
        {
            var identifierValueText = node.Identifier.ValueText;

            // If we are here in an error-recovery scenario, say, "goo<int, >(123);" then
            // we might have an 'empty' simple name. In that case do not report an
            // 'unable to find ""' error; we've already reported an error in the parser so
            // just bail out with an error symbol.

            if (string.IsNullOrWhiteSpace(identifierValueText))
            {
                return TypeWithAnnotations.Create(new ExtendedErrorTypeSymbol(
                    Compilation.Assembly.GlobalNamespace, identifierValueText, 0,
                    new CSDiagnosticInfo(ErrorCode.ERR_SingleTypeNameNotFound)));
            }

            var errorResult = CreateErrorIfLookupOnTypeParameter(node.Parent, qualifierOpt, identifierValueText, 0, diagnostics);
            if ((object)errorResult != null)
            {
                return TypeWithAnnotations.Create(errorResult);
            }

            var result = LookupResult.GetInstance();
            LookupOptions options = GetSimpleNameLookupOptions(node, node.Identifier.IsVerbatimIdentifier());

            CompoundUseSiteInfo<AssemblySymbol> useSiteInfo = GetNewCompoundUseSiteInfo(diagnostics);
            this.LookupSymbolsSimpleName(result, qualifierOpt, identifierValueText, 0, basesBeingResolved, options, diagnose: true, useSiteInfo: ref useSiteInfo);
            diagnostics.Add(node, useSiteInfo);

            Symbol bindingResult = null;

            // If we were looking up "dynamic" or "nint" at the topmost level and didn't find anything good,
            // use that particular type (assuming the /langversion is supported).
            if ((object)qualifierOpt == null &&
                !IsViableType(result))
            {
                if (node.Identifier.ValueText == "dynamic")
                {

                    if ((node.Parent == null ||
                          node.Parent.Kind() != SyntaxKind.Attribute && // dynamic not allowed as attribute type
                          SyntaxFacts.IsInTypeOnlyContext(node)) &&
                         Compilation.LanguageVersion >= MessageID.IDS_FeatureDynamic.RequiredVersion())
                    {
                        bindingResult = Compilation.DynamicType;
                        ReportUseSiteDiagnosticForDynamic(diagnostics, node);
                    }
                }
                else
                {
                    bindingResult = BindNativeIntegerSymbolIfAny(node, diagnostics);
                }
            }

            if (bindingResult is null)
            {
                bool wasError;

                bindingResult = ResultSymbol(result, identifierValueText, 0, node, diagnostics, suppressUseSiteDiagnostics, out wasError, qualifierOpt, options);
                if (bindingResult.Kind == SymbolKind.Alias)
                {
                    var aliasTarget = ((AliasSymbol)bindingResult).GetAliasTarget(basesBeingResolved);
                    if (aliasTarget.Kind == SymbolKind.NamedType && ((NamedTypeSymbol)aliasTarget).ContainsDynamic())
                    {
                        ReportUseSiteDiagnosticForDynamic(diagnostics, node);
                    }
                }
            }

            result.Free();
            return NamespaceOrTypeOrAliasSymbolWithAnnotations.CreateUnannotated(AreNullableAnnotationsEnabled(node.Identifier), bindingResult);
        }

        /// <summary>
        /// If the node is "nint" or "nuint" and not alone inside nameof, return the corresponding native integer symbol.
        /// Otherwise return null.
        /// </summary>
        private NamedTypeSymbol BindNativeIntegerSymbolIfAny(IdentifierNameSyntax node, BindingDiagnosticBag diagnostics)
        {
            SpecialType specialType;
            switch (node.Identifier.Text)
            {
                case "nint":
                    specialType = SpecialType.System_IntPtr;
                    break;
                case "nuint":
                    specialType = SpecialType.System_UIntPtr;
                    break;
                default:
                    return null;
            }

            if (IsInsideNameof && node.Parent is ArgumentSyntax &&
                node.Parent?.Parent?.Parent is InvocationExpressionSyntax invocation &&
                (invocation.Expression as IdentifierNameSyntax)?.Identifier.ContextualKind() == SyntaxKind.NameOfKeyword)
            {
                // Don't bind nameof(nint) or nameof(nuint) so that ERR_NameNotInContext is reported.
                return null;
            }

            CheckFeatureAvailability(node, MessageID.IDS_FeatureNativeInt, diagnostics);
            return this.GetSpecialType(specialType, diagnostics, node).AsNativeInteger();
        }

        private void ReportUseSiteDiagnosticForDynamic(BindingDiagnosticBag diagnostics, IdentifierNameSyntax node)
        {
            // Dynamic type might be bound in a declaration context where we need to synthesize the DynamicAttribute.
            // Here we report the use site error (ERR_DynamicAttributeMissing) for missing DynamicAttribute type or it's constructors.
            //
            // BREAKING CHANGE: Native compiler reports ERR_DynamicAttributeMissing at emit time when synthesizing DynamicAttribute.
            //                  Currently, in Roslyn we don't support reporting diagnostics while synthesizing attributes, these diagnostics are reported at bind time.
            //                  Hence, we report this diagnostic here. Note that DynamicAttribute has two constructors, and either of them may be used while
            //                  synthesizing the DynamicAttribute (see DynamicAttributeEncoder.Encode method for details).
            //                  However, unlike the native compiler which reports use site diagnostic only for the specific DynamicAttribute constructor which is going to be used,
            //                  we report it for both the constructors and also for boolean type (used by the second constructor).
            //                  This is a breaking change for the case where only one of the two constructor of DynamicAttribute is missing, but we never use it for any of the synthesized DynamicAttributes.
            //                  However, this seems like a very unlikely scenario and an acceptable break.

            if (node.IsTypeInContextWhichNeedsDynamicAttribute())
            {
                var bag = BindingDiagnosticBag.GetInstance(diagnostics);
                if (!Compilation.HasDynamicEmitAttributes(bag, node.Location))
                {
                    // CONSIDER:    Native compiler reports error CS1980 for each syntax node which binds to dynamic type, we do the same by reporting a diagnostic here.
                    //              However, this means we generate multiple duplicate diagnostics, when a single one would suffice.
                    //              We may want to consider adding an "Unreported" flag to the DynamicTypeSymbol to suppress duplicate CS1980.

                    // CS1980: Cannot define a class or member that utilizes 'dynamic' because the compiler required type '{0}' cannot be found. Are you missing a reference?
                    var info = new CSDiagnosticInfo(ErrorCode.ERR_DynamicAttributeMissing, AttributeDescription.DynamicAttribute.FullName);
                    Symbol.ReportUseSiteDiagnostic(info, diagnostics, node.Location);
                }
                else
                {
                    diagnostics.AddRange(bag);
                }

                bag.Free();

                this.GetSpecialType(SpecialType.System_Boolean, diagnostics, node);
            }
        }

        // Gets the name lookup options for simple generic or non-generic name.
        private static LookupOptions GetSimpleNameLookupOptions(NameSyntax node, bool isVerbatimIdentifier)
        {
            if (SyntaxFacts.IsAttributeName(node))
            {
                //  SPEC:   By convention, attribute classes are named with a suffix of Attribute.
                //  SPEC:   An attribute-name of the form type-name may either include or omit this suffix.
                //  SPEC:   If an attribute class is found both with and without this suffix, an ambiguity
                //  SPEC:   is present, and a compile-time error results. If the attribute-name is spelled
                //  SPEC:   such that its right-most identifier is a verbatim identifier (§2.4.2), then only
                //  SPEC:   an attribute without a suffix is matched, thus enabling such an ambiguity to be resolved.

                return isVerbatimIdentifier ? LookupOptions.VerbatimNameAttributeTypeOnly : LookupOptions.AttributeTypeOnly;
            }
            else
            {
                return LookupOptions.NamespacesOrTypesOnly;
            }
        }

        private static Symbol UnwrapAliasNoDiagnostics(Symbol symbol, ConsList<TypeSymbol> basesBeingResolved = null)
        {
            if (symbol.Kind == SymbolKind.Alias)
            {
                return ((AliasSymbol)symbol).GetAliasTarget(basesBeingResolved);
            }

            return symbol;
        }

        private NamespaceOrTypeOrAliasSymbolWithAnnotations UnwrapAlias(in NamespaceOrTypeOrAliasSymbolWithAnnotations symbol, BindingDiagnosticBag diagnostics, SyntaxNode syntax, ConsList<TypeSymbol> basesBeingResolved = null)
        {
            if (symbol.IsAlias)
            {
                AliasSymbol discarded;
                return NamespaceOrTypeOrAliasSymbolWithAnnotations.CreateUnannotated(symbol.IsNullableEnabled, (NamespaceOrTypeSymbol)UnwrapAlias(symbol.Symbol, out discarded, diagnostics, syntax, basesBeingResolved));
            }

            return symbol;
        }

        private NamespaceOrTypeOrAliasSymbolWithAnnotations UnwrapAlias(in NamespaceOrTypeOrAliasSymbolWithAnnotations symbol, out AliasSymbol alias, BindingDiagnosticBag diagnostics, SyntaxNode syntax, ConsList<TypeSymbol> basesBeingResolved = null)
        {
            if (symbol.IsAlias)
            {
                return NamespaceOrTypeOrAliasSymbolWithAnnotations.CreateUnannotated(symbol.IsNullableEnabled, (NamespaceOrTypeSymbol)UnwrapAlias(symbol.Symbol, out alias, diagnostics, syntax, basesBeingResolved));
            }

            alias = null;
            return symbol;
        }

        private Symbol UnwrapAlias(Symbol symbol, BindingDiagnosticBag diagnostics, SyntaxNode syntax, ConsList<TypeSymbol> basesBeingResolved = null)
        {
            AliasSymbol discarded;
            return UnwrapAlias(symbol, out discarded, diagnostics, syntax, basesBeingResolved);
        }

        private Symbol UnwrapAlias(Symbol symbol, out AliasSymbol alias, BindingDiagnosticBag diagnostics, SyntaxNode syntax, ConsList<TypeSymbol> basesBeingResolved = null)
        {
            Debug.Assert(syntax != null);
            Debug.Assert(diagnostics != null);

            if (symbol.Kind == SymbolKind.Alias)
            {
                alias = (AliasSymbol)symbol;
                var result = alias.GetAliasTarget(basesBeingResolved);
                var type = result as TypeSymbol;
                if ((object)type != null)
                {
                    // pass args in a value tuple to avoid allocating a closure
                    var args = (this, diagnostics, syntax);
                    type.VisitType((typePart, argTuple, isNested) =>
                    {
                        argTuple.Item1.ReportDiagnosticsIfObsolete(argTuple.diagnostics, typePart, argTuple.syntax, hasBaseReceiver: false);
                        return false;
                    }, args);
                }

                return result;
            }

            alias = null;
            return symbol;
        }

        private TypeWithAnnotations BindGenericSimpleNamespaceOrTypeOrAliasSymbol(
            GenericNameSyntax node,
            BindingDiagnosticBag diagnostics,
            ConsList<TypeSymbol> basesBeingResolved,
            NamespaceOrTypeSymbol qualifierOpt)
        {
            // We are looking for a namespace, alias or type name and the user has given
            // us an identifier followed by a type argument list. Therefore they
            // must expect the result to be a generic type, and not a namespace or alias.

            // The result of this method will therefore always be a type symbol of the
            // correct arity, though it might have to be an error type.

            // We might be asked to bind a generic simple name of the form "T<,,,>",
            // which is only legal in the context of "typeof(T<,,,>)". If we are given
            // no type arguments and we are not in such a context, we'll give an error.

            // If we do have type arguments, then the result of this method will always
            // be a generic type symbol constructed with the given type arguments.

            // There are a number of possible error conditions. First, errors involving lookup:
            //
            // * Lookup could fail to find anything at all.
            // * Lookup could find a type of the wrong arity
            // * Lookup could find something but it is not a type.
            //
            // Second, we could be asked to resolve an unbound type T<,,,> when
            // not in a context where it is legal to do so. Note that this is
            // intended an improvement over the analysis performed by the
            // native compiler; in the native compiler we catch bad uses of unbound
            // types at parse time, not at semantic analysis time. That means that
            // we end up giving confusing "unexpected comma" or "expected type"
            // errors when it would be more informative to the user to simply
            // tell them that an unbound type is not legal in this position.
            //
            // This also means that we can get semantic analysis of the open
            // type in the IDE even in what would have been a syntax error case
            // in the native compiler.
            //
            // We need a heuristic to deal with the situation where both kinds of errors
            // are potentially in play: what if someone says "typeof(Bogus<>.Blah<int>)"?
            // There are two errors there: first, that Bogus is not found, not a type,
            // or not of the appropriate arity, and second, that it is illegal to make
            // a partially unbound type.
            //
            // The heuristic we will use is that the former kind of error takes priority
            // over the latter; if the meaning of "Bogus<>" cannot be successfully
            // determined then there is no point telling the user that in addition,
            // it is syntactically wrong. Moreover, at this point we do not know what they
            // mean by the remainder ".Blah<int>" of the expression and so it seems wrong to
            // deduce more errors from it.

            var plainName = node.Identifier.ValueText;

            SeparatedSyntaxList<TypeSyntax> typeArguments = node.TypeArgumentList.Arguments;

            bool isUnboundTypeExpr = node.IsUnboundGenericName;
            LookupOptions options = GetSimpleNameLookupOptions(node, isVerbatimIdentifier: false);

            NamedTypeSymbol unconstructedType = LookupGenericTypeName(
                diagnostics, basesBeingResolved, qualifierOpt, node, plainName, node.Arity, options);
            NamedTypeSymbol resultType;

            if (isUnboundTypeExpr)
            {
                if (!IsUnboundTypeAllowed(node))
                {
                    // If we already have an error type then skip reporting that the unbound type is illegal.
                    if (!unconstructedType.IsErrorType())
                    {
                        // error CS7003: Unexpected use of an unbound generic name
                        diagnostics.Add(ErrorCode.ERR_UnexpectedUnboundGenericName, node.Location);
                    }

                    resultType = unconstructedType.Construct(
                        UnboundArgumentErrorTypeSymbol.CreateTypeArguments(
                            unconstructedType.TypeParameters,
                            node.Arity,
                            errorInfo: null),
                        unbound: false);
                }
                else
                {
                    resultType = unconstructedType.AsUnboundGenericType();
                }
            }
            else
            {
                // It's not an unbound type expression, so we must have type arguments, and we have a
                // generic type of the correct arity in hand (possibly an error type). Bind the type
                // arguments and construct the final result.
                resultType = ConstructNamedType(
                    unconstructedType,
                    node,
                    typeArguments,
                    BindTypeArguments(typeArguments, diagnostics, basesBeingResolved),
                    basesBeingResolved,
                    diagnostics);
            }

            if (options.IsAttributeTypeLookup())
            {
                // Generic type cannot be an attribute type.
                // Parser error has already been reported, just wrap the result type with error type symbol.
                Debug.Assert(unconstructedType.IsErrorType());
                Debug.Assert(resultType.IsErrorType());
                resultType = new ExtendedErrorTypeSymbol(GetContainingNamespaceOrType(resultType), resultType,
                    LookupResultKind.NotAnAttributeType, errorInfo: null);
            }

            return TypeWithAnnotations.Create(AreNullableAnnotationsEnabled(node.TypeArgumentList.GreaterThanToken), resultType);
        }

        private NamedTypeSymbol LookupGenericTypeName(
            BindingDiagnosticBag diagnostics,
            ConsList<TypeSymbol> basesBeingResolved,
            NamespaceOrTypeSymbol qualifierOpt,
            GenericNameSyntax node,
            string plainName,
            int arity,
            LookupOptions options)
        {
            var errorResult = CreateErrorIfLookupOnTypeParameter(node.Parent, qualifierOpt, plainName, arity, diagnostics);
            if ((object)errorResult != null)
            {
                return errorResult;
            }

            var lookupResult = LookupResult.GetInstance();
            CompoundUseSiteInfo<AssemblySymbol> useSiteInfo = GetNewCompoundUseSiteInfo(diagnostics);
            this.LookupSymbolsSimpleName(lookupResult, qualifierOpt, plainName, arity, basesBeingResolved, options, diagnose: true, useSiteInfo: ref useSiteInfo);
            diagnostics.Add(node, useSiteInfo);

            bool wasError;
            Symbol lookupResultSymbol = ResultSymbol(lookupResult, plainName, arity, node, diagnostics, (basesBeingResolved != null), out wasError, qualifierOpt, options);

            // As we said in the method above, there are three cases here:
            //
            // * Lookup could fail to find anything at all.
            // * Lookup could find a type of the wrong arity
            // * Lookup could find something but it is not a type.
            //
            // In the first two cases we will be given back an error type symbol of the appropriate arity.
            // In the third case we will be given back the symbol -- say, a local variable symbol.
            //
            // In all three cases the appropriate error has already been reported. (That the
            // type was not found, that the generic type found does not have that arity, that
            // the non-generic type found cannot be used with a type argument list, or that
            // the symbol found is not something that takes type arguments. )

            // The first thing to do is to make sure that we have some sort of generic type in hand.
            // (Note that an error type symbol is always a generic type.)

            NamedTypeSymbol type = lookupResultSymbol as NamedTypeSymbol;

            if ((object)type == null)
            {
                // We did a lookup with a generic arity, filtered to types and namespaces. If
                // we got back something other than a type, there had better be an error info
                // for us.
                Debug.Assert(lookupResult.Error != null);
                type = new ExtendedErrorTypeSymbol(
                    GetContainingNamespaceOrType(lookupResultSymbol),
                    ImmutableArray.Create<Symbol>(lookupResultSymbol),
                    lookupResult.Kind,
                    lookupResult.Error,
                    arity);
            }

            lookupResult.Free();

            return type;
        }

        private ExtendedErrorTypeSymbol CreateErrorIfLookupOnTypeParameter(
            CSharpSyntaxNode node,
            NamespaceOrTypeSymbol qualifierOpt,
            string name,
            int arity,
            BindingDiagnosticBag diagnostics)
        {
            if (((object)qualifierOpt != null) && (qualifierOpt.Kind == SymbolKind.TypeParameter))
            {
                var diagnosticInfo = new CSDiagnosticInfo(ErrorCode.ERR_LookupInTypeVariable, qualifierOpt);
                diagnostics.Add(diagnosticInfo, node.Location);
                return new ExtendedErrorTypeSymbol(this.Compilation, name, arity, diagnosticInfo, unreported: false);
            }

            return null;
        }

        private ImmutableArray<TypeWithAnnotations> BindTypeArguments(SeparatedSyntaxList<TypeSyntax> typeArguments, BindingDiagnosticBag diagnostics, ConsList<TypeSymbol> basesBeingResolved = null)
        {
            Debug.Assert(typeArguments.Count > 0);
            var args = ArrayBuilder<TypeWithAnnotations>.GetInstance();
            foreach (var argSyntax in typeArguments)
            {
                args.Add(BindTypeArgument(argSyntax, diagnostics, basesBeingResolved));
            }

            return args.ToImmutableAndFree();
        }

        private TypeWithAnnotations BindTypeArgument(TypeSyntax typeArgument, BindingDiagnosticBag diagnostics, ConsList<TypeSymbol> basesBeingResolved = null)
        {
            // Unsafe types can never be type arguments, but there's a special error code for that.
            var binder = this.WithAdditionalFlags(BinderFlags.SuppressUnsafeDiagnostics);

            var arg = typeArgument.Kind() == SyntaxKind.OmittedTypeArgument
                ? TypeWithAnnotations.Create(UnboundArgumentErrorTypeSymbol.Instance)
                : binder.BindType(typeArgument, diagnostics, basesBeingResolved);

            return arg;
        }

        /// <remarks>
        /// Keep check and error in sync with ConstructBoundMethodGroupAndReportOmittedTypeArguments.
        /// </remarks>
        private NamedTypeSymbol ConstructNamedTypeUnlessTypeArgumentOmitted(SyntaxNode typeSyntax, NamedTypeSymbol type, SeparatedSyntaxList<TypeSyntax> typeArgumentsSyntax, ImmutableArray<TypeWithAnnotations> typeArguments, BindingDiagnosticBag diagnostics)
        {
            if (typeArgumentsSyntax.Any(SyntaxKind.OmittedTypeArgument))
            {
                // Note: lookup won't have reported this, since the arity was correct.
                // CONSIDER: the text of this error message makes sense, but we might want to add a separate code.
                Error(diagnostics, ErrorCode.ERR_BadArity, typeSyntax, type, MessageID.IDS_SK_TYPE.Localize(), typeArgumentsSyntax.Count);

                // If the syntax looks like an unbound generic type, then they probably wanted the definition.
                // Give an error indicating that the syntax is incorrect and then use the definition.
                // CONSIDER: we could construct an unbound generic type symbol, but that would probably be confusing
                // outside a typeof.
                return type;
            }
            else
            {
                // we pass an empty basesBeingResolved here because this invocation is not on any possible path of
                // infinite recursion in binding base clauses.
                return ConstructNamedType(type, typeSyntax, typeArgumentsSyntax, typeArguments, basesBeingResolved: null, diagnostics: diagnostics);
            }
        }

        /// <remarks>
        /// Keep check and error in sync with ConstructNamedTypeUnlessTypeArgumentOmitted.
        /// </remarks>
        private static BoundMethodOrPropertyGroup ConstructBoundMemberGroupAndReportOmittedTypeArguments(
            SyntaxNode syntax,
            SeparatedSyntaxList<TypeSyntax> typeArgumentsSyntax,
            ImmutableArray<TypeWithAnnotations> typeArguments,
            BoundExpression receiver,
            string plainName,
            ArrayBuilder<Symbol> members,
            LookupResult lookupResult,
            BoundMethodGroupFlags methodGroupFlags,
            bool hasErrors,
            BindingDiagnosticBag diagnostics)
        {
            if (!hasErrors && lookupResult.IsMultiViable && typeArgumentsSyntax.Any(SyntaxKind.OmittedTypeArgument))
            {
                // Note: lookup won't have reported this, since the arity was correct.
                // CONSIDER: the text of this error message makes sense, but we might want to add a separate code.
                Error(diagnostics, ErrorCode.ERR_BadArity, syntax, plainName, MessageID.IDS_MethodGroup.Localize(), typeArgumentsSyntax.Count);
                hasErrors = true;
            }

            Debug.Assert(members.Count > 0);

            switch (members[0].Kind)
            {
                case SymbolKind.Method:
                    return new BoundMethodGroup(
                        syntax,
                        typeArguments,
                        receiver,
                        plainName,
                        members.SelectAsArray(s_toMethodSymbolFunc),
                        lookupResult,
                        methodGroupFlags,
                        hasErrors);

                case SymbolKind.Property:
                    return new BoundPropertyGroup(
                        syntax,
                        members.SelectAsArray(s_toPropertySymbolFunc),
                        receiver,
                        lookupResult.Kind,
                        hasErrors);

                default:
                    throw ExceptionUtilities.UnexpectedValue(members[0].Kind);
            }
        }

        private static readonly Func<Symbol, MethodSymbol> s_toMethodSymbolFunc = s => (MethodSymbol)s;
        private static readonly Func<Symbol, PropertySymbol> s_toPropertySymbolFunc = s => (PropertySymbol)s;

        private NamedTypeSymbol ConstructNamedType(
            NamedTypeSymbol type,
            SyntaxNode typeSyntax,
            SeparatedSyntaxList<TypeSyntax> typeArgumentsSyntax,
            ImmutableArray<TypeWithAnnotations> typeArguments,
            ConsList<TypeSymbol> basesBeingResolved,
            BindingDiagnosticBag diagnostics)
        {
            Debug.Assert(!typeArguments.IsEmpty);
            type = type.Construct(typeArguments);

            if (ShouldCheckConstraints && ConstraintsHelper.RequiresChecking(type))
            {
                bool includeNullability = Compilation.IsFeatureEnabled(MessageID.IDS_FeatureNullableReferenceTypes);
                type.CheckConstraintsForNamedType(new ConstraintsHelper.CheckConstraintsArgs(this.Compilation, this.Conversions, includeNullability, typeSyntax.Location, diagnostics),
                                                  typeSyntax, typeArgumentsSyntax, basesBeingResolved);
            }

            return type;
        }

        /// <summary>
        /// Check generic type constraints unless the type is used as part of a type or method
        /// declaration. In those cases, constraints checking is handled by the caller.
        /// </summary>
        private bool ShouldCheckConstraints
        {
            get
            {
                return !this.Flags.Includes(BinderFlags.SuppressConstraintChecks);
            }
        }

        private NamespaceOrTypeOrAliasSymbolWithAnnotations BindQualifiedName(
            ExpressionSyntax leftName,
            SimpleNameSyntax rightName,
            BindingDiagnosticBag diagnostics,
            ConsList<TypeSymbol> basesBeingResolved,
            bool suppressUseSiteDiagnostics)
        {
            var left = BindNamespaceOrTypeSymbol(leftName, diagnostics, basesBeingResolved, suppressUseSiteDiagnostics: false).NamespaceOrTypeSymbol;
            ReportDiagnosticsIfObsolete(diagnostics, left, leftName, hasBaseReceiver: false);

            bool isLeftUnboundGenericType = left.Kind == SymbolKind.NamedType &&
                ((NamedTypeSymbol)left).IsUnboundGenericType;

            if (isLeftUnboundGenericType)
            {
                // If left name bound to an unbound generic type,
                // we want to perform right name lookup within
                // left's original named type definition.
                left = ((NamedTypeSymbol)left).OriginalDefinition;
            }

            // since the name is qualified, it cannot result in a using alias symbol, only a type or namespace
            var right = this.BindSimpleNamespaceOrTypeOrAliasSymbol(rightName, diagnostics, basesBeingResolved, suppressUseSiteDiagnostics, left);

            // If left name bound to an unbound generic type
            // and right name bound to a generic type, we must
            // convert right to an unbound generic type.
            if (isLeftUnboundGenericType)
            {
                return convertToUnboundGenericType();
            }

            return right;

            // This part is moved into a local function to reduce the method's stack frame size
            NamespaceOrTypeOrAliasSymbolWithAnnotations convertToUnboundGenericType()
            {
                var namedTypeRight = right.Symbol as NamedTypeSymbol;
                if ((object)namedTypeRight != null && namedTypeRight.IsGenericType)
                {
                    TypeWithAnnotations type = right.TypeWithAnnotations;
                    return type.WithTypeAndModifiers(namedTypeRight.AsUnboundGenericType(), type.CustomModifiers);
                }

                return right;
            }
        }

        internal NamedTypeSymbol GetSpecialType(SpecialType typeId, BindingDiagnosticBag diagnostics, SyntaxNode node)
        {
            return GetSpecialType(this.Compilation, typeId, node, diagnostics);
        }

        internal static NamedTypeSymbol GetSpecialType(CSharpCompilation compilation, SpecialType typeId, SyntaxNode node, BindingDiagnosticBag diagnostics)
        {
            NamedTypeSymbol typeSymbol = compilation.GetSpecialType(typeId);
            Debug.Assert((object)typeSymbol != null, "Expect an error type if special type isn't found");
            ReportUseSite(typeSymbol, diagnostics, node);
            return typeSymbol;
        }

        internal static NamedTypeSymbol GetSpecialType(CSharpCompilation compilation, SpecialType typeId, Location location, BindingDiagnosticBag diagnostics)
        {
            NamedTypeSymbol typeSymbol = compilation.GetSpecialType(typeId);
            Debug.Assert((object)typeSymbol != null, "Expect an error type if special type isn't found");
            ReportUseSite(typeSymbol, diagnostics, location);
            return typeSymbol;
        }

        /// <summary>
        /// This is a layer on top of the Compilation version that generates a diagnostic if the special
        /// member isn't found.
        /// </summary>
        internal Symbol GetSpecialTypeMember(SpecialMember member, BindingDiagnosticBag diagnostics, SyntaxNode syntax)
        {
            Symbol memberSymbol;
            return TryGetSpecialTypeMember(this.Compilation, member, syntax, diagnostics, out memberSymbol)
                ? memberSymbol
                : null;
        }

        internal static bool TryGetSpecialTypeMember<TSymbol>(CSharpCompilation compilation, SpecialMember specialMember, SyntaxNode syntax, BindingDiagnosticBag diagnostics, out TSymbol symbol)
            where TSymbol : Symbol
        {
            symbol = (TSymbol)compilation.GetSpecialTypeMember(specialMember);
            if ((object)symbol == null)
            {
                MemberDescriptor descriptor = SpecialMembers.GetDescriptor(specialMember);
                diagnostics.Add(ErrorCode.ERR_MissingPredefinedMember, syntax.Location, descriptor.DeclaringTypeMetadataName, descriptor.Name);
                return false;
            }

            var useSiteInfo = GetUseSiteInfoForWellKnownMemberOrContainingType(symbol);
            if (useSiteInfo.DiagnosticInfo != null)
            {
                diagnostics.ReportUseSiteDiagnostic(useSiteInfo.DiagnosticInfo, new SourceLocation(syntax));
            }

            // No need to track assemblies used by special members or types. They are coming from core library, which 
            // doesn't have any dependencies.
            return true;
        }

        private static UseSiteInfo<AssemblySymbol> GetUseSiteInfoForWellKnownMemberOrContainingType(Symbol symbol)
        {
            Debug.Assert(symbol.IsDefinition);

            UseSiteInfo<AssemblySymbol> info = symbol.GetUseSiteInfo();
            symbol.MergeUseSiteInfo(ref info, symbol.ContainingType.GetUseSiteInfo());
            return info;
        }

        /// <summary>
        /// Reports use-site diagnostics and dependencies for the specified symbol.
        /// </summary>
        /// <returns>
        /// True if there was an error among the reported diagnostics
        /// </returns>
        internal static bool ReportUseSite(Symbol symbol, BindingDiagnosticBag diagnostics, SyntaxNode node)
        {
            return diagnostics.ReportUseSite(symbol, node);
        }

        internal static bool ReportUseSite(Symbol symbol, BindingDiagnosticBag diagnostics, SyntaxToken token)
        {
            return diagnostics.ReportUseSite(symbol, token);
        }

        /// <summary>
        /// Reports use-site diagnostics and dependencies for the specified symbol.
        /// </summary>
        /// <returns>
        /// True if there was an error among the reported diagnostics
        /// </returns>
        internal static bool ReportUseSite(Symbol symbol, BindingDiagnosticBag diagnostics, Location location)
        {
            return diagnostics.ReportUseSite(symbol, location);
        }

        /// <summary>
        /// This is a layer on top of the Compilation version that generates a diagnostic if the well-known
        /// type isn't found.
        /// </summary>
        internal NamedTypeSymbol GetWellKnownType(WellKnownType type, BindingDiagnosticBag diagnostics, SyntaxNode node)
        {
            return GetWellKnownType(type, diagnostics, node.Location);
        }

        /// <summary>
        /// This is a layer on top of the Compilation version that generates a diagnostic if the well-known
        /// type isn't found.
        /// </summary>
        internal NamedTypeSymbol GetWellKnownType(WellKnownType type, BindingDiagnosticBag diagnostics, Location location)
        {
            return GetWellKnownType(this.Compilation, type, diagnostics, location);
        }

        /// <summary>
        /// This is a layer on top of the Compilation version that generates a diagnostic if the well-known
        /// type isn't found.
        /// </summary>
        internal static NamedTypeSymbol GetWellKnownType(CSharpCompilation compilation, WellKnownType type, BindingDiagnosticBag diagnostics, SyntaxNode node)
        {
            return GetWellKnownType(compilation, type, diagnostics, node.Location);
        }

        internal static NamedTypeSymbol GetWellKnownType(CSharpCompilation compilation, WellKnownType type, BindingDiagnosticBag diagnostics, Location location)
        {
            NamedTypeSymbol typeSymbol = compilation.GetWellKnownType(type);
            Debug.Assert((object)typeSymbol != null, "Expect an error type if well-known type isn't found");
            ReportUseSite(typeSymbol, diagnostics, location);
            return typeSymbol;
        }

        /// <summary>
        /// This is a layer on top of the Compilation version that generates a diagnostic if the well-known
        /// type isn't found.
        /// </summary>
        internal NamedTypeSymbol GetWellKnownType(WellKnownType type, ref CompoundUseSiteInfo<AssemblySymbol> useSiteInfo)
        {
            NamedTypeSymbol typeSymbol = this.Compilation.GetWellKnownType(type);
            Debug.Assert((object)typeSymbol != null, "Expect an error type if well-known type isn't found");
            typeSymbol.AddUseSiteInfo(ref useSiteInfo);
            return typeSymbol;
        }

        internal Symbol GetWellKnownTypeMember(WellKnownMember member, BindingDiagnosticBag diagnostics, Location location = null, SyntaxNode syntax = null, bool isOptional = false)
        {
            return GetWellKnownTypeMember(Compilation, member, diagnostics, location, syntax, isOptional);
        }

        /// <summary>
        /// Retrieves a well-known type member and reports diagnostics.
        /// </summary>
        /// <returns>Null if the symbol is missing.</returns>
        internal static Symbol GetWellKnownTypeMember(CSharpCompilation compilation, WellKnownMember member, BindingDiagnosticBag diagnostics, Location location = null, SyntaxNode syntax = null, bool isOptional = false)
        {
            Debug.Assert((syntax != null) ^ (location != null));

            UseSiteInfo<AssemblySymbol> useSiteInfo;
            Symbol memberSymbol = GetWellKnownTypeMember(compilation, member, out useSiteInfo, isOptional);
            diagnostics.Add(useSiteInfo, location ?? syntax.Location);
            return memberSymbol;
        }

        internal static Symbol GetWellKnownTypeMember(CSharpCompilation compilation, WellKnownMember member, out UseSiteInfo<AssemblySymbol> useSiteInfo, bool isOptional = false)
        {
            Symbol memberSymbol = compilation.GetWellKnownTypeMember(member);

            if ((object)memberSymbol != null)
            {
                useSiteInfo = GetUseSiteInfoForWellKnownMemberOrContainingType(memberSymbol);
                if (useSiteInfo.DiagnosticInfo != null)
                {
                    // Dev11 reports use-site diagnostics even for optional symbols that are found.
                    // We decided to silently ignore bad optional symbols.

                    // Report errors only for non-optional members:
                    if (isOptional)
                    {
                        var severity = useSiteInfo.DiagnosticInfo.Severity;

                        // if the member is optional and bad for whatever reason ignore it:
                        if (severity == DiagnosticSeverity.Error)
                        {
                            useSiteInfo = default;
                            return null;
                        }

                        // ignore warnings:
                        useSiteInfo = new UseSiteInfo<AssemblySymbol>(diagnosticInfo: null, useSiteInfo.PrimaryDependency, useSiteInfo.SecondaryDependencies);
                    }
                }
            }
            else if (!isOptional)
            {
                // member is missing
                MemberDescriptor memberDescriptor = WellKnownMembers.GetDescriptor(member);
                useSiteInfo = new UseSiteInfo<AssemblySymbol>(new CSDiagnosticInfo(ErrorCode.ERR_MissingPredefinedMember, memberDescriptor.DeclaringTypeMetadataName, memberDescriptor.Name));
            }
            else
            {
                useSiteInfo = default;
            }

            return memberSymbol;
        }

        private class ConsistentSymbolOrder : IComparer<Symbol>
        {
            public static readonly ConsistentSymbolOrder Instance = new ConsistentSymbolOrder();
            public int Compare(Symbol fst, Symbol snd)
            {
                if (snd == fst) return 0;
                if ((object)fst == null) return -1;
                if ((object)snd == null) return 1;
                if (snd.Name != fst.Name) return string.CompareOrdinal(fst.Name, snd.Name);
                if (snd.Kind != fst.Kind) return (int)fst.Kind - (int)snd.Kind;
                int aLocationsCount = !snd.Locations.IsDefault ? snd.Locations.Length : 0;
                int bLocationsCount = fst.Locations.Length;
                if (aLocationsCount != bLocationsCount) return aLocationsCount - bLocationsCount;
                if (aLocationsCount == 0 && bLocationsCount == 0) return Compare(fst.ContainingSymbol, snd.ContainingSymbol);
                Location la = snd.Locations[0];
                Location lb = fst.Locations[0];
                if (la.IsInSource != lb.IsInSource) return la.IsInSource ? 1 : -1;
                int containerResult = Compare(fst.ContainingSymbol, snd.ContainingSymbol);
                if (!la.IsInSource) return containerResult;
                if (containerResult == 0 && la.SourceTree == lb.SourceTree) return lb.SourceSpan.Start - la.SourceSpan.Start;
                return containerResult;
            }
        }

        // return the type or namespace symbol in a lookup result, or report an error.
        internal Symbol ResultSymbol(
            LookupResult result,
            string simpleName,
            int arity,
            SyntaxNode where,
            BindingDiagnosticBag diagnostics,
            bool suppressUseSiteDiagnostics,
            out bool wasError,
            NamespaceOrTypeSymbol qualifierOpt,
            LookupOptions options = default(LookupOptions))
        {
            Symbol symbol = resultSymbol(result, simpleName, arity, where, diagnostics, suppressUseSiteDiagnostics, out wasError, qualifierOpt, options);

            if (symbol.Kind == SymbolKind.NamedType)
            {
                CheckRuntimeSupportForSymbolAccess(where, receiverOpt: null, symbol, diagnostics);

                if (suppressUseSiteDiagnostics && diagnostics.DependenciesBag is object)
                {
                    AssemblySymbol container = symbol.ContainingAssembly;
                    if (container is object && container != Compilation.Assembly && container != Compilation.Assembly.CorLibrary)
                    {
                        diagnostics.AddDependency(container);
                    }
                }
            }

            return symbol;

            Symbol resultSymbol(
                LookupResult result,
                string simpleName,
                int arity,
                SyntaxNode where,
                BindingDiagnosticBag diagnostics,
                bool suppressUseSiteDiagnostics,
                out bool wasError,
                NamespaceOrTypeSymbol qualifierOpt,
                LookupOptions options)
            {
                Debug.Assert(where != null);
                Debug.Assert(diagnostics != null);

                var symbols = result.Symbols;
                wasError = false;

                if (result.IsMultiViable)
                {
                    if (symbols.Count > 1)
                    {
                        // gracefully handle symbols.Count > 2
                        symbols.Sort(ConsistentSymbolOrder.Instance);

                        var originalSymbols = symbols.ToImmutable();

                        for (int i = 0; i < symbols.Count; i++)
                        {
                            symbols[i] = UnwrapAlias(symbols[i], diagnostics, where);
                        }

                        BestSymbolInfo secondBest;
                        BestSymbolInfo best = GetBestSymbolInfo(symbols, out secondBest);

                        Debug.Assert(!best.IsNone);
                        Debug.Assert(!secondBest.IsNone);

                        if (best.IsFromCompilation && !secondBest.IsFromCompilation)
                        {
                            var srcSymbol = symbols[best.Index];
                            var mdSymbol = symbols[secondBest.Index];

                            object arg0;

                            if (best.IsFromSourceModule)
                            {
                                arg0 = srcSymbol.Locations.First().SourceTree.FilePath;
                            }
                            else
                            {
                                Debug.Assert(best.IsFromAddedModule);
                                arg0 = srcSymbol.ContainingModule;
                            }

                            //if names match, arities match, and containing symbols match (recursively), ...
                            if (NameAndArityMatchRecursively(srcSymbol, mdSymbol))
                            {
                                if (srcSymbol.Kind == SymbolKind.Namespace && mdSymbol.Kind == SymbolKind.NamedType)
                                {
                                    // ErrorCode.WRN_SameFullNameThisNsAgg: The namespace '{1}' in '{0}' conflicts with the imported type '{3}' in '{2}'. Using the namespace defined in '{0}'.
                                    diagnostics.Add(ErrorCode.WRN_SameFullNameThisNsAgg, where.Location, originalSymbols,
                                        arg0,
                                        srcSymbol,
                                        mdSymbol.ContainingAssembly,
                                        mdSymbol);

                                    return originalSymbols[best.Index];
                                }
                                else if (srcSymbol.Kind == SymbolKind.NamedType && mdSymbol.Kind == SymbolKind.Namespace)
                                {
                                    // ErrorCode.WRN_SameFullNameThisAggNs: The type '{1}' in '{0}' conflicts with the imported namespace '{3}' in '{2}'. Using the type defined in '{0}'.
                                    diagnostics.Add(ErrorCode.WRN_SameFullNameThisAggNs, where.Location, originalSymbols,
                                        arg0,
                                        srcSymbol,
                                        GetContainingAssembly(mdSymbol),
                                        mdSymbol);

                                    return originalSymbols[best.Index];
                                }
                                else if (srcSymbol.Kind == SymbolKind.NamedType && mdSymbol.Kind == SymbolKind.NamedType)
                                {
                                    // WRN_SameFullNameThisAggAgg: The type '{1}' in '{0}' conflicts with the imported type '{3}' in '{2}'. Using the type defined in '{0}'.
                                    diagnostics.Add(ErrorCode.WRN_SameFullNameThisAggAgg, where.Location, originalSymbols,
                                        arg0,
                                        srcSymbol,
                                        mdSymbol.ContainingAssembly,
                                        mdSymbol);

                                    return originalSymbols[best.Index];
                                }
                                else
                                {
                                    // namespace would be merged with the source namespace:
                                    Debug.Assert(!(srcSymbol.Kind == SymbolKind.Namespace && mdSymbol.Kind == SymbolKind.Namespace));
                                }
                            }
                        }

                        var first = symbols[best.Index];
                        var second = symbols[secondBest.Index];

                        Debug.Assert(!Symbol.Equals(originalSymbols[best.Index], originalSymbols[secondBest.Index], TypeCompareKind.ConsiderEverything) || options.IsAttributeTypeLookup(),
                            "This kind of ambiguity is only possible for attributes.");

                        Debug.Assert(!Symbol.Equals(first, second, TypeCompareKind.ConsiderEverything) || !Symbol.Equals(originalSymbols[best.Index], originalSymbols[secondBest.Index], TypeCompareKind.ConsiderEverything),
                            "Why does the LookupResult contain the same symbol twice?");

                        CSDiagnosticInfo info;
                        bool reportError;

                        //if names match, arities match, and containing symbols match (recursively), ...
                        if (first != second &&
                            NameAndArityMatchRecursively(first, second))
                        {
                            // suppress reporting the error if we found multiple symbols from source module
                            // since an error has already been reported from the declaration
                            reportError = !(best.IsFromSourceModule && secondBest.IsFromSourceModule);

                            if (first.Kind == SymbolKind.NamedType && second.Kind == SymbolKind.NamedType)
                            {
                                if (first.OriginalDefinition == second.OriginalDefinition)
                                {
                                    // We imported different generic instantiations of the same generic type
                                    // and have an ambiguous reference to a type nested in it
                                    reportError = true;

                                    // '{0}' is an ambiguous reference between '{1}' and '{2}'
                                    info = new CSDiagnosticInfo(ErrorCode.ERR_AmbigContext, originalSymbols,
                                        new object[] {
                                        (where as NameSyntax)?.ErrorDisplayName() ?? simpleName,
                                        new FormattedSymbol(first, SymbolDisplayFormat.CSharpErrorMessageFormat),
                                        new FormattedSymbol(second, SymbolDisplayFormat.CSharpErrorMessageFormat) });
                                }
                                else
                                {
                                    Debug.Assert(!best.IsFromCorLibrary);

                                    // ErrorCode.ERR_SameFullNameAggAgg: The type '{1}' exists in both '{0}' and '{2}'
                                    info = new CSDiagnosticInfo(ErrorCode.ERR_SameFullNameAggAgg, originalSymbols,
                                        new object[] { first.ContainingAssembly, first, second.ContainingAssembly });

                                    // Do not report this error if the first is declared in source and the second is declared in added module,
                                    // we already reported declaration error about this name collision.
                                    // Do not report this error if both are declared in added modules,
                                    // we will report assembly level declaration error about this name collision.
                                    if (secondBest.IsFromAddedModule)
                                    {
                                        Debug.Assert(best.IsFromCompilation);
                                        reportError = false;
                                    }
                                    else if (this.Flags.Includes(BinderFlags.IgnoreCorLibraryDuplicatedTypes) &&
                                        secondBest.IsFromCorLibrary)
                                    {
                                        // Ignore duplicate types from the cor library if necessary.
                                        // (Specifically the framework assemblies loaded at runtime in
                                        // the EE may contain types also available from mscorlib.dll.)
                                        return first;
                                    }
                                }
                            }
                            else if (first.Kind == SymbolKind.Namespace && second.Kind == SymbolKind.NamedType)
                            {
                                // ErrorCode.ERR_SameFullNameNsAgg: The namespace '{1}' in '{0}' conflicts with the type '{3}' in '{2}'
                                info = new CSDiagnosticInfo(ErrorCode.ERR_SameFullNameNsAgg, originalSymbols,
                                    new object[] { GetContainingAssembly(first), first, second.ContainingAssembly, second });

                                // Do not report this error if namespace is declared in source and the type is declared in added module,
                                // we already reported declaration error about this name collision.
                                if (best.IsFromSourceModule && secondBest.IsFromAddedModule)
                                {
                                    reportError = false;
                                }
                            }
                            else if (first.Kind == SymbolKind.NamedType && second.Kind == SymbolKind.Namespace)
                            {
                                if (!secondBest.IsFromCompilation || secondBest.IsFromSourceModule)
                                {
                                    // ErrorCode.ERR_SameFullNameNsAgg: The namespace '{1}' in '{0}' conflicts with the type '{3}' in '{2}'
                                    info = new CSDiagnosticInfo(ErrorCode.ERR_SameFullNameNsAgg, originalSymbols,
                                        new object[] { GetContainingAssembly(second), second, first.ContainingAssembly, first });
                                }
                                else
                                {
                                    Debug.Assert(secondBest.IsFromAddedModule);

                                    // ErrorCode.ERR_SameFullNameThisAggThisNs: The type '{1}' in '{0}' conflicts with the namespace '{3}' in '{2}'
                                    object arg0;

                                    if (best.IsFromSourceModule)
                                    {
                                        arg0 = first.Locations.First().SourceTree.FilePath;
                                    }
                                    else
                                    {
                                        Debug.Assert(best.IsFromAddedModule);
                                        arg0 = first.ContainingModule;
                                    }

                                    ModuleSymbol arg2 = second.ContainingModule;

                                    // Merged namespaces that span multiple modules don't have a containing module,
                                    // so just use module with the smallest ordinal from the containing assembly.
                                    if ((object)arg2 == null)
                                    {
                                        foreach (NamespaceSymbol ns in ((NamespaceSymbol)second).ConstituentNamespaces)
                                        {
                                            if (ns.ContainingAssembly == Compilation.Assembly)
                                            {
                                                ModuleSymbol module = ns.ContainingModule;

                                                if ((object)arg2 == null || arg2.Ordinal > module.Ordinal)
                                                {
                                                    arg2 = module;
                                                }
                                            }
                                        }
                                    }

                                    Debug.Assert(arg2.ContainingAssembly == Compilation.Assembly);

                                    info = new CSDiagnosticInfo(ErrorCode.ERR_SameFullNameThisAggThisNs, originalSymbols,
                                        new object[] { arg0, first, arg2, second });
                                }
                            }
                            else if (first.Kind == SymbolKind.RangeVariable && second.Kind == SymbolKind.RangeVariable)
                            {
                                // We will already have reported a conflicting range variable declaration.
                                info = new CSDiagnosticInfo(ErrorCode.ERR_AmbigMember, originalSymbols,
                                    new object[] { first, second });
                            }
                            else
                            {
                                // TODO: this is not an appropriate error message here, but used as a fallback until the
                                // appropriate diagnostics are implemented.
                                // '{0}' is an ambiguous reference between '{1}' and '{2}'
                                //info = diagnostics.Add(ErrorCode.ERR_AmbigContext, location, readOnlySymbols,
                                //    whereText,
                                //    first,
                                //    second);

                                // CS0229: Ambiguity between '{0}' and '{1}'
                                info = new CSDiagnosticInfo(ErrorCode.ERR_AmbigMember, originalSymbols,
                                    new object[] { first, second });

                                reportError = true;
                            }
                        }
                        else
                        {
                            Debug.Assert(originalSymbols[best.Index].Name != originalSymbols[secondBest.Index].Name ||
                                         !Symbol.Equals(originalSymbols[best.Index], originalSymbols[secondBest.Index], TypeCompareKind.ConsiderEverything),
                                "Why was the lookup result viable if it contained non-equal symbols with the same name?");

                            reportError = true;

                            if (first is NamespaceOrTypeSymbol && second is NamespaceOrTypeSymbol)
                            {
                                if (options.IsAttributeTypeLookup() &&
                                    first.Kind == SymbolKind.NamedType &&
                                    second.Kind == SymbolKind.NamedType &&
                                    originalSymbols[best.Index].Name != originalSymbols[secondBest.Index].Name && // Use alias names, if available.
                                    Compilation.IsAttributeType((NamedTypeSymbol)first) &&
                                    Compilation.IsAttributeType((NamedTypeSymbol)second))
                                {
                                    //  SPEC:   If an attribute class is found both with and without Attribute suffix, an ambiguity
                                    //  SPEC:   is present, and a compile-time error results.

                                    info = new CSDiagnosticInfo(ErrorCode.ERR_AmbiguousAttribute, originalSymbols,
                                        new object[] { (where as NameSyntax)?.ErrorDisplayName() ?? simpleName, first, second });
                                }
                                else
                                {
                                    // '{0}' is an ambiguous reference between '{1}' and '{2}'
                                    info = new CSDiagnosticInfo(ErrorCode.ERR_AmbigContext, originalSymbols,
                                        new object[] {
                                        (where as NameSyntax)?.ErrorDisplayName() ?? simpleName,
                                        new FormattedSymbol(first, SymbolDisplayFormat.CSharpErrorMessageFormat),
                                        new FormattedSymbol(second, SymbolDisplayFormat.CSharpErrorMessageFormat) });
                                }
                            }
                            else
                            {
                                // CS0229: Ambiguity between '{0}' and '{1}'
                                info = new CSDiagnosticInfo(ErrorCode.ERR_AmbigMember, originalSymbols,
                                    new object[] { first, second });
                            }
                        }

                        wasError = true;

                        if (reportError)
                        {
                            diagnostics.Add(info, where.Location);
                        }

                        return new ExtendedErrorTypeSymbol(
                            GetContainingNamespaceOrType(originalSymbols[0]),
                            originalSymbols,
                            LookupResultKind.Ambiguous,
                            info,
                            arity);
                    }
                    else
                    {
                        // Single viable result.
                        var singleResult = symbols[0];

                        // Cannot reference System.Void directly.
                        var singleType = singleResult as TypeSymbol;
                        if ((object)singleType != null && singleType.PrimitiveTypeCode == Cci.PrimitiveTypeCode.Void && simpleName == "Void")
                        {
                            wasError = true;
                            var errorInfo = new CSDiagnosticInfo(ErrorCode.ERR_SystemVoid);
                            diagnostics.Add(errorInfo, where.Location);
                            singleResult = new ExtendedErrorTypeSymbol(GetContainingNamespaceOrType(singleResult), singleResult, LookupResultKind.NotReferencable, errorInfo); // UNDONE: Review resultkind.
                        }
                        // Check for bad symbol.
                        else
                        {
                            if (singleResult.Kind == SymbolKind.NamedType &&
                                ((SourceModuleSymbol)this.Compilation.SourceModule).AnyReferencedAssembliesAreLinked)
                            {
                                // Complain about unembeddable types from linked assemblies.
                                if (diagnostics.DiagnosticBag is object)
                                {
                                    Emit.NoPia.EmbeddedTypesManager.IsValidEmbeddableType((NamedTypeSymbol)singleResult, where, diagnostics.DiagnosticBag);
                                }
                            }

                            if (!suppressUseSiteDiagnostics)
                            {
                                wasError = ReportUseSite(singleResult, diagnostics, where);
                            }
                            else if (singleResult.Kind == SymbolKind.ErrorType)
                            {
                                // We want to report ERR_CircularBase error on the spot to make sure
                                // that the right location is used for it.
                                var errorType = (ErrorTypeSymbol)singleResult;

                                if (errorType.Unreported)
                                {
                                    DiagnosticInfo errorInfo = errorType.ErrorInfo;

                                    if (errorInfo != null && errorInfo.Code == (int)ErrorCode.ERR_CircularBase)
                                    {
                                        wasError = true;
                                        diagnostics.Add(errorInfo, where.Location);
                                        singleResult = new ExtendedErrorTypeSymbol(GetContainingNamespaceOrType(errorType), errorType.Name, errorType.Arity, errorInfo, unreported: false);
                                    }
                                }
                            }
                        }

                        return singleResult;
                    }
                }

                // Below here is the error case; no viable symbols found (but maybe one or more non-viable.)
                wasError = true;

                if (result.Kind == LookupResultKind.Empty)
                {
                    string aliasOpt = null;
                    SyntaxNode node = where;
                    while (node is ExpressionSyntax)
                    {
                        if (node.Kind() == SyntaxKind.AliasQualifiedName)
                        {
                            aliasOpt = ((AliasQualifiedNameSyntax)node).Alias.Identifier.ValueText;
                            break;
                        }
                        node = node.Parent;
                    }

                    CSDiagnosticInfo info = NotFound(where, simpleName, arity, (where as NameSyntax)?.ErrorDisplayName() ?? simpleName, diagnostics, aliasOpt, qualifierOpt, options);
                    return new ExtendedErrorTypeSymbol(qualifierOpt ?? Compilation.Assembly.GlobalNamespace, simpleName, arity, info);
                }

                Debug.Assert(symbols.Count > 0);

                // Report any errors we encountered with the symbol we looked up.
                if (!suppressUseSiteDiagnostics)
                {
                    for (int i = 0; i < symbols.Count; i++)
                    {
                        ReportUseSite(symbols[i], diagnostics, where);
                    }
                }

                // result.Error might be null if we have already generated parser errors,
                // e.g. when generic name is used for attribute name.
                if (result.Error != null &&
                    ((object)qualifierOpt == null || qualifierOpt.Kind != SymbolKind.ErrorType)) // Suppress cascading.
                {
                    diagnostics.Add(new CSDiagnostic(result.Error, where.Location));
                }

                if ((symbols.Count > 1) || (symbols[0] is NamespaceOrTypeSymbol || symbols[0] is AliasSymbol) ||
                    result.Kind == LookupResultKind.NotATypeOrNamespace || result.Kind == LookupResultKind.NotAnAttributeType)
                {
                    // Bad type or namespace (or things expected as types/namespaces) are packaged up as error types, preserving the symbols and the result kind.
                    // We do this if there are multiple symbols too, because just returning one would be losing important information, and they might
                    // be of different kinds.
                    return new ExtendedErrorTypeSymbol(GetContainingNamespaceOrType(symbols[0]), symbols.ToImmutable(), result.Kind, result.Error, arity);
                }
                else
                {
                    // It's a single non-type-or-namespace; error was already reported, so just return it.
                    return symbols[0];
                }
            }
        }

        private static AssemblySymbol GetContainingAssembly(Symbol symbol)
        {
            // Merged namespaces that span multiple assemblies don't have a containing assembly,
            // so just use the containing assembly of the first constituent.
            return symbol.ContainingAssembly ?? ((NamespaceSymbol)symbol).ConstituentNamespaces.First().ContainingAssembly;
        }

        [Flags]
        private enum BestSymbolLocation
        {
            None,
            FromSourceModule,
            FromAddedModule,
            FromReferencedAssembly,
            FromCorLibrary,
        }

        [DebuggerDisplay("Location = {_location}, Index = {_index}")]
        private struct BestSymbolInfo
        {
            private readonly BestSymbolLocation _location;
            private readonly int _index;

            /// <summary>
            /// Returns -1 if None.
            /// </summary>
            public int Index
            {
                get
                {
                    return IsNone ? -1 : _index;
                }
            }

            public bool IsFromSourceModule
            {
                get
                {
                    return _location == BestSymbolLocation.FromSourceModule;
                }
            }

            public bool IsFromAddedModule
            {
                get
                {
                    return _location == BestSymbolLocation.FromAddedModule;
                }
            }

            public bool IsFromCompilation
            {
                get
                {
                    return (_location == BestSymbolLocation.FromSourceModule) || (_location == BestSymbolLocation.FromAddedModule);
                }
            }

            public bool IsNone
            {
                get
                {
                    return _location == BestSymbolLocation.None;
                }
            }

            public bool IsFromCorLibrary
            {
                get
                {
                    return _location == BestSymbolLocation.FromCorLibrary;
                }
            }

            public BestSymbolInfo(BestSymbolLocation location, int index)
            {
                Debug.Assert(location != BestSymbolLocation.None);
                _location = location;
                _index = index;
            }

            /// <summary>
            /// Prefers symbols from source module, then from added modules, then from referenced assemblies.
            /// Returns true if values were swapped.
            /// </summary>
            public static bool Sort(ref BestSymbolInfo first, ref BestSymbolInfo second)
            {
                if (IsSecondLocationBetter(first._location, second._location))
                {
                    BestSymbolInfo temp = first;
                    first = second;
                    second = temp;
                    return true;
                }

                return false;
            }

            /// <summary>
            /// Returns true if the second is a better location than the first.
            /// </summary>
            public static bool IsSecondLocationBetter(BestSymbolLocation firstLocation, BestSymbolLocation secondLocation)
            {
                Debug.Assert(secondLocation != 0);
                return (firstLocation == BestSymbolLocation.None) || (firstLocation > secondLocation);
            }
        }

        /// <summary>
        /// Prefer symbols from source module, then from added modules, then from referenced assemblies.
        /// </summary>
        private BestSymbolInfo GetBestSymbolInfo(ArrayBuilder<Symbol> symbols, out BestSymbolInfo secondBest)
        {
            BestSymbolInfo first = default(BestSymbolInfo);
            BestSymbolInfo second = default(BestSymbolInfo);
            var compilation = this.Compilation;

            for (int i = 0; i < symbols.Count; i++)
            {
                var symbol = symbols[i];
                BestSymbolLocation location;

                if (symbol.Kind == SymbolKind.Namespace)
                {
                    location = BestSymbolLocation.None;
                    foreach (var ns in ((NamespaceSymbol)symbol).ConstituentNamespaces)
                    {
                        var current = GetLocation(compilation, ns);
                        if (BestSymbolInfo.IsSecondLocationBetter(location, current))
                        {
                            location = current;
                            if (location == BestSymbolLocation.FromSourceModule)
                            {
                                break;
                            }
                        }
                    }
                }
                else
                {
                    location = GetLocation(compilation, symbol);
                }

                var third = new BestSymbolInfo(location, i);
                if (BestSymbolInfo.Sort(ref second, ref third))
                {
                    BestSymbolInfo.Sort(ref first, ref second);
                }
            }

            Debug.Assert(!first.IsNone);
            Debug.Assert(!second.IsNone);

            secondBest = second;
            return first;
        }

        private static BestSymbolLocation GetLocation(CSharpCompilation compilation, Symbol symbol)
        {
            var containingAssembly = symbol.ContainingAssembly;
            if (containingAssembly == compilation.SourceAssembly)
            {
                return (symbol.ContainingModule == compilation.SourceModule) ?
                    BestSymbolLocation.FromSourceModule :
                    BestSymbolLocation.FromAddedModule;
            }
            else
            {
                return (containingAssembly == containingAssembly.CorLibrary) ?
                    BestSymbolLocation.FromCorLibrary :
                    BestSymbolLocation.FromReferencedAssembly;
            }
        }

        /// <remarks>
        /// This is only intended to be called when the type isn't found (i.e. not when it is found but is inaccessible, has the wrong arity, etc).
        /// </remarks>
        private CSDiagnosticInfo NotFound(SyntaxNode where, string simpleName, int arity, string whereText, BindingDiagnosticBag diagnostics, string aliasOpt, NamespaceOrTypeSymbol qualifierOpt, LookupOptions options)
        {
            var location = where.Location;
            // Lookup totally ignores type forwarders, but we want the type lookup diagnostics
            // to distinguish between a type that can't be found and a type that is only present
            // as a type forwarder.  We'll look for type forwarders in the containing and
            // referenced assemblies and report more specific diagnostics if they are found.
            AssemblySymbol forwardedToAssembly;

            // for attributes, suggest both, but not for verbatim name
            if (options.IsAttributeTypeLookup() && !options.IsVerbatimNameAttributeTypeLookup())
            {
                // just recurse one level, so cheat and OR verbatim name option :)
                NotFound(where, simpleName, arity, whereText + "Attribute", diagnostics, aliasOpt, qualifierOpt, options | LookupOptions.VerbatimNameAttributeTypeOnly);
            }

            if ((object)qualifierOpt != null)
            {
                if (qualifierOpt.IsType)
                {
                    var errorQualifier = qualifierOpt as ErrorTypeSymbol;
                    if ((object)errorQualifier != null && errorQualifier.ErrorInfo != null)
                    {
                        return (CSDiagnosticInfo)errorQualifier.ErrorInfo;
                    }

                    return diagnostics.Add(ErrorCode.ERR_DottedTypeNameNotFoundInAgg, location, whereText, qualifierOpt);
                }
                else
                {
                    Debug.Assert(qualifierOpt.IsNamespace);

                    forwardedToAssembly = GetForwardedToAssembly(simpleName, arity, ref qualifierOpt, diagnostics, location);

                    if (ReferenceEquals(qualifierOpt, Compilation.GlobalNamespace))
                    {
                        Debug.Assert(aliasOpt == null || aliasOpt == SyntaxFacts.GetText(SyntaxKind.GlobalKeyword));
                        return (object)forwardedToAssembly == null
                            ? diagnostics.Add(ErrorCode.ERR_GlobalSingleTypeNameNotFound, location, whereText, qualifierOpt)
                            : diagnostics.Add(ErrorCode.ERR_GlobalSingleTypeNameNotFoundFwd, location, whereText, forwardedToAssembly);
                    }
                    else
                    {
                        object container = qualifierOpt;

                        // If there was an alias (e.g. A::C) and the given qualifier is the global namespace of the alias,
                        // then use the alias name in the error message, since it's more helpful than "<global namespace>".
                        if (aliasOpt != null && qualifierOpt.IsNamespace && ((NamespaceSymbol)qualifierOpt).IsGlobalNamespace)
                        {
                            container = aliasOpt;
                        }

                        return (object)forwardedToAssembly == null
                            ? diagnostics.Add(ErrorCode.ERR_DottedTypeNameNotFoundInNS, location, whereText, container)
                            : diagnostics.Add(ErrorCode.ERR_DottedTypeNameNotFoundInNSFwd, location, whereText, container, forwardedToAssembly);
                    }
                }
            }

            if (options == LookupOptions.NamespaceAliasesOnly)
            {
                return diagnostics.Add(ErrorCode.ERR_AliasNotFound, location, whereText);
            }

            if ((where as IdentifierNameSyntax)?.Identifier.Text == "var" && !options.IsAttributeTypeLookup())
            {
                var code = (where.Parent is QueryClauseSyntax) ? ErrorCode.ERR_TypeVarNotFoundRangeVariable : ErrorCode.ERR_TypeVarNotFound;
                return diagnostics.Add(code, location);
            }

            forwardedToAssembly = GetForwardedToAssembly(simpleName, arity, ref qualifierOpt, diagnostics, location);

            if ((object)forwardedToAssembly != null)
            {
                return qualifierOpt == null
                    ? diagnostics.Add(ErrorCode.ERR_SingleTypeNameNotFoundFwd, location, whereText, forwardedToAssembly)
                    : diagnostics.Add(ErrorCode.ERR_DottedTypeNameNotFoundInNSFwd, location, whereText, qualifierOpt, forwardedToAssembly);
            }

            return diagnostics.Add(ErrorCode.ERR_SingleTypeNameNotFound, location, whereText);
        }

        protected virtual AssemblySymbol GetForwardedToAssemblyInUsingNamespaces(string metadataName, ref NamespaceOrTypeSymbol qualifierOpt, BindingDiagnosticBag diagnostics, Location location)
        {
            return Next?.GetForwardedToAssemblyInUsingNamespaces(metadataName, ref qualifierOpt, diagnostics, location);
        }

        protected AssemblySymbol GetForwardedToAssembly(string fullName, BindingDiagnosticBag diagnostics, Location location)
        {
            var metadataName = MetadataTypeName.FromFullName(fullName);
            foreach (var referencedAssembly in
                Compilation.Assembly.Modules[0].GetReferencedAssemblySymbols())
            {
                var forwardedType =
                    referencedAssembly.TryLookupForwardedMetadataType(ref metadataName);
                if ((object)forwardedType != null)
                {
                    if (forwardedType.Kind == SymbolKind.ErrorType)
                    {
                        DiagnosticInfo diagInfo = ((ErrorTypeSymbol)forwardedType).ErrorInfo;

                        if (diagInfo.Code == (int)ErrorCode.ERR_CycleInTypeForwarder)
                        {
                            Debug.Assert((object)forwardedType.ContainingAssembly != null, "How did we find a cycle if there was no forwarding?");
                            diagnostics.Add(ErrorCode.ERR_CycleInTypeForwarder, location, fullName, forwardedType.ContainingAssembly.Name);
                        }
                        else if (diagInfo.Code == (int)ErrorCode.ERR_TypeForwardedToMultipleAssemblies)
                        {
                            diagnostics.Add(diagInfo, location);
                            return null; // Cannot determine a suitable forwarding assembly
                        }
                    }

                    return forwardedType.ContainingAssembly;
                }
            }

            return null;
        }

        /// <summary>
        /// Look for a type forwarder for the given type in the containing assembly and any referenced assemblies.
        /// </summary>
        /// <param name="name">The name of the (potentially) forwarded type.</param>
        /// <param name="arity">The arity of the forwarded type.</param>
        /// <param name="qualifierOpt">The namespace of the potentially forwarded type. If none is provided, will
        /// try Usings of the current import for eligible namespaces and return the namespace of the found forwarder,
        /// if any.</param>
        /// <param name="diagnostics">Will be used to report non-fatal errors during look up.</param>
        /// <param name="location">Location to report errors on.</param>
        /// <returns>Returns the Assembly to which the type is forwarded, or null if none is found.</returns>
        /// <remarks>
        /// Since this method is intended to be used for error reporting, it stops as soon as it finds
        /// any type forwarder (or an error to report). It does not check other assemblies for consistency or better results.
        /// </remarks>
        protected AssemblySymbol GetForwardedToAssembly(string name, int arity, ref NamespaceOrTypeSymbol qualifierOpt, BindingDiagnosticBag diagnostics, Location location)
        {
            // If we are in the process of binding assembly level attributes, we might get into an infinite cycle
            // if any of the referenced assemblies forwards type to this assembly. Since forwarded types
            // are specified through assembly level attributes, an attempt to resolve the forwarded type
            // might require us to examine types forwarded by this assembly, thus binding assembly level
            // attributes again. And the cycle continues.
            // So, we won't do the analysis in this case, at the expense of better diagnostics.
            if ((this.Flags & BinderFlags.InContextualAttributeBinder) != 0)
            {
                var current = this;

                do
                {
                    var contextualAttributeBinder = current as ContextualAttributeBinder;

                    if (contextualAttributeBinder != null)
                    {
                        if ((object)contextualAttributeBinder.AttributeTarget != null &&
                            contextualAttributeBinder.AttributeTarget.Kind == SymbolKind.Assembly)
                        {
                            return null;
                        }

                        break;
                    }

                    current = current.Next;
                }
                while (current != null);
            }

            // NOTE: This won't work if the type isn't using CLS-style generic naming (i.e. `arity), but this code is
            // only intended to improve diagnostic messages, so false negatives in corner cases aren't a big deal.
            var metadataName = MetadataHelpers.ComposeAritySuffixedMetadataName(name, arity);
            var fullMetadataName = MetadataHelpers.BuildQualifiedName(qualifierOpt?.ToDisplayString(SymbolDisplayFormat.QualifiedNameOnlyFormat), metadataName);
            var result = GetForwardedToAssembly(fullMetadataName, diagnostics, location);
            if ((object)result != null)
            {
                return result;
            }

            if ((object)qualifierOpt == null)
            {
                return GetForwardedToAssemblyInUsingNamespaces(metadataName, ref qualifierOpt, diagnostics, location);
            }

            return null;
        }

#nullable enable
        internal static bool CheckFeatureAvailability(SyntaxNode syntax, MessageID feature, BindingDiagnosticBag diagnostics, Location? location = null)
        {
            return CheckFeatureAvailability(syntax, feature, diagnostics.DiagnosticBag, location);
        }

        internal static bool CheckFeatureAvailability(SyntaxNode syntax, MessageID feature, DiagnosticBag? diagnostics, Location? location = null)
        {
            return CheckFeatureAvailability(syntax.SyntaxTree, feature, diagnostics, location ?? syntax.GetLocation());
        }

        internal static bool CheckFeatureAvailability(SyntaxTree tree, MessageID feature, BindingDiagnosticBag diagnostics, Location location)
        {
            return CheckFeatureAvailability(tree, feature, diagnostics.DiagnosticBag, location);
        }

        internal static bool CheckFeatureAvailability(SyntaxTree tree, MessageID feature, DiagnosticBag? diagnostics, Location location)
        {
            if (feature.GetFeatureAvailabilityDiagnosticInfo((CSharpParseOptions)tree.Options) is { } diagInfo)
            {
                diagnostics?.Add(diagInfo, location);
                return false;
            }
            return true;
        }
    }
}<|MERGE_RESOLUTION|>--- conflicted
+++ resolved
@@ -494,33 +494,25 @@
 
                 if (diagnostics.DiagnosticBag is DiagnosticBag diagnosticBag)
                 {
-<<<<<<< HEAD
                     // Inside a method body or other executable code, we can question IsValueType without causing cycles.
                     if (typeArgument.HasType && !ShouldCheckConstraints)
                     {
-                        LazyMissingNonNullTypesContextDiagnosticInfo.AddAll(isNullableEnabled, typeArgument, location, diagnosticBag);
+                        LazyMissingNonNullTypesContextDiagnosticInfo.AddAll(
+                            isNullableEnabled,
+                            isGeneratedCode,
+                            typeArgument,
+                            location,
+                            diagnosticBag);
                     }
                     else
                     {
-                        LazyMissingNonNullTypesContextDiagnosticInfo.ReportNullableReferenceTypesIfNeeded(isNullableEnabled, typeArgument, location, diagnosticBag);
-                    }
-=======
-                    LazyMissingNonNullTypesContextDiagnosticInfo.AddAll(
-                        isNullableEnabled,
-                        isGeneratedCode,
-                        typeArgument,
-                        location,
-                        diagnostics);
-                }
-                else
-                {
-                    LazyMissingNonNullTypesContextDiagnosticInfo.ReportNullableReferenceTypesIfNeeded(
-                        isNullableEnabled,
-                        isGeneratedCode,
-                        typeArgument,
-                        location,
-                        diagnostics);
->>>>>>> cdb59565
+                        LazyMissingNonNullTypesContextDiagnosticInfo.ReportNullableReferenceTypesIfNeeded(
+                            isNullableEnabled,
+                            isGeneratedCode,
+                            typeArgument,
+                            location,
+                            diagnosticBag);
+                    }
                 }
             }
 
