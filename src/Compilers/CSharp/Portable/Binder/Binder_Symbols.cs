--- conflicted
+++ resolved
@@ -467,16 +467,20 @@
             void reportNullableReferenceTypesIfNeeded(SyntaxToken questionToken, TypeSymbolWithAnnotations typeArgument = default)
             {
                 bool isNullableEnabled = IsNullableEnabled(questionToken);
-                var location = questionToken.GetLocation();
 
                 // Inside a method body or other executable code, we can question IsValueType without causing cycles.
                 if (!typeArgument.IsNull && !ShouldCheckConstraints)
                 {
-                    LazyMissingNonNullTypesContextDiagnosticInfo.AddAll(isNullableEnabled, typeArgument, location, diagnostics);
+                    diagnostics.Add(new LazyMissingNonNullTypesContextDiagnosticInfo(Compilation, isNullableEnabled, typeArgument), questionToken.GetLocation());
                 }
                 else
                 {
-                    LazyMissingNonNullTypesContextDiagnosticInfo.ReportNullableReferenceTypesIfNeeded(isNullableEnabled, typeArgument, location, diagnostics);
+                    DiagnosticInfo info = LazyMissingNonNullTypesContextDiagnosticInfo.ReportNullableReferenceTypesIfNeeded(Compilation, isNullableEnabled, typeArgument);
+
+                    if (!(info is null))
+                    {
+                        diagnostics.Add(info, questionToken.GetLocation());
+                    }
                 }
             }
         }
@@ -2224,7 +2228,7 @@
 
         internal static bool CheckFeatureAvailability(SyntaxTree tree, MessageID feature, DiagnosticBag diagnostics, Location location)
         {
-            CSDiagnosticInfo error = feature.GetFeatureAvailabilityDiagnosticInfo((CSharpParseOptions)tree.Options);
+            CSDiagnosticInfo error = GetFeatureAvailabilityDiagnosticInfo(tree, feature);
 
             if (error is null)
             {
@@ -2234,8 +2238,6 @@
             diagnostics.Add(new CSDiagnostic(error, location));
             return false;
         }
-<<<<<<< HEAD
-=======
 
         internal static CSDiagnosticInfo GetLanguageVersionDiagnosticInfo(LanguageVersion availableVersion, MessageID feature)
         {
@@ -2265,6 +2267,5 @@
 
             return GetLanguageVersionDiagnosticInfo(options.LanguageVersion, feature);
         }
->>>>>>> 21549ac2
     }
 }