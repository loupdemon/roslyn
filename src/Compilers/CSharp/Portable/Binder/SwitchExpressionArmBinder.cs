--- conflicted
+++ resolved
@@ -33,9 +33,8 @@
         internal override BoundSwitchExpressionArm BindSwitchExpressionArm(SwitchExpressionArmSyntax node, DiagnosticBag diagnostics)
         {
             Debug.Assert(node == _arm);
-<<<<<<< HEAD
             Binder caseBinder = this.GetBinder(node);
-            bool hasErrors = _switchExpressionBinder.InputExpression.HasErrors;
+            bool hasErrors = _switchExpressionBinder.SwitchGoverningType.IsErrorType();
             ImmutableArray<LocalSymbol> locals = _armScopeBinder.Locals;
             BoundPattern pattern = caseBinder.BindPattern(node.Pattern, _switchExpressionBinder.SwitchGoverningType, hasErrors, diagnostics);
             BoundExpression guard = node.WhenClause != null
@@ -44,17 +43,6 @@
             BoundExpression armResult = caseBinder.BindValue(node.Expression, diagnostics, BindValueKind.RValue);
             var label = new GeneratedLabelSymbol("arm");
             return new BoundSwitchExpressionArm(node, locals, pattern, guard, armResult, label, hasErrors | pattern.HasErrors);
-=======
-            var caseBinder = this.GetBinder(node);
-            var hasErrors = _switchExpressionBinder.SwitchGoverningType.IsErrorType();
-            var locals = _armScopeBinder.Locals;
-            var pattern = caseBinder.BindPattern(node.Pattern, _switchExpressionBinder.SwitchGoverningType, hasErrors, diagnostics);
-            var guard = node.WhenClause != null
-                ? caseBinder.BindBooleanExpression(node.WhenClause.Condition, diagnostics)
-                : null;
-            var result = caseBinder.BindValue(node.Expression, diagnostics, BindValueKind.RValue);
-            return new BoundSwitchExpressionArm(node, locals, pattern, guard, result, hasErrors);
->>>>>>> 6cc8247b
         }
     }
 }