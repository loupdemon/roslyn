--- conflicted
+++ resolved
@@ -6013,7 +6013,15 @@
   <data name="ERR_ImplicitRangeIndexerWithName" xml:space="preserve">
     <value>Invocation of implicit Range Indexer cannot name the argument.</value>
   </data>
-<<<<<<< HEAD
+  <data name="ERR_ExpressionTreeContainsPatternIndexOrRangeIndexer" xml:space="preserve">
+    <value>An expression tree may not contain a pattern System.Index or System.Range indexer access</value>
+  </data>
+  <data name="ERR_ExpressionTreeContainsFromEndIndexExpression" xml:space="preserve">
+    <value>An expression tree may not contain a from-end index ('^') expression.</value>
+  </data>
+  <data name="ERR_ExpressionTreeContainsRangeExpression" xml:space="preserve">
+    <value>An expression tree may not contain a range ('..') expression.</value>
+  </data>
   <data name="ERR_InvalidFuncPointerReturnTypeModifier" xml:space="preserve">
     <value>'{0}' is not a valid function pointer return type modifier. Valid modifiers are 'ref' and 'ref readonly'.</value>
   </data>
@@ -6025,15 +6033,5 @@
   </data>
   <data name="ERR_BadFuncPointerArgCount" xml:space="preserve">
     <value>Function pointer '{0}' does not take {1} arguments</value>
-=======
-  <data name="ERR_ExpressionTreeContainsPatternIndexOrRangeIndexer" xml:space="preserve">
-    <value>An expression tree may not contain a pattern System.Index or System.Range indexer access</value>
-  </data>
-  <data name="ERR_ExpressionTreeContainsFromEndIndexExpression" xml:space="preserve">
-    <value>An expression tree may not contain a from-end index ('^') expression.</value>
-  </data>
-  <data name="ERR_ExpressionTreeContainsRangeExpression" xml:space="preserve">
-    <value>An expression tree may not contain a range ('..') expression.</value>
->>>>>>> 6aa84efc
   </data>
 </root>