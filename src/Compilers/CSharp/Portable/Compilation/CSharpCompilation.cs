--- conflicted
+++ resolved
@@ -2888,11 +2888,7 @@
 
         internal void SymbolDeclaredEvent(Symbol symbol)
         {
-<<<<<<< HEAD
             EventQueue?.TryEnqueue(new SymbolDeclaredCompilationEvent(this, symbol));
-=======
-            EventQueue?.Enqueue(new SymbolDeclaredCompilationEvent(this, symbol));
->>>>>>> 39a0020b
         }
 
         /// <summary>
