﻿// Licensed to the .NET Foundation under one or more agreements.
// The .NET Foundation licenses this file to you under the MIT license.
// See the LICENSE file in the project root for more information.

using System;
using System.Diagnostics;
using Roslyn.Utilities;

namespace Microsoft.CodeAnalysis.CSharp
{
    internal enum MessageID
    {
        None = 0,
        MessageBase = 1200,

        IDS_SK_METHOD = MessageBase + 2000,
        IDS_SK_TYPE = MessageBase + 2001,
        IDS_SK_NAMESPACE = MessageBase + 2002,
        IDS_SK_FIELD = MessageBase + 2003,
        IDS_SK_PROPERTY = MessageBase + 2004,
        IDS_SK_UNKNOWN = MessageBase + 2005,
        IDS_SK_VARIABLE = MessageBase + 2006,
        IDS_SK_EVENT = MessageBase + 2007,
        IDS_SK_TYVAR = MessageBase + 2008,
        //IDS_SK_GCLASS = MessageBase + 2009,
        IDS_SK_ALIAS = MessageBase + 2010,
        //IDS_SK_EXTERNALIAS = MessageBase + 2011,
        IDS_SK_LABEL = MessageBase + 2012,
        IDS_SK_CONSTRUCTOR = MessageBase + 2013,

        IDS_NULL = MessageBase + 10001,
        //IDS_RELATEDERROR = MessageBase + 10002,
        //IDS_RELATEDWARNING = MessageBase + 10003,
        IDS_XMLIGNORED = MessageBase + 10004,
        IDS_XMLIGNORED2 = MessageBase + 10005,
        IDS_XMLFAILEDINCLUDE = MessageBase + 10006,
        IDS_XMLBADINCLUDE = MessageBase + 10007,
        IDS_XMLNOINCLUDE = MessageBase + 10008,
        IDS_XMLMISSINGINCLUDEFILE = MessageBase + 10009,
        IDS_XMLMISSINGINCLUDEPATH = MessageBase + 10010,
        IDS_GlobalNamespace = MessageBase + 10011,
        IDS_FeatureGenerics = MessageBase + 12500,
        IDS_FeatureAnonDelegates = MessageBase + 12501,
        IDS_FeatureModuleAttrLoc = MessageBase + 12502,
        IDS_FeatureGlobalNamespace = MessageBase + 12503,
        IDS_FeatureFixedBuffer = MessageBase + 12504,
        IDS_FeaturePragma = MessageBase + 12505,
        IDS_FOREACHLOCAL = MessageBase + 12506,
        IDS_USINGLOCAL = MessageBase + 12507,
        IDS_FIXEDLOCAL = MessageBase + 12508,
        IDS_FeatureStaticClasses = MessageBase + 12511,
        IDS_FeaturePartialTypes = MessageBase + 12512,
        IDS_MethodGroup = MessageBase + 12513,
        IDS_AnonMethod = MessageBase + 12514,
        IDS_FeatureSwitchOnBool = MessageBase + 12517,
        //IDS_WarnAsError = MessageBase + 12518,
        IDS_Collection = MessageBase + 12520,
        IDS_FeaturePropertyAccessorMods = MessageBase + 12522,
        IDS_FeatureExternAlias = MessageBase + 12523,
        IDS_FeatureIterators = MessageBase + 12524,
        IDS_FeatureDefault = MessageBase + 12525,
        IDS_FeatureNullable = MessageBase + 12528,
        IDS_Lambda = MessageBase + 12531,
        IDS_FeaturePatternMatching = MessageBase + 12532,
        IDS_FeatureThrowExpression = MessageBase + 12533,

        IDS_FeatureImplicitArray = MessageBase + 12557,
        IDS_FeatureImplicitLocal = MessageBase + 12558,
        IDS_FeatureAnonymousTypes = MessageBase + 12559,
        IDS_FeatureAutoImplementedProperties = MessageBase + 12560,
        IDS_FeatureObjectInitializer = MessageBase + 12561,
        IDS_FeatureCollectionInitializer = MessageBase + 12562,
        IDS_FeatureLambda = MessageBase + 12563,
        IDS_FeatureQueryExpression = MessageBase + 12564,
        IDS_FeatureExtensionMethod = MessageBase + 12565,
        IDS_FeaturePartialMethod = MessageBase + 12566,
        IDS_FeatureDynamic = MessageBase + 12644,
        IDS_FeatureTypeVariance = MessageBase + 12645,
        IDS_FeatureNamedArgument = MessageBase + 12646,
        IDS_FeatureOptionalParameter = MessageBase + 12647,
        IDS_FeatureExceptionFilter = MessageBase + 12648,
        IDS_FeatureAutoPropertyInitializer = MessageBase + 12649,

        IDS_SK_TYPE_OR_NAMESPACE = MessageBase + 12652,
        IDS_Contravariant = MessageBase + 12659,
        IDS_Contravariantly = MessageBase + 12660,
        IDS_Covariant = MessageBase + 12661,
        IDS_Covariantly = MessageBase + 12662,
        IDS_Invariantly = MessageBase + 12663,

        IDS_FeatureAsync = MessageBase + 12668,
        IDS_FeatureStaticAnonymousFunction = MessageBase + 12669,

        IDS_LIB_ENV = MessageBase + 12680,
        IDS_LIB_OPTION = MessageBase + 12681,
        IDS_REFERENCEPATH_OPTION = MessageBase + 12682,
        IDS_DirectoryDoesNotExist = MessageBase + 12683,
        IDS_DirectoryHasInvalidPath = MessageBase + 12684,

        IDS_Namespace1 = MessageBase + 12685,
        IDS_PathList = MessageBase + 12686,
        IDS_Text = MessageBase + 12687,

        IDS_FeatureDiscards = MessageBase + 12688,

        IDS_FeatureDefaultTypeParameterConstraint = MessageBase + 12689,
        IDS_FeatureNullPropagatingOperator = MessageBase + 12690,
        IDS_FeatureExpressionBodiedMethod = MessageBase + 12691,
        IDS_FeatureExpressionBodiedProperty = MessageBase + 12692,
        IDS_FeatureExpressionBodiedIndexer = MessageBase + 12693,
        // IDS_VersionExperimental = MessageBase + 12694,
        IDS_FeatureNameof = MessageBase + 12695,
        IDS_FeatureDictionaryInitializer = MessageBase + 12696,

        IDS_ToolName = MessageBase + 12697,
        IDS_LogoLine1 = MessageBase + 12698,
        IDS_LogoLine2 = MessageBase + 12699,
        IDS_CSCHelp = MessageBase + 12700,

        IDS_FeatureUsingStatic = MessageBase + 12701,
        IDS_FeatureInterpolatedStrings = MessageBase + 12702,
        IDS_OperationCausedStackOverflow = MessageBase + 12703,
        IDS_AwaitInCatchAndFinally = MessageBase + 12704,
        IDS_FeatureReadonlyAutoImplementedProperties = MessageBase + 12705,
        IDS_FeatureBinaryLiteral = MessageBase + 12706,
        IDS_FeatureDigitSeparator = MessageBase + 12707,
        IDS_FeatureLocalFunctions = MessageBase + 12708,
        IDS_FeatureNullableReferenceTypes = MessageBase + 12709,

        IDS_FeatureRefLocalsReturns = MessageBase + 12710,
        IDS_FeatureTuples = MessageBase + 12711,
        IDS_FeatureOutVar = MessageBase + 12713,

        // IDS_FeaturePragmaWarningEnable = MessageBase + 12714,
        IDS_FeatureExpressionBodiedAccessor = MessageBase + 12715,
        IDS_FeatureExpressionBodiedDeOrConstructor = MessageBase + 12716,
        IDS_ThrowExpression = MessageBase + 12717,
        IDS_FeatureDefaultLiteral = MessageBase + 12718,
        IDS_FeatureInferredTupleNames = MessageBase + 12719,
        IDS_FeatureGenericPatternMatching = MessageBase + 12720,
        IDS_FeatureAsyncMain = MessageBase + 12721,
        IDS_LangVersions = MessageBase + 12722,

        IDS_FeatureLeadingDigitSeparator = MessageBase + 12723,
        IDS_FeatureNonTrailingNamedArguments = MessageBase + 12724,

        IDS_FeatureReadOnlyReferences = MessageBase + 12725,
        IDS_FeatureRefStructs = MessageBase + 12726,
        IDS_FeatureReadOnlyStructs = MessageBase + 12727,
        IDS_FeatureRefExtensionMethods = MessageBase + 12728,
        // IDS_StackAllocExpression = MessageBase + 12729,
        IDS_FeaturePrivateProtected = MessageBase + 12730,

        IDS_FeatureRefConditional = MessageBase + 12731,
        IDS_FeatureAttributesOnBackingFields = MessageBase + 12732,
        IDS_FeatureImprovedOverloadCandidates = MessageBase + 12733,
        IDS_FeatureRefReassignment = MessageBase + 12734,
        IDS_FeatureRefFor = MessageBase + 12735,
        IDS_FeatureRefForEach = MessageBase + 12736,
        IDS_FeatureEnumGenericTypeConstraint = MessageBase + 12737,
        IDS_FeatureDelegateGenericTypeConstraint = MessageBase + 12738,
        IDS_FeatureUnmanagedGenericTypeConstraint = MessageBase + 12739,
        IDS_FeatureStackAllocInitializer = MessageBase + 12740,
        IDS_FeatureTupleEquality = MessageBase + 12741,
        IDS_FeatureExpressionVariablesInQueriesAndInitializers = MessageBase + 12742,
        IDS_FeatureExtensibleFixedStatement = MessageBase + 12743,
        IDS_FeatureIndexingMovableFixedBuffers = MessageBase + 12744,

        IDS_FeatureAltInterpolatedVerbatimStrings = MessageBase + 12745,
        IDS_FeatureCoalesceAssignmentExpression = MessageBase + 12746,
        IDS_FeatureUnconstrainedTypeParameterInNullCoalescingOperator = MessageBase + 12747,
        IDS_FeatureNotNullGenericTypeConstraint = MessageBase + 12748,
        IDS_FeatureIndexOperator = MessageBase + 12749,
        IDS_FeatureRangeOperator = MessageBase + 12750,
        IDS_FeatureAsyncStreams = MessageBase + 12751,
        IDS_FeatureRecursivePatterns = MessageBase + 12752,
        IDS_Disposable = MessageBase + 12753,
        IDS_FeatureUsingDeclarations = MessageBase + 12754,
        IDS_FeatureStaticLocalFunctions = MessageBase + 12755,
        IDS_FeatureNameShadowingInNestedFunctions = MessageBase + 12756,
        IDS_FeatureUnmanagedConstructedTypes = MessageBase + 12757,
        IDS_FeatureObsoleteOnPropertyAccessor = MessageBase + 12758,
        IDS_FeatureReadOnlyMembers = MessageBase + 12759,
        IDS_DefaultInterfaceImplementation = MessageBase + 12760,
        IDS_OverrideWithConstraints = MessageBase + 12761,
        IDS_FeatureNestedStackalloc = MessageBase + 12762,
        IDS_FeatureSwitchExpression = MessageBase + 12763,
        IDS_FeatureAsyncUsing = MessageBase + 12764,
        IDS_FeatureLambdaDiscardParameters = MessageBase + 12765,
        IDS_FeatureLocalFunctionAttributes = MessageBase + 12766,
        IDS_FeatureExternLocalFunctions = MessageBase + 12767,
        IDS_FeatureMemberNotNull = MessageBase + 12768,

        IDS_FeatureNativeInt = MessageBase + 12769,
        IDS_FeatureImplicitObjectCreation = MessageBase + 12770,
        IDS_FeatureTypePattern = MessageBase + 12771,
        IDS_FeatureParenthesizedPattern = MessageBase + 12772,
        IDS_FeatureOrPattern = MessageBase + 12773,
        IDS_FeatureAndPattern = MessageBase + 12774,
        IDS_FeatureNotPattern = MessageBase + 12775,
        IDS_FeatureRelationalPattern = MessageBase + 12776,
        IDS_FeatureExtendedPartialMethods = MessageBase + 12777,
        IDS_TopLevelStatements = MessageBase + 12778,
        IDS_FeatureFunctionPointers = MessageBase + 12779,
        IDS_AddressOfMethodGroup = MessageBase + 12780,
        IDS_FeatureInitOnlySetters = MessageBase + 12781,
        IDS_FeatureRecords = MessageBase + 12782,
        IDS_FeatureNullPointerConstantPattern = MessageBase + 12783,
        IDS_FeatureModuleInitializers = MessageBase + 12784,
        IDS_FeatureTargetTypedConditional = MessageBase + 12785,
        IDS_FeatureCovariantReturnsForOverrides = MessageBase + 12786,
        IDS_FeatureExtensionGetEnumerator = MessageBase + 12787,
        IDS_FeatureExtensionGetAsyncEnumerator = MessageBase + 12788,
        IDS_Parameter = MessageBase + 12789,
        IDS_Return = MessageBase + 12790,
        IDS_FeatureVarianceSafetyForStaticInterfaceMembers = MessageBase + 12791,
        IDS_FeatureConstantInterpolatedStrings = MessageBase + 12792,
        IDS_FeatureMixedDeclarationsAndExpressionsInDeconstruction = MessageBase + 12793,
<<<<<<< HEAD
        IDS_FeatureStaticAbstractMembersInInterfaces = MessageBase + 12794,
=======
        IDS_FeatureSealedToStringInRecord = MessageBase + 12794
>>>>>>> 9f29a9f5
    }

    // Message IDs may refer to strings that need to be localized.
    // This struct makes an IFormattable wrapper around a MessageID
    internal struct LocalizableErrorArgument : IFormattable
    {
        private readonly MessageID _id;

        internal LocalizableErrorArgument(MessageID id)
        {
            _id = id;
        }

        public override string ToString()
        {
            return ToString(null, null);
        }

        public string ToString(string? format, IFormatProvider? formatProvider)
        {
            return ErrorFacts.GetMessage(_id, formatProvider as System.Globalization.CultureInfo);
        }
    }

    // And this extension method makes it easy to localize MessageIDs:

    internal static partial class MessageIDExtensions
    {
        public static LocalizableErrorArgument Localize(this MessageID id)
        {
            return new LocalizableErrorArgument(id);
        }

        // Returns the string to be used in the /features flag switch to enable the MessageID feature.
        // Always call this before RequiredVersion:
        //   If this method returns null, call RequiredVersion and use that.
        //   If this method returns non-null, use that.
        // Features should be mutually exclusive between RequiredFeature and RequiredVersion.
        //   (hence the above rule - RequiredVersion throws when RequiredFeature returns non-null)
        internal static string? RequiredFeature(this MessageID feature)
        {
            // Check for current experimental features, if any, in the current branch.
            switch (feature)
            {
                default:
                    return null;
            }
        }

        internal static bool CheckFeatureAvailability(
            this MessageID feature,
            BindingDiagnosticBag diagnostics,
            SyntaxNode syntax,
            Location? location = null)
        {
            var diag = GetFeatureAvailabilityDiagnosticInfo(feature, (CSharpParseOptions)syntax.SyntaxTree.Options);
            if (diag is object)
            {
                diagnostics.Add(diag, location ?? syntax.GetLocation());
                return false;
            }
            return true;
        }

        internal static bool CheckFeatureAvailability(
            this MessageID feature,
            BindingDiagnosticBag diagnostics,
            Compilation compilation,
            Location location)
        {
            if (GetFeatureAvailabilityDiagnosticInfo(feature, (CSharpCompilation)compilation) is { } diagInfo)
            {
                diagnostics.Add(diagInfo, location);
                return false;
            }
            return true;
        }

        internal static CSDiagnosticInfo? GetFeatureAvailabilityDiagnosticInfo(this MessageID feature, CSharpParseOptions options)
            => options.IsFeatureEnabled(feature) ? null : GetDisabledFeatureDiagnosticInfo(feature, options.LanguageVersion);

        internal static CSDiagnosticInfo? GetFeatureAvailabilityDiagnosticInfo(this MessageID feature, CSharpCompilation compilation)
            => compilation.IsFeatureEnabled(feature) ? null : GetDisabledFeatureDiagnosticInfo(feature, compilation.LanguageVersion);

        private static CSDiagnosticInfo GetDisabledFeatureDiagnosticInfo(MessageID feature, LanguageVersion availableVersion)
        {
            string? requiredFeature = feature.RequiredFeature();
            if (requiredFeature != null)
            {
                return new CSDiagnosticInfo(ErrorCode.ERR_FeatureIsExperimental, feature.Localize(), requiredFeature);
            }

            LanguageVersion requiredVersion = feature.RequiredVersion();
            return requiredVersion == LanguageVersion.Preview.MapSpecifiedToEffectiveVersion()
                ? new CSDiagnosticInfo(ErrorCode.ERR_FeatureInPreview, feature.Localize())
                : new CSDiagnosticInfo(availableVersion.GetErrorCode(), feature.Localize(), new CSharpRequiredLanguageVersion(requiredVersion));
        }

        internal static LanguageVersion RequiredVersion(this MessageID feature)
        {
            Debug.Assert(RequiredFeature(feature) == null);

            // Based on CSourceParser::GetFeatureUsage from SourceParser.cpp.
            // Checks are in the LanguageParser unless otherwise noted.
            switch (feature)
            {
                // C# preview features.
                case MessageID.IDS_FeatureMixedDeclarationsAndExpressionsInDeconstruction:
<<<<<<< HEAD
                case MessageID.IDS_FeatureStaticAbstractMembersInInterfaces: // semantic check
=======
                case MessageID.IDS_FeatureSealedToStringInRecord: // semantic check
>>>>>>> 9f29a9f5
                    return LanguageVersion.Preview;
                // C# 9.0 features.
                case MessageID.IDS_FeatureLambdaDiscardParameters: // semantic check
                case MessageID.IDS_FeatureFunctionPointers:
                case MessageID.IDS_FeatureLocalFunctionAttributes: // syntax check
                case MessageID.IDS_FeatureExternLocalFunctions: // syntax check
                case MessageID.IDS_FeatureImplicitObjectCreation: // syntax check
                case MessageID.IDS_FeatureMemberNotNull:
                case MessageID.IDS_FeatureAndPattern:
                case MessageID.IDS_FeatureNotPattern:
                case MessageID.IDS_FeatureOrPattern:
                case MessageID.IDS_FeatureParenthesizedPattern:
                case MessageID.IDS_FeatureTypePattern:
                case MessageID.IDS_FeatureRelationalPattern:
                case MessageID.IDS_FeatureExtensionGetEnumerator: // semantic check
                case MessageID.IDS_FeatureExtensionGetAsyncEnumerator: // semantic check
                case MessageID.IDS_FeatureNativeInt:
                case MessageID.IDS_FeatureExtendedPartialMethods: // semantic check
                case MessageID.IDS_TopLevelStatements:
                case MessageID.IDS_FeatureInitOnlySetters: // semantic check
                case MessageID.IDS_FeatureRecords:
                case MessageID.IDS_FeatureTargetTypedConditional:  // semantic check
                case MessageID.IDS_FeatureCovariantReturnsForOverrides: // semantic check
                case MessageID.IDS_FeatureStaticAnonymousFunction: // syntax check
                case MessageID.IDS_FeatureModuleInitializers: // semantic check on method attribute
                case MessageID.IDS_FeatureDefaultTypeParameterConstraint:
                    return LanguageVersion.CSharp9;

                case MessageID.IDS_FeatureVarianceSafetyForStaticInterfaceMembers: //semantic check
                case MessageID.IDS_FeatureConstantInterpolatedStrings: //semantic check
                    return LanguageVersion.Preview;

                // C# 8.0 features.
                case MessageID.IDS_FeatureAltInterpolatedVerbatimStrings:
                case MessageID.IDS_FeatureCoalesceAssignmentExpression:
                case MessageID.IDS_FeatureUnconstrainedTypeParameterInNullCoalescingOperator:
                case MessageID.IDS_FeatureNullableReferenceTypes: // syntax and semantic check
                case MessageID.IDS_FeatureIndexOperator: // semantic check
                case MessageID.IDS_FeatureRangeOperator: // semantic check
                case MessageID.IDS_FeatureAsyncStreams:
                case MessageID.IDS_FeatureRecursivePatterns:
                case MessageID.IDS_FeatureUsingDeclarations:
                case MessageID.IDS_FeatureStaticLocalFunctions:
                case MessageID.IDS_FeatureNameShadowingInNestedFunctions:
                case MessageID.IDS_FeatureUnmanagedConstructedTypes: // semantic check
                case MessageID.IDS_FeatureObsoleteOnPropertyAccessor:
                case MessageID.IDS_FeatureReadOnlyMembers:
                case MessageID.IDS_DefaultInterfaceImplementation: // semantic check
                case MessageID.IDS_OverrideWithConstraints: // semantic check
                case MessageID.IDS_FeatureNestedStackalloc: // semantic check
                case MessageID.IDS_FeatureNotNullGenericTypeConstraint:// semantic check
                case MessageID.IDS_FeatureSwitchExpression:
                case MessageID.IDS_FeatureAsyncUsing:
                case MessageID.IDS_FeatureNullPointerConstantPattern: //semantic check
                    return LanguageVersion.CSharp8;

                // C# 7.3 features.
                case MessageID.IDS_FeatureAttributesOnBackingFields: // semantic check
                case MessageID.IDS_FeatureImprovedOverloadCandidates: // semantic check
                case MessageID.IDS_FeatureTupleEquality: // semantic check
                case MessageID.IDS_FeatureRefReassignment:
                case MessageID.IDS_FeatureRefFor:
                case MessageID.IDS_FeatureRefForEach:
                case MessageID.IDS_FeatureEnumGenericTypeConstraint: // semantic check
                case MessageID.IDS_FeatureDelegateGenericTypeConstraint: // semantic check
                case MessageID.IDS_FeatureUnmanagedGenericTypeConstraint: // semantic check
                case MessageID.IDS_FeatureStackAllocInitializer:
                case MessageID.IDS_FeatureExpressionVariablesInQueriesAndInitializers: // semantic check
                case MessageID.IDS_FeatureExtensibleFixedStatement:  // semantic check
                case MessageID.IDS_FeatureIndexingMovableFixedBuffers: //semantic check
                    return LanguageVersion.CSharp7_3;

                // C# 7.2 features.
                case MessageID.IDS_FeatureNonTrailingNamedArguments: // semantic check
                case MessageID.IDS_FeatureLeadingDigitSeparator:
                case MessageID.IDS_FeaturePrivateProtected:
                case MessageID.IDS_FeatureReadOnlyReferences:
                case MessageID.IDS_FeatureRefStructs:
                case MessageID.IDS_FeatureReadOnlyStructs:
                case MessageID.IDS_FeatureRefExtensionMethods:
                case MessageID.IDS_FeatureRefConditional:
                    return LanguageVersion.CSharp7_2;

                // C# 7.1 features.
                case MessageID.IDS_FeatureAsyncMain:
                case MessageID.IDS_FeatureDefaultLiteral:
                case MessageID.IDS_FeatureInferredTupleNames:
                case MessageID.IDS_FeatureGenericPatternMatching:
                    return LanguageVersion.CSharp7_1;

                // C# 7 features.
                case MessageID.IDS_FeatureBinaryLiteral:
                case MessageID.IDS_FeatureDigitSeparator:
                case MessageID.IDS_FeatureLocalFunctions:
                case MessageID.IDS_FeatureRefLocalsReturns:
                case MessageID.IDS_FeaturePatternMatching:
                case MessageID.IDS_FeatureThrowExpression:
                case MessageID.IDS_FeatureTuples:
                case MessageID.IDS_FeatureOutVar:
                case MessageID.IDS_FeatureExpressionBodiedAccessor:
                case MessageID.IDS_FeatureExpressionBodiedDeOrConstructor:
                case MessageID.IDS_FeatureDiscards:
                    return LanguageVersion.CSharp7;

                // C# 6 features.
                case MessageID.IDS_FeatureExceptionFilter:
                case MessageID.IDS_FeatureAutoPropertyInitializer:
                case MessageID.IDS_FeatureNullPropagatingOperator:
                case MessageID.IDS_FeatureExpressionBodiedMethod:
                case MessageID.IDS_FeatureExpressionBodiedProperty:
                case MessageID.IDS_FeatureExpressionBodiedIndexer:
                case MessageID.IDS_FeatureNameof:
                case MessageID.IDS_FeatureDictionaryInitializer:
                case MessageID.IDS_FeatureUsingStatic:
                case MessageID.IDS_FeatureInterpolatedStrings:
                case MessageID.IDS_AwaitInCatchAndFinally:
                case MessageID.IDS_FeatureReadonlyAutoImplementedProperties:
                    return LanguageVersion.CSharp6;

                // C# 5 features.
                case MessageID.IDS_FeatureAsync:
                    return LanguageVersion.CSharp5;

                // C# 4 features.
                case MessageID.IDS_FeatureDynamic: // Checked in the binder.
                case MessageID.IDS_FeatureTypeVariance:
                case MessageID.IDS_FeatureNamedArgument:
                case MessageID.IDS_FeatureOptionalParameter:
                    return LanguageVersion.CSharp4;

                // C# 3 features.
                case MessageID.IDS_FeatureImplicitArray:
                case MessageID.IDS_FeatureAnonymousTypes:
                case MessageID.IDS_FeatureObjectInitializer:
                case MessageID.IDS_FeatureCollectionInitializer:
                case MessageID.IDS_FeatureLambda:
                case MessageID.IDS_FeatureQueryExpression:
                case MessageID.IDS_FeatureExtensionMethod:
                case MessageID.IDS_FeaturePartialMethod:
                case MessageID.IDS_FeatureImplicitLocal: // Checked in the binder.
                case MessageID.IDS_FeatureAutoImplementedProperties:
                    return LanguageVersion.CSharp3;

                // C# 2 features.
                case MessageID.IDS_FeatureGenerics: // Also affects crefs.
                case MessageID.IDS_FeatureAnonDelegates:
                case MessageID.IDS_FeatureGlobalNamespace: // Also affects crefs.
                case MessageID.IDS_FeatureFixedBuffer:
                case MessageID.IDS_FeatureStaticClasses:
                case MessageID.IDS_FeaturePartialTypes:
                case MessageID.IDS_FeaturePropertyAccessorMods:
                case MessageID.IDS_FeatureExternAlias:
                case MessageID.IDS_FeatureIterators:
                case MessageID.IDS_FeatureDefault:
                case MessageID.IDS_FeatureNullable:
                case MessageID.IDS_FeaturePragma: // Checked in the directive parser.
                case MessageID.IDS_FeatureSwitchOnBool: // Checked in the binder.
                    return LanguageVersion.CSharp2;

                // Special C# 2 feature: only a warning in C# 1.
                case MessageID.IDS_FeatureModuleAttrLoc:
                    return LanguageVersion.CSharp1;

                default:
                    throw ExceptionUtilities.UnexpectedValue(feature);
            }
        }
    }
}<|MERGE_RESOLUTION|>--- conflicted
+++ resolved
@@ -216,11 +216,8 @@
         IDS_FeatureVarianceSafetyForStaticInterfaceMembers = MessageBase + 12791,
         IDS_FeatureConstantInterpolatedStrings = MessageBase + 12792,
         IDS_FeatureMixedDeclarationsAndExpressionsInDeconstruction = MessageBase + 12793,
-<<<<<<< HEAD
-        IDS_FeatureStaticAbstractMembersInInterfaces = MessageBase + 12794,
-=======
-        IDS_FeatureSealedToStringInRecord = MessageBase + 12794
->>>>>>> 9f29a9f5
+        IDS_FeatureSealedToStringInRecord = MessageBase + 12794,
+        IDS_FeatureStaticAbstractMembersInInterfaces = MessageBase + 12795,
     }
 
     // Message IDs may refer to strings that need to be localized.
@@ -329,11 +326,8 @@
             {
                 // C# preview features.
                 case MessageID.IDS_FeatureMixedDeclarationsAndExpressionsInDeconstruction:
-<<<<<<< HEAD
+                case MessageID.IDS_FeatureSealedToStringInRecord: // semantic check
                 case MessageID.IDS_FeatureStaticAbstractMembersInInterfaces: // semantic check
-=======
-                case MessageID.IDS_FeatureSealedToStringInRecord: // semantic check
->>>>>>> 9f29a9f5
                     return LanguageVersion.Preview;
                 // C# 9.0 features.
                 case MessageID.IDS_FeatureLambdaDiscardParameters: // semantic check
