﻿// Licensed to the .NET Foundation under one or more agreements.
// The .NET Foundation licenses this file to you under the MIT license.
// See the LICENSE file in the project root for more information.

#nullable enable

using System;
using System.Diagnostics;
using Roslyn.Utilities;

namespace Microsoft.CodeAnalysis.CSharp
{
    internal enum MessageID
    {
        None = 0,
        MessageBase = 1200,

        IDS_SK_METHOD = MessageBase + 2000,
        IDS_SK_TYPE = MessageBase + 2001,
        IDS_SK_NAMESPACE = MessageBase + 2002,
        IDS_SK_FIELD = MessageBase + 2003,
        IDS_SK_PROPERTY = MessageBase + 2004,
        IDS_SK_UNKNOWN = MessageBase + 2005,
        IDS_SK_VARIABLE = MessageBase + 2006,
        IDS_SK_EVENT = MessageBase + 2007,
        IDS_SK_TYVAR = MessageBase + 2008,
        //IDS_SK_GCLASS = MessageBase + 2009,
        IDS_SK_ALIAS = MessageBase + 2010,
        //IDS_SK_EXTERNALIAS = MessageBase + 2011,
        IDS_SK_LABEL = MessageBase + 2012,
        IDS_SK_CONSTRUCTOR = MessageBase + 2013,

        IDS_NULL = MessageBase + 10001,
        //IDS_RELATEDERROR = MessageBase + 10002,
        //IDS_RELATEDWARNING = MessageBase + 10003,
        IDS_XMLIGNORED = MessageBase + 10004,
        IDS_XMLIGNORED2 = MessageBase + 10005,
        IDS_XMLFAILEDINCLUDE = MessageBase + 10006,
        IDS_XMLBADINCLUDE = MessageBase + 10007,
        IDS_XMLNOINCLUDE = MessageBase + 10008,
        IDS_XMLMISSINGINCLUDEFILE = MessageBase + 10009,
        IDS_XMLMISSINGINCLUDEPATH = MessageBase + 10010,
        IDS_GlobalNamespace = MessageBase + 10011,
        IDS_FeatureGenerics = MessageBase + 12500,
        IDS_FeatureAnonDelegates = MessageBase + 12501,
        IDS_FeatureModuleAttrLoc = MessageBase + 12502,
        IDS_FeatureGlobalNamespace = MessageBase + 12503,
        IDS_FeatureFixedBuffer = MessageBase + 12504,
        IDS_FeaturePragma = MessageBase + 12505,
        IDS_FOREACHLOCAL = MessageBase + 12506,
        IDS_USINGLOCAL = MessageBase + 12507,
        IDS_FIXEDLOCAL = MessageBase + 12508,
        IDS_FeatureStaticClasses = MessageBase + 12511,
        IDS_FeaturePartialTypes = MessageBase + 12512,
        IDS_MethodGroup = MessageBase + 12513,
        IDS_AnonMethod = MessageBase + 12514,
        IDS_FeatureSwitchOnBool = MessageBase + 12517,
        //IDS_WarnAsError = MessageBase + 12518,
        IDS_Collection = MessageBase + 12520,
        IDS_FeaturePropertyAccessorMods = MessageBase + 12522,
        IDS_FeatureExternAlias = MessageBase + 12523,
        IDS_FeatureIterators = MessageBase + 12524,
        IDS_FeatureDefault = MessageBase + 12525,
        IDS_FeatureNullable = MessageBase + 12528,
        IDS_Lambda = MessageBase + 12531,
        IDS_FeaturePatternMatching = MessageBase + 12532,
        IDS_FeatureThrowExpression = MessageBase + 12533,

        IDS_FeatureImplicitArray = MessageBase + 12557,
        IDS_FeatureImplicitLocal = MessageBase + 12558,
        IDS_FeatureAnonymousTypes = MessageBase + 12559,
        IDS_FeatureAutoImplementedProperties = MessageBase + 12560,
        IDS_FeatureObjectInitializer = MessageBase + 12561,
        IDS_FeatureCollectionInitializer = MessageBase + 12562,
        IDS_FeatureLambda = MessageBase + 12563,
        IDS_FeatureQueryExpression = MessageBase + 12564,
        IDS_FeatureExtensionMethod = MessageBase + 12565,
        IDS_FeaturePartialMethod = MessageBase + 12566,
        IDS_FeatureDynamic = MessageBase + 12644,
        IDS_FeatureTypeVariance = MessageBase + 12645,
        IDS_FeatureNamedArgument = MessageBase + 12646,
        IDS_FeatureOptionalParameter = MessageBase + 12647,
        IDS_FeatureExceptionFilter = MessageBase + 12648,
        IDS_FeatureAutoPropertyInitializer = MessageBase + 12649,

        IDS_SK_TYPE_OR_NAMESPACE = MessageBase + 12652,
        IDS_Contravariant = MessageBase + 12659,
        IDS_Contravariantly = MessageBase + 12660,
        IDS_Covariant = MessageBase + 12661,
        IDS_Covariantly = MessageBase + 12662,
        IDS_Invariantly = MessageBase + 12663,

        IDS_FeatureAsync = MessageBase + 12668,

        IDS_LIB_ENV = MessageBase + 12680,
        IDS_LIB_OPTION = MessageBase + 12681,
        IDS_REFERENCEPATH_OPTION = MessageBase + 12682,
        IDS_DirectoryDoesNotExist = MessageBase + 12683,
        IDS_DirectoryHasInvalidPath = MessageBase + 12684,

        IDS_Namespace1 = MessageBase + 12685,
        IDS_PathList = MessageBase + 12686,
        IDS_Text = MessageBase + 12687,

        // available

        IDS_FeatureNullPropagatingOperator = MessageBase + 12690,
        IDS_FeatureExpressionBodiedMethod = MessageBase + 12691,
        IDS_FeatureExpressionBodiedProperty = MessageBase + 12692,
        IDS_FeatureExpressionBodiedIndexer = MessageBase + 12693,
        // IDS_VersionExperimental = MessageBase + 12694,
        IDS_FeatureNameof = MessageBase + 12695,
        IDS_FeatureDictionaryInitializer = MessageBase + 12696,

        IDS_ToolName = MessageBase + 12697,
        IDS_LogoLine1 = MessageBase + 12698,
        IDS_LogoLine2 = MessageBase + 12699,
        IDS_CSCHelp = MessageBase + 12700,

        IDS_FeatureUsingStatic = MessageBase + 12701,
        IDS_FeatureInterpolatedStrings = MessageBase + 12702,
        IDS_OperationCausedStackOverflow = MessageBase + 12703,
        IDS_AwaitInCatchAndFinally = MessageBase + 12704,
        IDS_FeatureReadonlyAutoImplementedProperties = MessageBase + 12705,
        IDS_FeatureBinaryLiteral = MessageBase + 12706,
        IDS_FeatureDigitSeparator = MessageBase + 12707,
        IDS_FeatureLocalFunctions = MessageBase + 12708,
        IDS_FeatureNullableReferenceTypes = MessageBase + 12709,

        IDS_FeatureRefLocalsReturns = MessageBase + 12710,
        IDS_FeatureTuples = MessageBase + 12711,
        IDS_FeatureOutVar = MessageBase + 12713,

        // IDS_FeaturePragmaWarningEnable = MessageBase + 12714,
        IDS_FeatureExpressionBodiedAccessor = MessageBase + 12715,
        IDS_FeatureExpressionBodiedDeOrConstructor = MessageBase + 12716,
        IDS_ThrowExpression = MessageBase + 12717,
        IDS_FeatureDefaultLiteral = MessageBase + 12718,
        IDS_FeatureInferredTupleNames = MessageBase + 12719,
        IDS_FeatureGenericPatternMatching = MessageBase + 12720,
        IDS_FeatureAsyncMain = MessageBase + 12721,
        IDS_LangVersions = MessageBase + 12722,

        IDS_FeatureLeadingDigitSeparator = MessageBase + 12723,
        IDS_FeatureNonTrailingNamedArguments = MessageBase + 12724,

        IDS_FeatureReadOnlyReferences = MessageBase + 12725,
        IDS_FeatureRefStructs = MessageBase + 12726,
        IDS_FeatureReadOnlyStructs = MessageBase + 12727,
        IDS_FeatureRefExtensionMethods = MessageBase + 12728,
        // IDS_StackAllocExpression = MessageBase + 12729,
        IDS_FeaturePrivateProtected = MessageBase + 12730,

        IDS_FeatureRefConditional = MessageBase + 12731,
        IDS_FeatureAttributesOnBackingFields = MessageBase + 12732,
        IDS_FeatureImprovedOverloadCandidates = MessageBase + 12733,
        IDS_FeatureRefReassignment = MessageBase + 12734,
        IDS_FeatureRefFor = MessageBase + 12735,
        IDS_FeatureRefForEach = MessageBase + 12736,
        IDS_FeatureEnumGenericTypeConstraint = MessageBase + 12737,
        IDS_FeatureDelegateGenericTypeConstraint = MessageBase + 12738,
        IDS_FeatureUnmanagedGenericTypeConstraint = MessageBase + 12739,
        IDS_FeatureStackAllocInitializer = MessageBase + 12740,
        IDS_FeatureTupleEquality = MessageBase + 12741,
        IDS_FeatureExpressionVariablesInQueriesAndInitializers = MessageBase + 12742,
        IDS_FeatureExtensibleFixedStatement = MessageBase + 12743,
        IDS_FeatureIndexingMovableFixedBuffers = MessageBase + 12744,

        IDS_FeatureAltInterpolatedVerbatimStrings = MessageBase + 12745,
        IDS_FeatureCoalesceAssignmentExpression = MessageBase + 12746,
        IDS_FeatureUnconstrainedTypeParameterInNullCoalescingOperator = MessageBase + 12747,
        IDS_FeatureNotNullGenericTypeConstraint = MessageBase + 12748,
        IDS_FeatureIndexOperator = MessageBase + 12749,
        IDS_FeatureRangeOperator = MessageBase + 12750,
        IDS_FeatureAsyncStreams = MessageBase + 12751,
        IDS_FeatureRecursivePatterns = MessageBase + 12752,
        IDS_Disposable = MessageBase + 12753,
        IDS_FeatureUsingDeclarations = MessageBase + 12754,
        IDS_FeatureStaticLocalFunctions = MessageBase + 12755,
        IDS_FeatureNameShadowingInNestedFunctions = MessageBase + 12756,
        IDS_FeatureUnmanagedConstructedTypes = MessageBase + 12757,
        IDS_FeatureObsoleteOnPropertyAccessor = MessageBase + 12758,
        IDS_FeatureReadOnlyMembers = MessageBase + 12759,
        IDS_DefaultInterfaceImplementation = MessageBase + 12760,
        IDS_OverrideWithConstraints = MessageBase + 12761,
        IDS_FeatureNestedStackalloc = MessageBase + 12762,
        IDS_FeatureSwitchExpression = MessageBase + 12763,
        IDS_FeatureAsyncUsing = MessageBase + 12764,
        IDS_FeatureLambdaDiscardParameters = MessageBase + 12765,
        IDS_FeatureLocalFunctionAttributes = MessageBase + 12766,
        IDS_FeatureExternLocalFunctions = MessageBase + 12767,
        IDS_FeatureMemberNotNull = MessageBase + 12768,
<<<<<<< HEAD
        IDS_FeatureTargetTypedConditional = MessageBase + 12769,
=======
        IDS_FeatureNativeInt = MessageBase + 12769,
        IDS_FeatureTargetTypedObjectCreation = MessageBase + 12770,
        IDS_FeatureTypePattern = MessageBase + 12771,
        IDS_FeatureParenthesizedPattern = MessageBase + 12772,
        IDS_FeatureOrPattern = MessageBase + 12773,
        IDS_FeatureAndPattern = MessageBase + 12774,
        IDS_FeatureNotPattern = MessageBase + 12775,
        IDS_FeatureRelationalPattern = MessageBase + 12776,
>>>>>>> 492ff7ba
    }

    // Message IDs may refer to strings that need to be localized.
    // This struct makes an IFormattable wrapper around a MessageID
    internal struct LocalizableErrorArgument : IFormattable
    {
        private readonly MessageID _id;

        internal LocalizableErrorArgument(MessageID id)
        {
            _id = id;
        }

        public override string ToString()
        {
            return ToString(null, null);
        }

        public string ToString(string? format, IFormatProvider? formatProvider)
        {
            return ErrorFacts.GetMessage(_id, formatProvider as System.Globalization.CultureInfo);
        }
    }

    // And this extension method makes it easy to localize MessageIDs:

    internal static partial class MessageIDExtensions
    {
        public static LocalizableErrorArgument Localize(this MessageID id)
        {
            return new LocalizableErrorArgument(id);
        }

        // Returns the string to be used in the /features flag switch to enable the MessageID feature.
        // Always call this before RequiredVersion:
        //   If this method returns null, call RequiredVersion and use that.
        //   If this method returns non-null, use that.
        // Features should be mutually exclusive between RequiredFeature and RequiredVersion.
        //   (hence the above rule - RequiredVersion throws when RequiredFeature returns non-null)
        internal static string? RequiredFeature(this MessageID feature)
        {
            // Check for current experimental features, if any, in the current branch.
            switch (feature)
            {
                default:
                    return null;
            }
        }

        internal static bool CheckFeatureAvailability(
            this MessageID feature,
            DiagnosticBag diagnostics,
            SyntaxNode syntax,
            Location? location = null)
        {
            var diag = GetFeatureAvailabilityDiagnosticInfo(feature, (CSharpParseOptions)syntax.SyntaxTree.Options);
            if (diag is object)
            {
                diagnostics.Add(diag, location ?? syntax.GetLocation());
                return false;
            }
            return true;
        }

        internal static bool CheckFeatureAvailability(
            this MessageID feature,
            DiagnosticBag diagnostics,
            Compilation compilation,
            Location location)
        {
            if (GetFeatureAvailabilityDiagnosticInfo(feature, (CSharpCompilation)compilation) is { } diagInfo)
            {
                diagnostics.Add(diagInfo, location);
                return false;
            }
            return true;
        }

        internal static CSDiagnosticInfo? GetFeatureAvailabilityDiagnosticInfo(this MessageID feature, CSharpParseOptions options)
            => options.IsFeatureEnabled(feature) ? null : GetDisabledFeatureDiagnosticInfo(feature, options.LanguageVersion);

        internal static CSDiagnosticInfo? GetFeatureAvailabilityDiagnosticInfo(this MessageID feature, CSharpCompilation compilation)
            => compilation.IsFeatureEnabled(feature) ? null : GetDisabledFeatureDiagnosticInfo(feature, compilation.LanguageVersion);

        private static CSDiagnosticInfo GetDisabledFeatureDiagnosticInfo(MessageID feature, LanguageVersion availableVersion)
        {
            string? requiredFeature = feature.RequiredFeature();
            if (requiredFeature != null)
            {
                return new CSDiagnosticInfo(ErrorCode.ERR_FeatureIsExperimental, feature.Localize(), requiredFeature);
            }

            LanguageVersion requiredVersion = feature.RequiredVersion();
            return requiredVersion == LanguageVersion.Preview.MapSpecifiedToEffectiveVersion()
                ? new CSDiagnosticInfo(ErrorCode.ERR_FeatureInPreview, feature.Localize())
                : new CSDiagnosticInfo(availableVersion.GetErrorCode(), feature.Localize(), new CSharpRequiredLanguageVersion(requiredVersion));
        }

        internal static LanguageVersion RequiredVersion(this MessageID feature)
        {
            Debug.Assert(RequiredFeature(feature) == null);

            // Based on CSourceParser::GetFeatureUsage from SourceParser.cpp.
            // Checks are in the LanguageParser unless otherwise noted.
            switch (feature)
            {
                // C# preview features.
                case MessageID.IDS_FeatureLambdaDiscardParameters: // semantic check
                case MessageID.IDS_FeatureLocalFunctionAttributes: // syntax check
                case MessageID.IDS_FeatureExternLocalFunctions: // syntax check
                case MessageID.IDS_FeatureTargetTypedObjectCreation: // syntax check
                case MessageID.IDS_FeatureMemberNotNull:
<<<<<<< HEAD
                case MessageID.IDS_FeatureTargetTypedConditional:  // changes semantics
=======
                case MessageID.IDS_FeatureAndPattern:
                case MessageID.IDS_FeatureNotPattern:
                case MessageID.IDS_FeatureOrPattern:
                case MessageID.IDS_FeatureParenthesizedPattern:
                case MessageID.IDS_FeatureTypePattern:
                case MessageID.IDS_FeatureRelationalPattern:
                case MessageID.IDS_FeatureNativeInt:
>>>>>>> 492ff7ba
                    return LanguageVersion.Preview;

                // C# 8.0 features.
                case MessageID.IDS_FeatureAltInterpolatedVerbatimStrings:
                case MessageID.IDS_FeatureCoalesceAssignmentExpression:
                case MessageID.IDS_FeatureUnconstrainedTypeParameterInNullCoalescingOperator:
                case MessageID.IDS_FeatureNullableReferenceTypes: // syntax and semantic check
                case MessageID.IDS_FeatureIndexOperator: // semantic check
                case MessageID.IDS_FeatureRangeOperator: // semantic check
                case MessageID.IDS_FeatureAsyncStreams:
                case MessageID.IDS_FeatureRecursivePatterns:
                case MessageID.IDS_FeatureUsingDeclarations:
                case MessageID.IDS_FeatureStaticLocalFunctions:
                case MessageID.IDS_FeatureNameShadowingInNestedFunctions:
                case MessageID.IDS_FeatureUnmanagedConstructedTypes: // semantic check
                case MessageID.IDS_FeatureObsoleteOnPropertyAccessor:
                case MessageID.IDS_FeatureReadOnlyMembers:
                case MessageID.IDS_DefaultInterfaceImplementation: // semantic check
                case MessageID.IDS_OverrideWithConstraints: // semantic check
                case MessageID.IDS_FeatureNestedStackalloc: // semantic check
                case MessageID.IDS_FeatureNotNullGenericTypeConstraint:// semantic check
                case MessageID.IDS_FeatureSwitchExpression:
                case MessageID.IDS_FeatureAsyncUsing:
                    return LanguageVersion.CSharp8;

                // C# 7.3 features.
                case MessageID.IDS_FeatureAttributesOnBackingFields: // semantic check
                case MessageID.IDS_FeatureImprovedOverloadCandidates: // semantic check
                case MessageID.IDS_FeatureTupleEquality: // semantic check
                case MessageID.IDS_FeatureRefReassignment:
                case MessageID.IDS_FeatureRefFor:
                case MessageID.IDS_FeatureRefForEach:
                case MessageID.IDS_FeatureEnumGenericTypeConstraint: // semantic check
                case MessageID.IDS_FeatureDelegateGenericTypeConstraint: // semantic check
                case MessageID.IDS_FeatureUnmanagedGenericTypeConstraint: // semantic check
                case MessageID.IDS_FeatureStackAllocInitializer:
                case MessageID.IDS_FeatureExpressionVariablesInQueriesAndInitializers: // semantic check
                case MessageID.IDS_FeatureExtensibleFixedStatement:  // semantic check
                case MessageID.IDS_FeatureIndexingMovableFixedBuffers: //semantic check
                    return LanguageVersion.CSharp7_3;

                // C# 7.2 features.
                case MessageID.IDS_FeatureNonTrailingNamedArguments: // semantic check
                case MessageID.IDS_FeatureLeadingDigitSeparator:
                case MessageID.IDS_FeaturePrivateProtected:
                case MessageID.IDS_FeatureReadOnlyReferences:
                case MessageID.IDS_FeatureRefStructs:
                case MessageID.IDS_FeatureReadOnlyStructs:
                case MessageID.IDS_FeatureRefExtensionMethods:
                case MessageID.IDS_FeatureRefConditional:
                    return LanguageVersion.CSharp7_2;

                // C# 7.1 features.
                case MessageID.IDS_FeatureAsyncMain:
                case MessageID.IDS_FeatureDefaultLiteral:
                case MessageID.IDS_FeatureInferredTupleNames:
                case MessageID.IDS_FeatureGenericPatternMatching:
                    return LanguageVersion.CSharp7_1;

                // C# 7 features.
                case MessageID.IDS_FeatureBinaryLiteral:
                case MessageID.IDS_FeatureDigitSeparator:
                case MessageID.IDS_FeatureLocalFunctions:
                case MessageID.IDS_FeatureRefLocalsReturns:
                case MessageID.IDS_FeaturePatternMatching:
                case MessageID.IDS_FeatureThrowExpression:
                case MessageID.IDS_FeatureTuples:
                case MessageID.IDS_FeatureOutVar:
                case MessageID.IDS_FeatureExpressionBodiedAccessor:
                case MessageID.IDS_FeatureExpressionBodiedDeOrConstructor:
                    return LanguageVersion.CSharp7;

                // C# 6 features.
                case MessageID.IDS_FeatureExceptionFilter:
                case MessageID.IDS_FeatureAutoPropertyInitializer:
                case MessageID.IDS_FeatureNullPropagatingOperator:
                case MessageID.IDS_FeatureExpressionBodiedMethod:
                case MessageID.IDS_FeatureExpressionBodiedProperty:
                case MessageID.IDS_FeatureExpressionBodiedIndexer:
                case MessageID.IDS_FeatureNameof:
                case MessageID.IDS_FeatureDictionaryInitializer:
                case MessageID.IDS_FeatureUsingStatic:
                case MessageID.IDS_FeatureInterpolatedStrings:
                case MessageID.IDS_AwaitInCatchAndFinally:
                case MessageID.IDS_FeatureReadonlyAutoImplementedProperties:
                    return LanguageVersion.CSharp6;

                // C# 5 features.
                case MessageID.IDS_FeatureAsync:
                    return LanguageVersion.CSharp5;

                // C# 4 features.
                case MessageID.IDS_FeatureDynamic: // Checked in the binder.
                case MessageID.IDS_FeatureTypeVariance:
                case MessageID.IDS_FeatureNamedArgument:
                case MessageID.IDS_FeatureOptionalParameter:
                    return LanguageVersion.CSharp4;

                // C# 3 features.
                case MessageID.IDS_FeatureImplicitArray:
                case MessageID.IDS_FeatureAnonymousTypes:
                case MessageID.IDS_FeatureObjectInitializer:
                case MessageID.IDS_FeatureCollectionInitializer:
                case MessageID.IDS_FeatureLambda:
                case MessageID.IDS_FeatureQueryExpression:
                case MessageID.IDS_FeatureExtensionMethod:
                case MessageID.IDS_FeaturePartialMethod:
                case MessageID.IDS_FeatureImplicitLocal: // Checked in the binder.
                case MessageID.IDS_FeatureAutoImplementedProperties:
                    return LanguageVersion.CSharp3;

                // C# 2 features.
                case MessageID.IDS_FeatureGenerics: // Also affects crefs.
                case MessageID.IDS_FeatureAnonDelegates:
                case MessageID.IDS_FeatureGlobalNamespace: // Also affects crefs.
                case MessageID.IDS_FeatureFixedBuffer:
                case MessageID.IDS_FeatureStaticClasses:
                case MessageID.IDS_FeaturePartialTypes:
                case MessageID.IDS_FeaturePropertyAccessorMods:
                case MessageID.IDS_FeatureExternAlias:
                case MessageID.IDS_FeatureIterators:
                case MessageID.IDS_FeatureDefault:
                case MessageID.IDS_FeatureNullable:
                case MessageID.IDS_FeaturePragma: // Checked in the directive parser.
                case MessageID.IDS_FeatureSwitchOnBool: // Checked in the binder.
                    return LanguageVersion.CSharp2;

                // Special C# 2 feature: only a warning in C# 1.
                case MessageID.IDS_FeatureModuleAttrLoc:
                    return LanguageVersion.CSharp1;

                default:
                    throw ExceptionUtilities.UnexpectedValue(feature);
            }
        }
    }
}<|MERGE_RESOLUTION|>--- conflicted
+++ resolved
@@ -190,9 +190,6 @@
         IDS_FeatureLocalFunctionAttributes = MessageBase + 12766,
         IDS_FeatureExternLocalFunctions = MessageBase + 12767,
         IDS_FeatureMemberNotNull = MessageBase + 12768,
-<<<<<<< HEAD
-        IDS_FeatureTargetTypedConditional = MessageBase + 12769,
-=======
         IDS_FeatureNativeInt = MessageBase + 12769,
         IDS_FeatureTargetTypedObjectCreation = MessageBase + 12770,
         IDS_FeatureTypePattern = MessageBase + 12771,
@@ -201,7 +198,7 @@
         IDS_FeatureAndPattern = MessageBase + 12774,
         IDS_FeatureNotPattern = MessageBase + 12775,
         IDS_FeatureRelationalPattern = MessageBase + 12776,
->>>>>>> 492ff7ba
+        IDS_FeatureTargetTypedConditional = MessageBase + 12777,
     }
 
     // Message IDs may refer to strings that need to be localized.
@@ -314,9 +311,6 @@
                 case MessageID.IDS_FeatureExternLocalFunctions: // syntax check
                 case MessageID.IDS_FeatureTargetTypedObjectCreation: // syntax check
                 case MessageID.IDS_FeatureMemberNotNull:
-<<<<<<< HEAD
-                case MessageID.IDS_FeatureTargetTypedConditional:  // changes semantics
-=======
                 case MessageID.IDS_FeatureAndPattern:
                 case MessageID.IDS_FeatureNotPattern:
                 case MessageID.IDS_FeatureOrPattern:
@@ -324,7 +318,7 @@
                 case MessageID.IDS_FeatureTypePattern:
                 case MessageID.IDS_FeatureRelationalPattern:
                 case MessageID.IDS_FeatureNativeInt:
->>>>>>> 492ff7ba
+                case MessageID.IDS_FeatureTargetTypedConditional:  // changes semantics
                     return LanguageVersion.Preview;
 
                 // C# 8.0 features.
