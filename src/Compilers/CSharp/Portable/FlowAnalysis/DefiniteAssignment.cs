--- conflicted
+++ resolved
@@ -1896,11 +1896,7 @@
             // we assume that external method may write and/or read all of its fields (recursively).
             // Strangely, the native compiler requires the "ref", even for reference types, to exhibit
             // this behavior.
-<<<<<<< HEAD
-            if (refKind != RefKind.None && ((object)method == null || method.IsExtern) && arg.Type is { })
-=======
             if (refKind != RefKind.None && ((object)method == null || method.IsExtern) && arg.Type is TypeSymbol type)
->>>>>>> 632020ae
             {
                 MarkFieldsUsed(type);
             }
