﻿// Licensed to the .NET Foundation under one or more agreements.
// The .NET Foundation licenses this file to you under the MIT license.
// See the LICENSE file in the project root for more information.

using System;
using System.Collections.Generic;
using System.Collections.Immutable;
using System.Diagnostics;
using System.Diagnostics.CodeAnalysis;
using System.Linq;
using System.Runtime.CompilerServices;
using System.Text;
using Microsoft.CodeAnalysis.CSharp.Symbols;
using Microsoft.CodeAnalysis.CSharp.Syntax;
using Microsoft.CodeAnalysis.PooledObjects;
using Roslyn.Utilities;

namespace Microsoft.CodeAnalysis.CSharp
{
    /// <summary>
    /// Nullability flow analysis.
    /// </summary>
    [DebuggerDisplay("{GetDebuggerDisplay(), nq}")]
    internal sealed partial class NullableWalker
        : LocalDataFlowPass<NullableWalker.LocalState, NullableWalker.LocalFunctionState>
    {
        /// <summary>
        /// Used to copy variable slots and types from the NullableWalker for the containing method
        /// or lambda to the NullableWalker created for a nested lambda or local function.
        /// </summary>
        internal sealed class VariableState
        {
            // Consider referencing the Variables instance directly from the original NullableWalker
            // rather than cloning. (Items are added to the collections but never replaced so the
            // collections are lazily populated but otherwise immutable. We'd probably want a
            // clone when analyzing from speculative semantic model though.)
            internal readonly VariablesSnapshot Variables;

            // The nullable state of all variables captured at the point where the function or lambda appeared.
            internal readonly LocalStateSnapshot VariableNullableStates;

            internal VariableState(VariablesSnapshot variables, LocalStateSnapshot variableNullableStates)
            {
                Variables = variables;
                VariableNullableStates = variableNullableStates;
            }
        }

        /// <summary>
        /// Data recorded for a particular analysis run.
        /// </summary>
        internal readonly struct Data
        {
            /// <summary>
            /// Number of entries tracked during analysis.
            /// </summary>
            internal readonly int TrackedEntries;

            /// <summary>
            /// True if analysis was required; false if analysis was optional and results dropped.
            /// </summary>
            internal readonly bool RequiredAnalysis;

            internal Data(int trackedEntries, bool requiredAnalysis)
            {
                TrackedEntries = trackedEntries;
                RequiredAnalysis = requiredAnalysis;
            }
        }

        /// <summary>
        /// Represents the result of visiting an expression.
        /// Contains a result type which tells us whether the expression may be null,
        /// and an l-value type which tells us whether we can assign null to the expression.
        /// </summary>
        [DebuggerDisplay("{GetDebuggerDisplay(), nq}")]
        private readonly struct VisitResult
        {
            public readonly TypeWithState RValueType;
            public readonly TypeWithAnnotations LValueType;

            public VisitResult(TypeWithState rValueType, TypeWithAnnotations lValueType)
            {
                RValueType = rValueType;
                LValueType = lValueType;
                // https://github.com/dotnet/roslyn/issues/34993: Doesn't hold true for Tuple_Assignment_10. See if we can make it hold true
                //Debug.Assert((RValueType.Type is null && LValueType.TypeSymbol is null) ||
                //             RValueType.Type.Equals(LValueType.TypeSymbol, TypeCompareKind.ConsiderEverything | TypeCompareKind.AllIgnoreOptions));
            }

            public VisitResult(TypeSymbol? type, NullableAnnotation annotation, NullableFlowState state)
            {
                RValueType = TypeWithState.Create(type, state);
                LValueType = TypeWithAnnotations.Create(type, annotation);
                Debug.Assert(TypeSymbol.Equals(RValueType.Type, LValueType.Type, TypeCompareKind.ConsiderEverything));
            }

            internal string GetDebuggerDisplay() => $"{{LValue: {LValueType.GetDebuggerDisplay()}, RValue: {RValueType.GetDebuggerDisplay()}}}";
        }

        /// <summary>
        /// Represents the result of visiting an argument expression.
        /// In addition to storing the <see cref="VisitResult"/>, also stores the <see cref="LocalState"/>
        /// for reanalyzing a lambda.
        /// </summary>
        [DebuggerDisplay("{VisitResult.GetDebuggerDisplay(), nq}")]
        private readonly struct VisitArgumentResult
        {
            public readonly VisitResult VisitResult;
            public readonly Optional<LocalState> StateForLambda;

            public TypeWithState RValueType => VisitResult.RValueType;
            public TypeWithAnnotations LValueType => VisitResult.LValueType;

            public VisitArgumentResult(VisitResult visitResult, Optional<LocalState> stateForLambda)
            {
                VisitResult = visitResult;
                StateForLambda = stateForLambda;
            }
        }

        private Variables _variables;

        /// <summary>
        /// Binder for symbol being analyzed.
        /// </summary>
        private readonly Binder _binder;

        /// <summary>
        /// Conversions with nullability and unknown matching any.
        /// </summary>
        private readonly Conversions _conversions;

        /// <summary>
        /// 'true' if non-nullable member warnings should be issued at return points.
        /// One situation where this is 'false' is when we are analyzing field initializers and there is a constructor symbol in the type.
        /// </summary>
        private readonly bool _useConstructorExitWarnings;

        /// <summary>
        /// If true, the parameter types and nullability from _delegateInvokeMethod is used for
        /// initial parameter state. If false, the signature of CurrentSymbol is used instead.
        /// </summary>
        private bool _useDelegateInvokeParameterTypes;

        /// <summary>
        /// Method signature used for return or parameter types. Distinct from CurrentSymbol signature
        /// when CurrentSymbol is a lambda and type is inferred from MethodTypeInferrer.
        /// </summary>
        private MethodSymbol? _delegateInvokeMethod;

        /// <summary>
        /// Return statements and the result types from analyzing the returned expressions. Used when inferring lambda return type in MethodTypeInferrer.
        /// </summary>
        private ArrayBuilder<(BoundReturnStatement, TypeWithAnnotations)>? _returnTypesOpt;

        /// <summary>
        /// Invalid type, used only to catch Visit methods that do not set
        /// _result.Type. See VisitExpressionWithoutStackGuard.
        /// </summary>
        private static readonly TypeWithState _invalidType = TypeWithState.Create(ErrorTypeSymbol.UnknownResultType, NullableFlowState.NotNull);

        /// <summary>
        /// Contains the map of expressions to inferred nullabilities and types used by the optional rewriter phase of the
        /// compiler.
        /// </summary>
        private readonly ImmutableDictionary<BoundExpression, (NullabilityInfo Info, TypeSymbol? Type)>.Builder? _analyzedNullabilityMapOpt;

        /// <summary>
        /// Manages creating snapshots of the walker as appropriate. Null if we're not taking snapshots of
        /// this walker.
        /// </summary>
        private readonly SnapshotManager.Builder? _snapshotBuilderOpt;

        // https://github.com/dotnet/roslyn/issues/35043: remove this when all expression are supported
        private bool _disableNullabilityAnalysis;

        /// <summary>
        /// State of method group receivers, used later when analyzing the conversion to a delegate.
        /// (Could be replaced by _analyzedNullabilityMapOpt if that map is always available.)
        /// </summary>
        private PooledDictionary<BoundExpression, TypeWithState>? _methodGroupReceiverMapOpt;

        /// <summary>
        /// State of awaitable expressions, for substitution in placeholders within GetAwaiter calls.
        /// </summary>
        private PooledDictionary<BoundAwaitableValuePlaceholder, (BoundExpression AwaitableExpression, VisitResult Result)>? _awaitablePlaceholdersOpt;

        /// <summary>
        /// Variables instances for each lambda or local function defined within the analyzed region.
        /// </summary>
        private PooledDictionary<MethodSymbol, Variables>? _nestedFunctionVariables;

        private PooledDictionary<BoundExpression, ImmutableArray<(LocalState State, TypeWithState ResultType, bool EndReachable)>>? _conditionalInfoForConversionOpt;

        /// <summary>
        /// Map from a target-typed conditional expression (such as a target-typed conditional or switch) to the nullable state on each branch. This
        /// is then used by VisitConversion to properly set the state before each branch when visiting a conversion applied to such a construct. These
        /// states will be the state after visiting the underlying arm value, but before visiting the conversion on top of the arm value.
        /// </summary>
        private PooledDictionary<BoundExpression, ImmutableArray<(LocalState State, TypeWithState ResultType, bool EndReachable)>> ConditionalInfoForConversion
            => _conditionalInfoForConversionOpt ??= PooledDictionary<BoundExpression, ImmutableArray<(LocalState, TypeWithState, bool)>>.GetInstance();

        /// <summary>
        /// True if we're analyzing speculative code. This turns off some initialization steps
        /// that would otherwise be taken.
        /// </summary>
        private readonly bool _isSpeculative;

        /// <summary>
        /// True if this walker was created using an initial state.
        /// </summary>
        private readonly bool _hasInitialState;

#if DEBUG
        /// <summary>
        /// Contains the expressions that should not be inserted into <see cref="_analyzedNullabilityMapOpt"/>.
        /// </summary>
        private static readonly ImmutableArray<BoundKind> s_skippedExpressions = ImmutableArray.Create(BoundKind.ArrayInitialization,
            BoundKind.ObjectInitializerExpression,
            BoundKind.CollectionInitializerExpression,
            BoundKind.DynamicCollectionElementInitializer);
#endif

        /// <summary>
        /// The result and l-value type of the last visited expression.
        /// </summary>
        private VisitResult _visitResult;

        /// <summary>
        /// The visit result of the receiver for the current conditional access.
        ///
        /// For example: A conditional invocation uses a placeholder as a receiver. By storing the
        /// visit result from the actual receiver ahead of time, we can give this placeholder a correct result.
        /// </summary>
        private VisitResult _currentConditionalReceiverVisitResult;

        /// <summary>
        /// The result type represents the state of the last visited expression.
        /// </summary>
        private TypeWithState ResultType
        {
            get => _visitResult.RValueType;
        }

        private void SetResultType(BoundExpression? expression, TypeWithState type, bool updateAnalyzedNullability = true)
        {
            SetResult(expression, resultType: type, lvalueType: type.ToTypeWithAnnotations(compilation), updateAnalyzedNullability: updateAnalyzedNullability);
        }

        /// <summary>
        /// Force the inference of the LValueResultType from ResultType.
        /// </summary>
        private void UseRvalueOnly(BoundExpression? expression)
        {
            SetResult(expression, ResultType, ResultType.ToTypeWithAnnotations(compilation), isLvalue: false);
        }

        private TypeWithAnnotations LvalueResultType
        {
            get => _visitResult.LValueType;
        }

        private void SetLvalueResultType(BoundExpression? expression, TypeWithAnnotations type)
        {
            SetResult(expression, resultType: type.ToTypeWithState(), lvalueType: type);
        }

        /// <summary>
        /// Force the inference of the ResultType from LValueResultType.
        /// </summary>
        private void UseLvalueOnly(BoundExpression? expression)
        {
            SetResult(expression, LvalueResultType.ToTypeWithState(), LvalueResultType, isLvalue: true);
        }

        private void SetInvalidResult() => SetResult(expression: null, _invalidType, _invalidType.ToTypeWithAnnotations(compilation), updateAnalyzedNullability: false);

        private void SetResult(BoundExpression? expression, TypeWithState resultType, TypeWithAnnotations lvalueType, bool updateAnalyzedNullability = true, bool? isLvalue = null)
        {
            _visitResult = new VisitResult(resultType, lvalueType);
            if (updateAnalyzedNullability)
            {
                SetAnalyzedNullability(expression, _visitResult, isLvalue);
            }
        }

        private bool ShouldMakeNotNullRvalue(BoundExpression node) => node.IsSuppressed || node.HasAnyErrors || !IsReachable();

        /// <summary>
        /// Sets the analyzed nullability of the expression to be the given result.
        /// </summary>
        private void SetAnalyzedNullability(BoundExpression? expr, VisitResult result, bool? isLvalue = null)
        {
            if (expr == null || _disableNullabilityAnalysis) return;

#if DEBUG
            // https://github.com/dotnet/roslyn/issues/34993: This assert is essential for ensuring that we aren't
            // changing the observable results of GetTypeInfo beyond nullability information.
            //Debug.Assert(AreCloseEnough(expr.Type, result.RValueType.Type),
            //             $"Cannot change the type of {expr} from {expr.Type} to {result.RValueType.Type}");
#endif

            if (_analyzedNullabilityMapOpt != null)
            {
                // https://github.com/dotnet/roslyn/issues/34993: enable and verify these assertions
#if false
                if (_analyzedNullabilityMapOpt.TryGetValue(expr, out var existing))
                {
                    if (!(result.RValueType.State == NullableFlowState.NotNull && ShouldMakeNotNullRvalue(expr, State.Reachable)))
                    {
                        switch (isLvalue)
                        {
                            case true:
                                Debug.Assert(existing.Info.Annotation == result.LValueType.NullableAnnotation.ToPublicAnnotation(),
                                    $"Tried to update the nullability of {expr} from {existing.Info.Annotation} to {result.LValueType.NullableAnnotation}");
                                break;

                            case false:
                                Debug.Assert(existing.Info.FlowState == result.RValueType.State,
                                    $"Tried to update the nullability of {expr} from {existing.Info.FlowState} to {result.RValueType.State}");
                                break;

                            case null:
                                Debug.Assert(existing.Info.Equals((NullabilityInfo)result),
                                    $"Tried to update the nullability of {expr} from ({existing.Info.Annotation}, {existing.Info.FlowState}) to ({result.LValueType.NullableAnnotation}, {result.RValueType.State})");
                                break;
                        }
                    }
                }
#endif
                _analyzedNullabilityMapOpt[expr] = (new NullabilityInfo(result.LValueType.ToPublicAnnotation(), result.RValueType.State.ToPublicFlowState()),
                                                    // https://github.com/dotnet/roslyn/issues/35046 We're dropping the result if the type doesn't match up completely
                                                    // with the existing type
                                                    expr.Type?.Equals(result.RValueType.Type, TypeCompareKind.AllIgnoreOptions) == true ? result.RValueType.Type : expr.Type);
            }
        }

        /// <summary>
        /// Placeholder locals, e.g. for objects being constructed.
        /// </summary>
        private PooledDictionary<object, PlaceholderLocal>? _placeholderLocalsOpt;

        /// <summary>
        /// For methods with annotations, we'll need to visit the arguments twice.
        /// Once for diagnostics and once for result state (but disabling diagnostics).
        /// </summary>
        private bool _disableDiagnostics = false;

        /// <summary>
        /// Whether we are going to read the currently visited expression.
        /// </summary>
        private bool _expressionIsRead = true;

        /// <summary>
        /// Used to allow <see cref="MakeSlot(BoundExpression)"/> to substitute the correct slot for a <see cref="BoundConditionalReceiver"/> when
        /// it's encountered.
        /// </summary>
        private int _lastConditionalAccessSlot = -1;

        private bool IsAnalyzingAttribute => methodMainNode.Kind == BoundKind.Attribute;

        protected override void Free()
        {
            _nestedFunctionVariables?.Free();
            _awaitablePlaceholdersOpt?.Free();
            _methodGroupReceiverMapOpt?.Free();
            _placeholderLocalsOpt?.Free();
            _variables.Free();
            Debug.Assert(_conditionalInfoForConversionOpt is null or { Count: 0 });
            _conditionalInfoForConversionOpt?.Free();
            base.Free();
        }

        private NullableWalker(
            CSharpCompilation compilation,
            Symbol? symbol,
            bool useConstructorExitWarnings,
            bool useDelegateInvokeParameterTypes,
            MethodSymbol? delegateInvokeMethodOpt,
            BoundNode node,
            Binder binder,
            Conversions conversions,
            Variables? variables,
            ArrayBuilder<(BoundReturnStatement, TypeWithAnnotations)>? returnTypesOpt,
            ImmutableDictionary<BoundExpression, (NullabilityInfo, TypeSymbol?)>.Builder? analyzedNullabilityMapOpt,
            SnapshotManager.Builder? snapshotBuilderOpt,
            bool isSpeculative = false)
            : base(compilation, symbol, node, EmptyStructTypeCache.CreatePrecise(), trackUnassignments: true)
        {
            Debug.Assert(!useDelegateInvokeParameterTypes || delegateInvokeMethodOpt is object);

            _variables = variables ?? Variables.Create(symbol);
            _binder = binder;
            _conversions = (Conversions)conversions.WithNullability(true);
            _useConstructorExitWarnings = useConstructorExitWarnings;
            _useDelegateInvokeParameterTypes = useDelegateInvokeParameterTypes;
            _delegateInvokeMethod = delegateInvokeMethodOpt;
            _analyzedNullabilityMapOpt = analyzedNullabilityMapOpt;
            _returnTypesOpt = returnTypesOpt;
            _snapshotBuilderOpt = snapshotBuilderOpt;
            _isSpeculative = isSpeculative;
            _hasInitialState = variables is { };
        }

        public string GetDebuggerDisplay()
        {
            if (this.IsConditionalState)
            {
                return $"{{{GetType().Name} WhenTrue:{Dump(StateWhenTrue)} WhenFalse:{Dump(StateWhenFalse)}{"}"}";
            }
            else
            {
                return $"{{{GetType().Name} {Dump(State)}{"}"}";
            }
        }

        // For purpose of nullability analysis, awaits create pending branches, so async usings and foreachs do too
        public sealed override bool AwaitUsingAndForeachAddsPendingBranch => true;

        protected override void EnsureSufficientExecutionStack(int recursionDepth)
        {
            if (recursionDepth > StackGuard.MaxUncheckedRecursionDepth &&
                compilation.NullableAnalysisData is { MaxRecursionDepth: var depth } &&
                depth > 0 &&
                recursionDepth > depth)
            {
                throw new InsufficientExecutionStackException();
            }

            base.EnsureSufficientExecutionStack(recursionDepth);
        }

        protected override bool ConvertInsufficientExecutionStackExceptionToCancelledByStackGuardException()
        {
            return true;
        }

        protected override bool TryGetVariable(VariableIdentifier identifier, out int slot)
        {
            return _variables.TryGetValue(identifier, out slot);
        }

        protected override int AddVariable(VariableIdentifier identifier)
        {
            return _variables.Add(identifier);
        }

        protected override ImmutableArray<PendingBranch> Scan(ref bool badRegion)
        {
            if (_returnTypesOpt != null)
            {
                _returnTypesOpt.Clear();
            }
            this.Diagnostics.Clear();
            this.regionPlace = RegionPlace.Before;
            if (!_isSpeculative)
            {
                ParameterSymbol methodThisParameter = MethodThisParameter;
                EnterParameters(); // assign parameters
                if (methodThisParameter is object)
                {
                    EnterParameter(methodThisParameter, methodThisParameter.TypeWithAnnotations);
                }

                makeNotNullMembersMaybeNull();
                // We need to create a snapshot even of the first node, because we want to have the state of the initial parameters.
                _snapshotBuilderOpt?.TakeIncrementalSnapshot(methodMainNode, State);
            }

            ImmutableArray<PendingBranch> pendingReturns = base.Scan(ref badRegion);
            if ((_symbol as MethodSymbol)?.IsConstructor() != true || _useConstructorExitWarnings)
            {
                EnforceDoesNotReturn(syntaxOpt: null);
                enforceMemberNotNull(syntaxOpt: null, this.State);
                enforceNotNull(null, this.State);

                foreach (var pendingReturn in pendingReturns)
                {
                    enforceMemberNotNull(syntaxOpt: pendingReturn.Branch.Syntax, pendingReturn.State);

                    if (pendingReturn.Branch is BoundReturnStatement returnStatement)
                    {
                        enforceNotNull(returnStatement.Syntax, pendingReturn.State);
                        enforceNotNullWhenForPendingReturn(pendingReturn, returnStatement);
                        enforceMemberNotNullWhenForPendingReturn(pendingReturn, returnStatement);
                    }
                }
            }

            return pendingReturns;

            void enforceMemberNotNull(SyntaxNode? syntaxOpt, LocalState state)
            {
                if (!state.Reachable)
                {
                    return;
                }

                var method = _symbol as MethodSymbol;
                if (method is object)
                {
                    if (method.IsConstructor())
                    {
                        Debug.Assert(_useConstructorExitWarnings);
                        var thisSlot = 0;
                        if (method.RequiresInstanceReceiver)
                        {
                            method.TryGetThisParameter(out var thisParameter);
                            Debug.Assert(thisParameter is object);
                            thisSlot = GetOrCreateSlot(thisParameter);
                        }
                        // https://github.com/dotnet/roslyn/issues/46718: give diagnostics on return points, not constructor signature
                        var exitLocation = method.DeclaringSyntaxReferences.IsEmpty ? null : method.Locations.FirstOrDefault();
                        foreach (var member in method.ContainingType.GetMembersUnordered())
                        {
                            checkMemberStateOnConstructorExit(method, member, state, thisSlot, exitLocation);
                        }
                    }
                    else
                    {
                        do
                        {
                            foreach (var memberName in method.NotNullMembers)
                            {
                                enforceMemberNotNullOnMember(syntaxOpt, state, method, memberName);
                            }

                            method = method.OverriddenMethod;
                        }
                        while (method != null);
                    }
                }
            }

            void checkMemberStateOnConstructorExit(MethodSymbol constructor, Symbol member, LocalState state, int thisSlot, Location? exitLocation)
            {
                var isStatic = !constructor.RequiresInstanceReceiver();
                if (member.IsStatic != isStatic)
                {
                    return;
                }

                // This is not required for correctness, but in the case where the member has
                // an initializer, we know we've assigned to the member and
                // have given any applicable warnings about a bad value going in.
                // Therefore we skip this check when the member has an initializer to reduce noise.
                if (HasInitializer(member))
                {
                    return;
                }

                TypeWithAnnotations fieldType;
                FieldSymbol? field;
                Symbol symbol;
                switch (member)
                {
                    case FieldSymbol f:
                        fieldType = f.TypeWithAnnotations;
                        field = f;
                        symbol = (Symbol?)(f.AssociatedSymbol as PropertySymbol) ?? f;
                        break;
                    case EventSymbol e:
                        fieldType = e.TypeWithAnnotations;
                        field = e.AssociatedField;
                        symbol = e;
                        if (field is null)
                        {
                            return;
                        }
                        break;
                    default:
                        return;
                }
                if (field.IsConst)
                {
                    return;
                }
                if (fieldType.Type.IsValueType || fieldType.Type.IsErrorType())
                {
                    return;
                }
                var annotations = symbol.GetFlowAnalysisAnnotations();
                if ((annotations & FlowAnalysisAnnotations.AllowNull) != 0)
                {
                    // We assume that if a member has AllowNull then the user
                    // does not care that we exit at a point where the member might be null.
                    return;
                }
                fieldType = ApplyUnconditionalAnnotations(fieldType, annotations);
                if (!fieldType.NullableAnnotation.IsNotAnnotated())
                {
                    return;
                }
                var slot = GetOrCreateSlot(symbol, thisSlot);
                if (slot < 0)
                {
                    return;
                }

                var memberState = state[slot];
                var badState = fieldType.Type.IsPossiblyNullableReferenceTypeTypeParameter() && (annotations & FlowAnalysisAnnotations.NotNull) == 0
                    ? NullableFlowState.MaybeDefault
                    : NullableFlowState.MaybeNull;
                if (memberState >= badState) // is 'memberState' as bad as or worse than 'badState'?
                {
                    Diagnostics.Add(ErrorCode.WRN_UninitializedNonNullableField, exitLocation ?? symbol.Locations.FirstOrNone(), symbol.Kind.Localize(), symbol.Name);
                }
            }

            void enforceMemberNotNullOnMember(SyntaxNode? syntaxOpt, LocalState state, MethodSymbol method, string memberName)
            {
                foreach (var member in method.ContainingType.GetMembers(memberName))
                {
                    if (memberHasBadState(member, state))
                    {
                        // Member '{name}' must have a non-null value when exiting.
                        Diagnostics.Add(ErrorCode.WRN_MemberNotNull, syntaxOpt?.GetLocation() ?? methodMainNode.Syntax.GetLastToken().GetLocation(), member.Name);
                    }
                }
            }

            void enforceMemberNotNullWhenForPendingReturn(PendingBranch pendingReturn, BoundReturnStatement returnStatement)
            {
                if (pendingReturn.IsConditionalState)
                {
                    if (returnStatement.ExpressionOpt is { ConstantValue: { IsBoolean: true, BooleanValue: bool value } })
                    {
                        enforceMemberNotNullWhen(returnStatement.Syntax, sense: value, pendingReturn.State);
                        return;
                    }

                    if (!pendingReturn.StateWhenTrue.Reachable || !pendingReturn.StateWhenFalse.Reachable)
                    {
                        return;
                    }

                    if (_symbol is MethodSymbol method)
                    {
                        foreach (var memberName in method.NotNullWhenTrueMembers)
                        {
                            enforceMemberNotNullWhenIfAffected(returnStatement.Syntax, sense: true, method.ContainingType.GetMembers(memberName), pendingReturn.StateWhenTrue, pendingReturn.StateWhenFalse);
                        }

                        foreach (var memberName in method.NotNullWhenFalseMembers)
                        {
                            enforceMemberNotNullWhenIfAffected(returnStatement.Syntax, sense: false, method.ContainingType.GetMembers(memberName), pendingReturn.StateWhenFalse, pendingReturn.StateWhenTrue);
                        }
                    }
                }
                else if (returnStatement.ExpressionOpt is { ConstantValue: { IsBoolean: true, BooleanValue: bool value } })
                {
                    enforceMemberNotNullWhen(returnStatement.Syntax, sense: value, pendingReturn.State);
                }
            }

            void enforceMemberNotNullWhenIfAffected(SyntaxNode? syntaxOpt, bool sense, ImmutableArray<Symbol> members, LocalState state, LocalState otherState)
            {
                foreach (var member in members)
                {
                    // For non-constant values, only complain if we were able to analyze a difference for this member between two branches
                    if (memberHasBadState(member, state) != memberHasBadState(member, otherState))
                    {
                        reportMemberIfBadConditionalState(syntaxOpt, sense, member, state);
                    }
                }
            }

            void enforceMemberNotNullWhen(SyntaxNode? syntaxOpt, bool sense, LocalState state)
            {
                if (_symbol is MethodSymbol method)
                {
                    var notNullMembers = sense ? method.NotNullWhenTrueMembers : method.NotNullWhenFalseMembers;
                    foreach (var memberName in notNullMembers)
                    {
                        foreach (var member in method.ContainingType.GetMembers(memberName))
                        {
                            reportMemberIfBadConditionalState(syntaxOpt, sense, member, state);
                        }
                    }
                }
            }

            void reportMemberIfBadConditionalState(SyntaxNode? syntaxOpt, bool sense, Symbol member, LocalState state)
            {
                if (memberHasBadState(member, state))
                {
                    // Member '{name}' must have a non-null value when exiting with '{sense}'.
                    Diagnostics.Add(ErrorCode.WRN_MemberNotNullWhen, syntaxOpt?.GetLocation() ?? methodMainNode.Syntax.GetLastToken().GetLocation(), member.Name, sense ? "true" : "false");
                }
            }

            bool memberHasBadState(Symbol member, LocalState state)
            {
                switch (member.Kind)
                {
                    case SymbolKind.Field:
                    case SymbolKind.Property:
                        if (getSlotForFieldOrPropertyOrEvent(member) is int memberSlot &&
                            memberSlot > 0)
                        {
                            var parameterState = state[memberSlot];
                            return !parameterState.IsNotNull();
                        }
                        else
                        {
                            return false;
                        }

                    case SymbolKind.Event:
                    case SymbolKind.Method:
                        break;
                }

                return false;
            }

            void makeNotNullMembersMaybeNull()
            {
                if (_symbol is MethodSymbol method)
                {
                    if (method.IsConstructor())
                    {
                        if (needsDefaultInitialStateForMembers())
                        {
                            foreach (var member in method.ContainingType.GetMembersUnordered())
                            {
                                if (member.IsStatic != method.IsStatic)
                                {
                                    continue;
                                }

                                var memberToInitialize = member;
                                switch (member)
                                {
                                    case PropertySymbol:
                                        // skip any manually implemented properties.
                                        continue;
                                    case FieldSymbol { IsConst: true }:
                                        continue;
                                    case FieldSymbol { AssociatedSymbol: PropertySymbol prop }:
                                        // this is a property where assigning 'default' causes us to simply update
                                        // the state to the output state of the property
                                        // thus we skip setting an initial state for it here
                                        if (IsPropertyOutputMoreStrictThanInput(prop))
                                        {
                                            continue;
                                        }

                                        // We want to initialize auto-property state to the default state, but not computed properties.
                                        memberToInitialize = prop;
                                        break;
                                    default:
                                        break;
                                }
                                var memberSlot = getSlotForFieldOrPropertyOrEvent(memberToInitialize);
                                if (memberSlot > 0)
                                {
                                    var type = memberToInitialize.GetTypeOrReturnType();
                                    if (!type.NullableAnnotation.IsOblivious())
                                    {
                                        this.State[memberSlot] = type.Type.IsPossiblyNullableReferenceTypeTypeParameter() ? NullableFlowState.MaybeDefault : NullableFlowState.MaybeNull;
                                    }
                                }
                            }
                        }
                    }
                    else
                    {
                        do
                        {
                            makeMembersMaybeNull(method, method.NotNullMembers);
                            makeMembersMaybeNull(method, method.NotNullWhenTrueMembers);
                            makeMembersMaybeNull(method, method.NotNullWhenFalseMembers);
                            method = method.OverriddenMethod;
                        }
                        while (method != null);
                    }
                }

                bool needsDefaultInitialStateForMembers()
                {
                    if (_hasInitialState)
                    {
                        return false;
                    }

                    // We don't use a default initial state for value type instance constructors without `: this()` because
                    // any usages of uninitialized fields will get definite assignment errors anyway.
                    if (!method.HasThisConstructorInitializer() && (!method.ContainingType.IsValueType || method.IsStatic))
                    {
                        return true;
                    }

                    return methodMainNode is BoundConstructorMethodBody ctorBody
                        && ctorBody.Initializer?.Expression.ExpressionSymbol is MethodSymbol delegatedCtor
                        && delegatedCtor.IsDefaultValueTypeConstructor();
                }
            }

            void makeMembersMaybeNull(MethodSymbol method, ImmutableArray<string> members)
            {
                foreach (var memberName in members)
                {
                    makeMemberMaybeNull(method, memberName);
                }
            }

            void makeMemberMaybeNull(MethodSymbol method, string memberName)
            {
                var type = method.ContainingType;
                foreach (var member in type.GetMembers(memberName))
                {
                    if (getSlotForFieldOrPropertyOrEvent(member) is int memberSlot &&
                        memberSlot > 0)
                    {
                        this.State[memberSlot] = NullableFlowState.MaybeNull;
                    }
                }
            }

            void enforceNotNullWhenForPendingReturn(PendingBranch pendingReturn, BoundReturnStatement returnStatement)
            {
                var parameters = this.MethodParameters;

                if (!parameters.IsEmpty)
                {
                    if (pendingReturn.IsConditionalState)
                    {
                        if (returnStatement.ExpressionOpt is { ConstantValue: { IsBoolean: true, BooleanValue: bool value } })
                        {
                            enforceParameterNotNullWhen(returnStatement.Syntax, parameters, sense: value, stateWhen: pendingReturn.State);
                            return;
                        }

                        if (!pendingReturn.StateWhenTrue.Reachable || !pendingReturn.StateWhenFalse.Reachable)
                        {
                            return;
                        }

                        foreach (var parameter in parameters)
                        {
                            // For non-constant values, only complain if we were able to analyze a difference for this parameter between two branches
                            if (GetOrCreateSlot(parameter) is > 0 and var slot && pendingReturn.StateWhenTrue[slot] != pendingReturn.StateWhenFalse[slot])
                            {
                                reportParameterIfBadConditionalState(returnStatement.Syntax, parameter, sense: true, stateWhen: pendingReturn.StateWhenTrue);
                                reportParameterIfBadConditionalState(returnStatement.Syntax, parameter, sense: false, stateWhen: pendingReturn.StateWhenFalse);
                            }
                        }
                    }
                    else if (returnStatement.ExpressionOpt is { ConstantValue: { IsBoolean: true, BooleanValue: bool value } })
                    {
                        // example: return (bool)true;
                        enforceParameterNotNullWhen(returnStatement.Syntax, parameters, sense: value, stateWhen: pendingReturn.State);
                        return;
                    }
                }
            }

            void reportParameterIfBadConditionalState(SyntaxNode syntax, ParameterSymbol parameter, bool sense, LocalState stateWhen)
            {
                if (parameterHasBadConditionalState(parameter, sense, stateWhen))
                {
                    // Parameter '{name}' must have a non-null value when exiting with '{sense}'.
                    Diagnostics.Add(ErrorCode.WRN_ParameterConditionallyDisallowsNull, syntax.Location, parameter.Name, sense ? "true" : "false");
                }
            }

            void enforceNotNull(SyntaxNode? syntaxOpt, LocalState state)
            {
                if (!state.Reachable)
                {
                    return;
                }

                foreach (var parameter in this.MethodParameters)
                {
                    var slot = GetOrCreateSlot(parameter);
                    if (slot <= 0)
                    {
                        continue;
                    }

                    var annotations = parameter.FlowAnalysisAnnotations;
                    var hasNotNull = (annotations & FlowAnalysisAnnotations.NotNull) == FlowAnalysisAnnotations.NotNull;
                    var parameterState = state[slot];
                    if (hasNotNull && parameterState.MayBeNull())
                    {
                        // Parameter '{name}' must have a non-null value when exiting.
                        Diagnostics.Add(ErrorCode.WRN_ParameterDisallowsNull, syntaxOpt?.GetLocation() ?? methodMainNode.Syntax.GetLastToken().GetLocation(), parameter.Name);
                    }
                    else
                    {
                        EnforceNotNullIfNotNull(syntaxOpt, state, this.MethodParameters, parameter.NotNullIfParameterNotNull, parameterState, parameter);
                    }
                }
            }

            void enforceParameterNotNullWhen(SyntaxNode syntax, ImmutableArray<ParameterSymbol> parameters, bool sense, LocalState stateWhen)
            {
                if (!stateWhen.Reachable)
                {
                    return;
                }

                foreach (var parameter in parameters)
                {
                    reportParameterIfBadConditionalState(syntax, parameter, sense, stateWhen);
                }
            }

            bool parameterHasBadConditionalState(ParameterSymbol parameter, bool sense, LocalState stateWhen)
            {
                var refKind = parameter.RefKind;
                if (refKind != RefKind.Out && refKind != RefKind.Ref)
                {
                    return false;
                }

                var slot = GetOrCreateSlot(parameter);
                if (slot > 0)
                {
                    var parameterState = stateWhen[slot];

                    // On a parameter marked with MaybeNullWhen, we would have not reported an assignment warning.
                    // We should only check if an assignment warning would have been warranted ignoring the MaybeNullWhen.
                    FlowAnalysisAnnotations annotations = parameter.FlowAnalysisAnnotations;
                    if (sense)
                    {
                        bool hasNotNullWhenTrue = (annotations & FlowAnalysisAnnotations.NotNull) == FlowAnalysisAnnotations.NotNullWhenTrue;
                        bool hasMaybeNullWhenFalse = (annotations & FlowAnalysisAnnotations.MaybeNull) == FlowAnalysisAnnotations.MaybeNullWhenFalse;

                        return (hasNotNullWhenTrue && parameterState.MayBeNull()) ||
                            (hasMaybeNullWhenFalse && ShouldReportNullableAssignment(parameter.TypeWithAnnotations, parameterState));
                    }
                    else
                    {
                        bool hasNotNullWhenFalse = (annotations & FlowAnalysisAnnotations.NotNull) == FlowAnalysisAnnotations.NotNullWhenFalse;
                        bool hasMaybeNullWhenTrue = (annotations & FlowAnalysisAnnotations.MaybeNull) == FlowAnalysisAnnotations.MaybeNullWhenTrue;

                        return (hasNotNullWhenFalse && parameterState.MayBeNull()) ||
                            (hasMaybeNullWhenTrue && ShouldReportNullableAssignment(parameter.TypeWithAnnotations, parameterState));
                    }
                }

                return false;
            }

            int getSlotForFieldOrPropertyOrEvent(Symbol member)
            {
                if (member.Kind != SymbolKind.Field &&
                    member.Kind != SymbolKind.Property &&
                    member.Kind != SymbolKind.Event)
                {
                    return -1;
                }

                int containingSlot = 0;
                if (!member.IsStatic)
                {
                    if (MethodThisParameter is null)
                    {
                        return -1;
                    }
                    containingSlot = GetOrCreateSlot(MethodThisParameter);
                    if (containingSlot < 0)
                    {
                        return -1;
                    }
                    Debug.Assert(containingSlot > 0);
                }

                return GetOrCreateSlot(member, containingSlot);
            }
        }

        private void EnforceNotNullIfNotNull(SyntaxNode? syntaxOpt, LocalState state, ImmutableArray<ParameterSymbol> parameters, ImmutableHashSet<string> inputParamNames, NullableFlowState outputState, ParameterSymbol? outputParam)
        {
            if (inputParamNames.IsEmpty || outputState.IsNotNull())
            {
                return;
            }

            foreach (var inputParam in parameters)
            {
                if (inputParamNames.Contains(inputParam.Name)
                    && GetOrCreateSlot(inputParam) is > 0 and int inputSlot
                    && state[inputSlot].IsNotNull())
                {
                    var location = syntaxOpt?.GetLocation() ?? methodMainNode.Syntax.GetLastToken().GetLocation();
                    if (outputParam is object)
                    {
                        // Parameter '{0}' must have a non-null value when exiting because parameter '{1}' is non-null.
                        Diagnostics.Add(ErrorCode.WRN_ParameterNotNullIfNotNull, location, outputParam.Name, inputParam.Name);
                    }
                    else if (CurrentSymbol is MethodSymbol { IsAsync: false })
                    {
                        // Return value must be non-null because parameter '{0}' is non-null.
                        Diagnostics.Add(ErrorCode.WRN_ReturnNotNullIfNotNull, location, inputParam.Name);
                    }
                    break;
                }
            }
        }

        private void EnforceDoesNotReturn(SyntaxNode? syntaxOpt)
        {
            // DoesNotReturn is only supported in member methods
            if (CurrentSymbol is MethodSymbol { ContainingSymbol: TypeSymbol _ } method &&
                ((method.FlowAnalysisAnnotations & FlowAnalysisAnnotations.DoesNotReturn) == FlowAnalysisAnnotations.DoesNotReturn) &&
                this.IsReachable())
            {
                // A method marked [DoesNotReturn] should not return.
                ReportDiagnostic(ErrorCode.WRN_ShouldNotReturn, syntaxOpt?.GetLocation() ?? methodMainNode.Syntax.GetLastToken().GetLocation());
            }
        }

        /// <summary>
        /// Analyzes a method body if settings indicate we should.
        /// </summary>
        internal static void AnalyzeIfNeeded(
            CSharpCompilation compilation,
            MethodSymbol method,
            BoundNode node,
            DiagnosticBag diagnostics,
            bool useConstructorExitWarnings,
            VariableState? initialNullableState,
            bool getFinalNullableState,
            out VariableState? finalNullableState)
        {
            if (!HasRequiredLanguageVersion(compilation) || !compilation.IsNullableAnalysisEnabledIn(method))
            {
                if (compilation.IsNullableAnalysisEnabledAlways)
                {
                    // Once we address https://github.com/dotnet/roslyn/issues/46579 we should also always pass `getFinalNullableState: true` in debug mode.
                    // We will likely always need to write a 'null' out for the out parameter in this code path, though, because
                    // we don't want to introduce behavior differences between debug and release builds
                    Analyze(compilation, method, node, new DiagnosticBag(), useConstructorExitWarnings: false, initialNullableState: null, getFinalNullableState: false, out _, requiresAnalysis: false);
                }
                finalNullableState = null;
                return;
            }

            Analyze(compilation, method, node, diagnostics, useConstructorExitWarnings, initialNullableState, getFinalNullableState, out finalNullableState);
        }

        private static void Analyze(
            CSharpCompilation compilation,
            MethodSymbol method,
            BoundNode node,
            DiagnosticBag diagnostics,
            bool useConstructorExitWarnings,
            VariableState? initialNullableState,
            bool getFinalNullableState,
            out VariableState? finalNullableState,
            bool requiresAnalysis = true)
        {
            if (method.IsImplicitlyDeclared && !method.IsImplicitConstructor && !method.IsScriptInitializer)
            {
                finalNullableState = null;
                return;
            }
            Debug.Assert(node.SyntaxTree is object);
            var binder = method is SynthesizedSimpleProgramEntryPointSymbol entryPoint ?
                             entryPoint.GetBodyBinder(ignoreAccessibility: false) :
                             compilation.GetBinderFactory(node.SyntaxTree).GetBinder(node.Syntax);
            var conversions = binder.Conversions;
            Analyze(compilation,
                method,
                node,
                binder,
                conversions,
                diagnostics,
                useConstructorExitWarnings,
                useDelegateInvokeParameterTypes: false,
                delegateInvokeMethodOpt: null,
                initialState: initialNullableState,
                analyzedNullabilityMapOpt: null,
                snapshotBuilderOpt: null,
                returnTypesOpt: null,
                getFinalNullableState,
                finalNullableState: out finalNullableState,
                requiresAnalysis);
        }

        /// <summary>
        /// Gets the "after initializers state" which should be used at the beginning of nullable analysis
        /// of certain constructors. Only used for semantic model and debug verification.
        /// </summary>
        internal static VariableState? GetAfterInitializersState(CSharpCompilation compilation, Symbol? symbol)
        {
            if (symbol is MethodSymbol method
                && method.IncludeFieldInitializersInBody()
                && method.ContainingType is SourceMemberContainerTypeSymbol containingType)
            {
                var unusedDiagnostics = DiagnosticBag.GetInstance();

                Binder.ProcessedFieldInitializers initializers = default;
                Binder.BindFieldInitializers(compilation, null, method.IsStatic ? containingType.StaticInitializers : containingType.InstanceInitializers, BindingDiagnosticBag.Discarded, ref initializers);
                NullableWalker.AnalyzeIfNeeded(
                    compilation,
                    method,
                    InitializerRewriter.RewriteConstructor(initializers.BoundInitializers, method),
                    unusedDiagnostics,
                    useConstructorExitWarnings: false,
                    initialNullableState: null,
                    getFinalNullableState: true,
                    out var afterInitializersState);

                unusedDiagnostics.Free();

                return afterInitializersState;
            }

            return null;
        }

        /// <summary>
        /// Analyzes a set of bound nodes, recording updated nullability information. This method is only
        /// used when nullable is explicitly enabled for all methods but disabled otherwise to verify that
        /// correct semantic information is being recorded for all bound nodes. The results are thrown away.
        /// </summary>
        internal static void AnalyzeWithoutRewrite(
            CSharpCompilation compilation,
            Symbol? symbol,
            BoundNode node,
            Binder binder,
            DiagnosticBag diagnostics,
            bool createSnapshots)
        {
            _ = AnalyzeWithSemanticInfo(compilation, symbol, node, binder, initialState: GetAfterInitializersState(compilation, symbol), diagnostics, createSnapshots, requiresAnalysis: false);
        }

        /// <summary>
        /// Analyzes a set of bound nodes, recording updated nullability information, and returns an
        /// updated BoundNode with the information populated.
        /// </summary>
        internal static BoundNode AnalyzeAndRewrite(
            CSharpCompilation compilation,
            Symbol? symbol,
            BoundNode node,
            Binder binder,
            VariableState? initialState,
            DiagnosticBag diagnostics,
            bool createSnapshots,
            out SnapshotManager? snapshotManager,
            ref ImmutableDictionary<Symbol, Symbol>? remappedSymbols)
        {
            ImmutableDictionary<BoundExpression, (NullabilityInfo, TypeSymbol?)> analyzedNullabilitiesMap;
            (snapshotManager, analyzedNullabilitiesMap) = AnalyzeWithSemanticInfo(compilation, symbol, node, binder, initialState, diagnostics, createSnapshots, requiresAnalysis: true);
            return Rewrite(analyzedNullabilitiesMap, snapshotManager, node, ref remappedSymbols);
        }

        private static (SnapshotManager?, ImmutableDictionary<BoundExpression, (NullabilityInfo, TypeSymbol?)>) AnalyzeWithSemanticInfo(
            CSharpCompilation compilation,
            Symbol? symbol,
            BoundNode node,
            Binder binder,
            VariableState? initialState,
            DiagnosticBag diagnostics,
            bool createSnapshots,
            bool requiresAnalysis)
        {
            var analyzedNullabilities = ImmutableDictionary.CreateBuilder<BoundExpression, (NullabilityInfo, TypeSymbol?)>(EqualityComparer<BoundExpression>.Default, NullabilityInfoTypeComparer.Instance);

            // Attributes don't have a symbol, which is what SnapshotBuilder uses as an index for maintaining global state.
            // Until we have a workaround for this, disable snapshots for null symbols.
            // https://github.com/dotnet/roslyn/issues/36066
            var snapshotBuilder = createSnapshots && symbol != null ? new SnapshotManager.Builder() : null;
            Analyze(
                compilation,
                symbol,
                node,
                binder,
                binder.Conversions,
                diagnostics,
                useConstructorExitWarnings: true,
                useDelegateInvokeParameterTypes: false,
                delegateInvokeMethodOpt: null,
                initialState,
                analyzedNullabilities,
                snapshotBuilder,
                returnTypesOpt: null,
                getFinalNullableState: false,
                out _,
                requiresAnalysis);

            var analyzedNullabilitiesMap = analyzedNullabilities.ToImmutable();
            var snapshotManager = snapshotBuilder?.ToManagerAndFree();

#if DEBUG
            // https://github.com/dotnet/roslyn/issues/34993 Enable for all calls
            if (isNullableAnalysisEnabledAnywhere(compilation))
            {
                DebugVerifier.Verify(analyzedNullabilitiesMap, snapshotManager, node);
            }

            static bool isNullableAnalysisEnabledAnywhere(CSharpCompilation compilation)
            {
                if (compilation.Options.NullableContextOptions != NullableContextOptions.Disable)
                {
                    return true;
                }
                return compilation.SyntaxTrees.Any(tree => ((CSharpSyntaxTree)tree).IsNullableAnalysisEnabled(new Text.TextSpan(0, tree.Length)) == true);
            }
#endif

            return (snapshotManager, analyzedNullabilitiesMap);
        }

        internal static BoundNode AnalyzeAndRewriteSpeculation(
            int position,
            BoundNode node,
            Binder binder,
            SnapshotManager originalSnapshots,
            out SnapshotManager newSnapshots,
            ref ImmutableDictionary<Symbol, Symbol>? remappedSymbols)
        {
            var analyzedNullabilities = ImmutableDictionary.CreateBuilder<BoundExpression, (NullabilityInfo, TypeSymbol?)>(EqualityComparer<BoundExpression>.Default, NullabilityInfoTypeComparer.Instance);
            var newSnapshotBuilder = new SnapshotManager.Builder();
            var (variables, localState) = originalSnapshots.GetSnapshot(position);
            var symbol = variables.Symbol;
            var walker = new NullableWalker(
                binder.Compilation,
                symbol,
                useConstructorExitWarnings: false,
                useDelegateInvokeParameterTypes: false,
                delegateInvokeMethodOpt: null,
                node,
                binder,
                binder.Conversions,
                Variables.Create(variables),
                returnTypesOpt: null,
                analyzedNullabilities,
                newSnapshotBuilder,
                isSpeculative: true);
            try
            {
                Analyze(walker, symbol, diagnostics: null, LocalState.Create(localState), snapshotBuilderOpt: newSnapshotBuilder);
            }
            finally
            {
                walker.Free();
            }

            var analyzedNullabilitiesMap = analyzedNullabilities.ToImmutable();
            newSnapshots = newSnapshotBuilder.ToManagerAndFree();

#if DEBUG
            DebugVerifier.Verify(analyzedNullabilitiesMap, newSnapshots, node);
#endif

            return Rewrite(analyzedNullabilitiesMap, newSnapshots, node, ref remappedSymbols);
        }

        private static BoundNode Rewrite(ImmutableDictionary<BoundExpression, (NullabilityInfo, TypeSymbol?)> updatedNullabilities, SnapshotManager? snapshotManager, BoundNode node, ref ImmutableDictionary<Symbol, Symbol>? remappedSymbols)
        {
            var remappedSymbolsBuilder = ImmutableDictionary.CreateBuilder<Symbol, Symbol>(Symbols.SymbolEqualityComparer.ConsiderEverything, Symbols.SymbolEqualityComparer.ConsiderEverything);
            if (remappedSymbols is object)
            {
                // When we're rewriting for the speculative model, there will be a set of originally-mapped symbols, and we need to
                // use them in addition to any symbols found during this pass of the walker.
                remappedSymbolsBuilder.AddRange(remappedSymbols);
            }
            var rewriter = new NullabilityRewriter(updatedNullabilities, snapshotManager, remappedSymbolsBuilder);
            var rewrittenNode = rewriter.Visit(node);
            remappedSymbols = remappedSymbolsBuilder.ToImmutable();
            return rewrittenNode;
        }

        private static bool HasRequiredLanguageVersion(CSharpCompilation compilation)
        {
            return compilation.LanguageVersion >= MessageID.IDS_FeatureNullableReferenceTypes.RequiredVersion();
        }

        /// <summary>
        /// Returns true if the nullable analysis is needed for the region represented by <paramref name="syntaxNode"/>.
        /// The syntax node is used to determine the overall nullable context for the region.
        /// </summary>
        internal static bool NeedsAnalysis(CSharpCompilation compilation, SyntaxNode syntaxNode)
        {
            return HasRequiredLanguageVersion(compilation) &&
                (compilation.IsNullableAnalysisEnabledIn(syntaxNode) || compilation.IsNullableAnalysisEnabledAlways);
        }

        /// <summary>Analyzes a node in a "one-off" context, such as for attributes or parameter default values.</summary>
        /// <remarks><paramref name="syntax"/> is the syntax span used to determine the overall nullable context.</remarks>
        internal static void AnalyzeIfNeeded(
            Binder binder,
            BoundNode node,
            SyntaxNode syntax,
            DiagnosticBag diagnostics)
        {
            bool requiresAnalysis = true;
            var compilation = binder.Compilation;
            if (!HasRequiredLanguageVersion(compilation) || !compilation.IsNullableAnalysisEnabledIn(syntax))
            {
                if (!compilation.IsNullableAnalysisEnabledAlways)
                {
                    return;
                }
                diagnostics = new DiagnosticBag();
                requiresAnalysis = false;
            }

            Analyze(
                compilation,
                symbol: null,
                node,
                binder,
                binder.Conversions,
                diagnostics,
                useConstructorExitWarnings: false,
                useDelegateInvokeParameterTypes: false,
                delegateInvokeMethodOpt: null,
                initialState: null,
                analyzedNullabilityMapOpt: null,
                snapshotBuilderOpt: null,
                returnTypesOpt: null,
                getFinalNullableState: false,
                out _,
                requiresAnalysis);
        }

        internal static void Analyze(
            CSharpCompilation compilation,
            BoundLambda lambda,
            Conversions conversions,
            DiagnosticBag diagnostics,
            MethodSymbol? delegateInvokeMethodOpt,
            VariableState initialState,
            ArrayBuilder<(BoundReturnStatement, TypeWithAnnotations)>? returnTypesOpt)
        {
            var symbol = lambda.Symbol;
            var variables = Variables.Create(initialState.Variables).CreateNestedMethodScope(symbol);
            var walker = new NullableWalker(
                compilation,
                symbol,
                useConstructorExitWarnings: false,
                useDelegateInvokeParameterTypes: UseDelegateInvokeParameterTypes(lambda, delegateInvokeMethodOpt),
                delegateInvokeMethodOpt: delegateInvokeMethodOpt,
                lambda.Body,
                lambda.Binder,
                conversions,
                variables,
                returnTypesOpt,
                analyzedNullabilityMapOpt: null,
                snapshotBuilderOpt: null);
            try
            {
                var localState = LocalState.Create(initialState.VariableNullableStates).CreateNestedMethodState(variables);
                Analyze(walker, symbol, diagnostics, localState, snapshotBuilderOpt: null);
            }
            finally
            {
                walker.Free();
            }
        }

        private static void Analyze(
            CSharpCompilation compilation,
            Symbol? symbol,
            BoundNode node,
            Binder binder,
            Conversions conversions,
            DiagnosticBag diagnostics,
            bool useConstructorExitWarnings,
            bool useDelegateInvokeParameterTypes,
            MethodSymbol? delegateInvokeMethodOpt,
            VariableState? initialState,
            ImmutableDictionary<BoundExpression, (NullabilityInfo, TypeSymbol?)>.Builder? analyzedNullabilityMapOpt,
            SnapshotManager.Builder? snapshotBuilderOpt,
            ArrayBuilder<(BoundReturnStatement, TypeWithAnnotations)>? returnTypesOpt,
            bool getFinalNullableState,
            out VariableState? finalNullableState,
            bool requiresAnalysis = true)
        {
            Debug.Assert(diagnostics != null);
            var walker = new NullableWalker(compilation,
                                            symbol,
                                            useConstructorExitWarnings,
                                            useDelegateInvokeParameterTypes,
                                            delegateInvokeMethodOpt,
                                            node,
                                            binder,
                                            conversions,
                                            initialState is null ? null : Variables.Create(initialState.Variables),
                                            returnTypesOpt,
                                            analyzedNullabilityMapOpt,
                                            snapshotBuilderOpt);

            finalNullableState = null;
            try
            {
                Analyze(walker, symbol, diagnostics, initialState is null ? (Optional<LocalState>)default : LocalState.Create(initialState.VariableNullableStates), snapshotBuilderOpt, requiresAnalysis);
                if (getFinalNullableState)
                {
                    Debug.Assert(!walker.IsConditionalState);
                    finalNullableState = GetVariableState(walker._variables, walker.State);
                }
            }
            finally
            {
                walker.Free();
            }
        }

        private static void Analyze(
            NullableWalker walker,
            Symbol? symbol,
            DiagnosticBag? diagnostics,
            Optional<LocalState> initialState,
            SnapshotManager.Builder? snapshotBuilderOpt,
            bool requiresAnalysis = true)
        {
            Debug.Assert(snapshotBuilderOpt is null || symbol is object);
            var previousSlot = snapshotBuilderOpt?.EnterNewWalker(symbol!) ?? -1;
            try
            {
                bool badRegion = false;
                ImmutableArray<PendingBranch> returns = walker.Analyze(ref badRegion, initialState);
                diagnostics?.AddRange(walker.Diagnostics);
                Debug.Assert(!badRegion);
            }
            catch (CancelledByStackGuardException ex) when (diagnostics != null)
            {
                ex.AddAnError(diagnostics);
            }
            finally
            {
                snapshotBuilderOpt?.ExitWalker(walker.SaveSharedState(), previousSlot);
            }

            walker.RecordNullableAnalysisData(symbol, requiresAnalysis);
        }

        private void RecordNullableAnalysisData(Symbol? symbol, bool requiredAnalysis)
        {
            if (compilation.NullableAnalysisData?.Data is { } state)
            {
                var key = (object?)symbol ?? methodMainNode.Syntax;
                if (state.TryGetValue(key, out var result))
                {
                    Debug.Assert(result.RequiredAnalysis == requiredAnalysis);
                }
                else
                {
                    state.TryAdd(key, new Data(_variables.GetTotalVariableCount(), requiredAnalysis));
                }
            }
        }

        private SharedWalkerState SaveSharedState()
        {
            return new SharedWalkerState(_variables.CreateSnapshot());
        }

        private void TakeIncrementalSnapshot(BoundNode? node)
        {
            Debug.Assert(!IsConditionalState);
            _snapshotBuilderOpt?.TakeIncrementalSnapshot(node, State);
        }

        private void SetUpdatedSymbol(BoundNode node, Symbol originalSymbol, Symbol updatedSymbol)
        {
            if (_snapshotBuilderOpt is null)
            {
                return;
            }

            var lambdaIsExactMatch = false;
            if (node is BoundLambda boundLambda && originalSymbol is LambdaSymbol l && updatedSymbol is NamedTypeSymbol n)
            {
                if (!AreLambdaAndNewDelegateSimilar(l, n))
                {
                    return;
                }

                lambdaIsExactMatch = updatedSymbol.Equals(boundLambda.Type!.GetDelegateType(), TypeCompareKind.ConsiderEverything);
            }

#if DEBUG
            Debug.Assert(node is object);
            Debug.Assert(AreCloseEnough(originalSymbol, updatedSymbol), $"Attempting to set {node.Syntax} from {originalSymbol.ToDisplayString()} to {updatedSymbol.ToDisplayString()}");
#endif

            if (lambdaIsExactMatch || Symbol.Equals(originalSymbol, updatedSymbol, TypeCompareKind.ConsiderEverything))
            {
                // If the symbol is reset, remove the updated symbol so we don't needlessly update the
                // bound node later on. We do this unconditionally, as Remove will just return false
                // if the key wasn't in the dictionary.
                _snapshotBuilderOpt.RemoveSymbolIfPresent(node, originalSymbol);
            }
            else
            {
                _snapshotBuilderOpt.SetUpdatedSymbol(node, originalSymbol, updatedSymbol);
            }
        }

        protected override void Normalize(ref LocalState state)
        {
            if (!state.Reachable)
                return;

            state.Normalize(this, _variables);
        }

        private NullableFlowState GetDefaultState(ref LocalState state, int slot)
        {
            Debug.Assert(slot > 0);

            if (!state.Reachable)
                return NullableFlowState.NotNull;

            var variable = _variables[slot];
            var symbol = variable.Symbol;

            switch (symbol.Kind)
            {
                case SymbolKind.Local:
                    {
                        var local = (LocalSymbol)symbol;
                        if (!_variables.TryGetType(local, out TypeWithAnnotations localType))
                        {
                            localType = local.TypeWithAnnotations;
                        }
                        return localType.ToTypeWithState().State;
                    }
                case SymbolKind.Parameter:
                    {
                        var parameter = (ParameterSymbol)symbol;
                        if (!_variables.TryGetType(parameter, out TypeWithAnnotations parameterType))
                        {
                            parameterType = parameter.TypeWithAnnotations;
                        }
                        return GetParameterState(parameterType, parameter.FlowAnalysisAnnotations).State;
                    }
                case SymbolKind.Field:
                case SymbolKind.Property:
                case SymbolKind.Event:
                    return GetDefaultState(symbol);
                case SymbolKind.ErrorType:
                    return NullableFlowState.NotNull;
                default:
                    throw ExceptionUtilities.UnexpectedValue(symbol.Kind);
            }
        }

        protected override bool TryGetReceiverAndMember(BoundExpression expr, out BoundExpression? receiver, [NotNullWhen(true)] out Symbol? member)
        {
            receiver = null;
            member = null;

            switch (expr.Kind)
            {
                case BoundKind.FieldAccess:
                    {
                        var fieldAccess = (BoundFieldAccess)expr;
                        var fieldSymbol = fieldAccess.FieldSymbol;
                        member = fieldSymbol;
                        if (fieldSymbol.IsFixedSizeBuffer)
                        {
                            return false;
                        }
                        if (fieldSymbol.IsStatic)
                        {
                            return true;
                        }
                        receiver = fieldAccess.ReceiverOpt;
                        break;
                    }
                case BoundKind.EventAccess:
                    {
                        var eventAccess = (BoundEventAccess)expr;
                        var eventSymbol = eventAccess.EventSymbol;
                        // https://github.com/dotnet/roslyn/issues/29901 Use AssociatedField for field-like events?
                        member = eventSymbol;
                        if (eventSymbol.IsStatic)
                        {
                            return true;
                        }
                        receiver = eventAccess.ReceiverOpt;
                        break;
                    }
                case BoundKind.PropertyAccess:
                    {
                        var propAccess = (BoundPropertyAccess)expr;
                        var propSymbol = propAccess.PropertySymbol;
                        member = propSymbol;
                        if (propSymbol.IsStatic)
                        {
                            return true;
                        }
                        receiver = propAccess.ReceiverOpt;
                        break;
                    }
            }

            Debug.Assert(member?.RequiresInstanceReceiver() ?? true);

            return member is object &&
                receiver is object &&
                receiver.Kind != BoundKind.TypeExpression &&
                receiver.Type is object;
        }

        protected override int MakeSlot(BoundExpression node)
        {
            int result = makeSlot(node);
#if DEBUG
            if (result != -1)
            {
                // Check that the slot represents a value of an equivalent type to the node
                TypeSymbol slotType = NominalSlotType(result);
                TypeSymbol? nodeType = node.Type;
                var discardedUseSiteInfo = CompoundUseSiteInfo<AssemblySymbol>.Discarded;
                var conversionsWithoutNullability = this.compilation.Conversions;
                Debug.Assert(node.HasErrors || nodeType!.IsErrorType() ||
                       conversionsWithoutNullability.HasIdentityOrImplicitReferenceConversion(slotType, nodeType, ref discardedUseSiteInfo) ||
                       conversionsWithoutNullability.HasBoxingConversion(slotType, nodeType, ref discardedUseSiteInfo));
            }
#endif
            return result;

            int makeSlot(BoundExpression node)
            {
                switch (node.Kind)
                {
                    case BoundKind.ThisReference:
                    case BoundKind.BaseReference:
                        {
                            var method = getTopLevelMethod(_symbol as MethodSymbol);
                            var thisParameter = method?.ThisParameter;
                            return thisParameter is object ? GetOrCreateSlot(thisParameter) : -1;
                        }
                    case BoundKind.Conversion:
                        {
                            int slot = getPlaceholderSlot(node);
                            if (slot > 0)
                            {
                                return slot;
                            }
                            var conv = (BoundConversion)node;
                            switch (conv.Conversion.Kind)
                            {
                                case ConversionKind.ExplicitNullable:
                                    {
                                        var operand = conv.Operand;
                                        var operandType = operand.Type;
                                        var convertedType = conv.Type;
                                        if (AreNullableAndUnderlyingTypes(operandType, convertedType, out _))
                                        {
                                            // Explicit conversion of Nullable<T> to T is equivalent to Nullable<T>.Value.
                                            // For instance, in the following, when evaluating `((A)a).B` we need to recognize
                                            // the nullability of `(A)a` (not nullable) and the slot (the slot for `a.Value`).
                                            //   struct A { B? B; }
                                            //   struct B { }
                                            //   if (a?.B != null) _ = ((A)a).B.Value; // no warning
                                            int containingSlot = MakeSlot(operand);
                                            return containingSlot < 0 ? -1 : GetNullableOfTValueSlot(operandType, containingSlot, out _);
                                        }
                                    }
                                    break;
                                case ConversionKind.Identity:
                                case ConversionKind.DefaultLiteral:
                                case ConversionKind.ImplicitReference:
                                case ConversionKind.ImplicitTupleLiteral:
                                case ConversionKind.Boxing:
                                    // No need to create a slot for the boxed value (in the Boxing case) since assignment already
                                    // clones slots and there is not another scenario where creating a slot is observable.
                                    return MakeSlot(conv.Operand);
                            }
                        }
                        break;
                    case BoundKind.DefaultLiteral:
                    case BoundKind.DefaultExpression:
                    case BoundKind.ObjectCreationExpression:
                    case BoundKind.DynamicObjectCreationExpression:
                    case BoundKind.AnonymousObjectCreationExpression:
                    case BoundKind.NewT:
                    case BoundKind.TupleLiteral:
                    case BoundKind.ConvertedTupleLiteral:
                        return getPlaceholderSlot(node);
                    case BoundKind.ConditionalAccess:
                        return getPlaceholderSlot(node);
                    case BoundKind.ConditionalReceiver:
                        return _lastConditionalAccessSlot;
                    default:
                        {
                            int slot = getPlaceholderSlot(node);
                            return (slot > 0) ? slot : base.MakeSlot(node);
                        }
                }

                return -1;
            }

            int getPlaceholderSlot(BoundExpression expr)
            {
                if (_placeholderLocalsOpt != null && _placeholderLocalsOpt.TryGetValue(expr, out var placeholder))
                {
                    return GetOrCreateSlot(placeholder);
                }
                return -1;
            }

            static MethodSymbol? getTopLevelMethod(MethodSymbol? method)
            {
                while (method is object)
                {
                    var container = method.ContainingSymbol;
                    if (container.Kind == SymbolKind.NamedType)
                    {
                        return method;
                    }
                    method = container as MethodSymbol;
                }
                return null;
            }
        }

        protected override int GetOrCreateSlot(Symbol symbol, int containingSlot = 0, bool forceSlotEvenIfEmpty = false, bool createIfMissing = true)
        {
            if (containingSlot > 0 && !IsSlotMember(containingSlot, symbol))
                return -1;

            return base.GetOrCreateSlot(symbol, containingSlot, forceSlotEvenIfEmpty, createIfMissing);
        }

        private void VisitAndUnsplitAll<T>(ImmutableArray<T> nodes) where T : BoundNode
        {
            if (nodes.IsDefault)
            {
                return;
            }

            foreach (var node in nodes)
            {
                Visit(node);
                Unsplit();
            }
        }

        private void VisitWithoutDiagnostics(BoundNode? node)
        {
            var previousDiagnostics = _disableDiagnostics;
            _disableDiagnostics = true;
            Visit(node);
            _disableDiagnostics = previousDiagnostics;
        }

        protected override void VisitRvalue(BoundExpression? node, bool isKnownToBeAnLvalue = false)
        {
            Visit(node);
            VisitRvalueEpilogue(node);
        }

        /// <summary>
        /// The contents of this method, particularly <see cref="UseRvalueOnly"/>, are problematic when
        /// inlined. The methods themselves are small but they end up allocating significantly larger
        /// frames due to the use of biggish value types within them. The <see cref="VisitRvalue"/> method
        /// is used on a hot path for fluent calls and this size change is enough that it causes us
        /// to exceed our thresholds in EndToEndTests.OverflowOnFluentCall.
        /// </summary>
        [MethodImpl(MethodImplOptions.NoInlining)]
        private void VisitRvalueEpilogue(BoundExpression? node)
        {
            Unsplit();
            UseRvalueOnly(node); // drop lvalue part
        }

        private TypeWithState VisitRvalueWithState(BoundExpression? node)
        {
            VisitRvalue(node);
            return ResultType;
        }

        private TypeWithAnnotations VisitLvalueWithAnnotations(BoundExpression node)
        {
            VisitLValue(node);
            Unsplit();
            return LvalueResultType;
        }

        private static object GetTypeAsDiagnosticArgument(TypeSymbol? typeOpt)
        {
            return typeOpt ?? (object)"<null>";
        }

        private static object GetParameterAsDiagnosticArgument(ParameterSymbol? parameterOpt)
        {
            return parameterOpt is null ?
                (object)"" :
                new FormattedSymbol(parameterOpt, SymbolDisplayFormat.ShortFormat);
        }

        private static object GetContainingSymbolAsDiagnosticArgument(ParameterSymbol? parameterOpt)
        {
            var containingSymbol = parameterOpt?.ContainingSymbol;
            return containingSymbol is null ?
                (object)"" :
                new FormattedSymbol(containingSymbol, SymbolDisplayFormat.MinimallyQualifiedFormat);
        }

        private enum AssignmentKind
        {
            Assignment,
            Return,
            Argument,
            ForEachIterationVariable
        }

        /// <summary>
        /// Should we warn for assigning this state into this type?
        ///
        /// This should often be checked together with <seealso cref="IsDisallowedNullAssignment(TypeWithState, FlowAnalysisAnnotations)"/>
        /// It catches putting a `null` into a `[DisallowNull]int?` for example, which cannot simply be represented as a non-nullable target type.
        /// </summary>
        private static bool ShouldReportNullableAssignment(TypeWithAnnotations type, NullableFlowState state)
        {
            if (!type.HasType ||
                type.Type.IsValueType)
            {
                return false;
            }

            switch (type.NullableAnnotation)
            {
                case NullableAnnotation.Oblivious:
                case NullableAnnotation.Annotated:
                    return false;
            }

            switch (state)
            {
                case NullableFlowState.NotNull:
                    return false;
                case NullableFlowState.MaybeNull:
                    if (type.Type.IsTypeParameterDisallowingAnnotationInCSharp8() && !(type.Type is TypeParameterSymbol { IsNotNullable: true }))
                    {
                        return false;
                    }
                    break;
            }

            return true;
        }

        /// <summary>
        /// Reports top-level nullability problem in assignment.
        /// Any conversion of the value should have been applied.
        /// </summary>
        private void ReportNullableAssignmentIfNecessary(
            BoundExpression? value,
            TypeWithAnnotations targetType,
            TypeWithState valueType,
            bool useLegacyWarnings,
            AssignmentKind assignmentKind = AssignmentKind.Assignment,
            ParameterSymbol? parameterOpt = null,
            Location? location = null)
        {
            // Callers should apply any conversions before calling this method
            // (see https://github.com/dotnet/roslyn/issues/39867).
            if (targetType.HasType &&
                !targetType.Type.Equals(valueType.Type, TypeCompareKind.AllIgnoreOptions))
            {
                return;
            }

            if (value == null ||
                // This prevents us from giving undesired warnings for synthesized arguments for optional parameters,
                // but allows us to give warnings for synthesized assignments to record properties and for parameter default values at the declaration site.
                (value.WasCompilerGenerated && assignmentKind == AssignmentKind.Argument) ||
                !ShouldReportNullableAssignment(targetType, valueType.State))
            {
                return;
            }

            location ??= value.Syntax.GetLocation();
            var unwrappedValue = SkipReferenceConversions(value);
            if (unwrappedValue.IsSuppressed)
            {
                return;
            }

            if (value.ConstantValue?.IsNull == true && !useLegacyWarnings)
            {
                // Report warning converting null literal to non-nullable reference type.
                // target (e.g.: `object F() => null;` or calling `void F(object y)` with `F(null)`).
                ReportDiagnostic(assignmentKind == AssignmentKind.Return ? ErrorCode.WRN_NullReferenceReturn : ErrorCode.WRN_NullAsNonNullable, location);
            }
            else if (assignmentKind == AssignmentKind.Argument)
            {
                ReportDiagnostic(ErrorCode.WRN_NullReferenceArgument, location,
                    GetParameterAsDiagnosticArgument(parameterOpt),
                    GetContainingSymbolAsDiagnosticArgument(parameterOpt));

                LearnFromNonNullTest(value, ref State);
            }
            else if (useLegacyWarnings)
            {
                if (isMaybeDefaultValue(valueType) && !allowUnconstrainedTypeParameterAnnotations(compilation))
                {
                    // No W warning reported assigning or casting [MaybeNull]T value to T
                    // because there is no syntax for declaring the target type as [MaybeNull]T.
                    return;
                }
                ReportNonSafetyDiagnostic(location);
            }
            else
            {
                ReportDiagnostic(assignmentKind == AssignmentKind.Return ? ErrorCode.WRN_NullReferenceReturn : ErrorCode.WRN_NullReferenceAssignment, location);
            }

            static bool isMaybeDefaultValue(TypeWithState valueType)
            {
                return valueType.Type?.TypeKind == TypeKind.TypeParameter &&
                    valueType.State == NullableFlowState.MaybeDefault;
            }

            static bool allowUnconstrainedTypeParameterAnnotations(CSharpCompilation compilation)
            {
                // Check IDS_FeatureDefaultTypeParameterConstraint feature since `T?` and `where ... : default`
                // are treated as a single feature, even though the errors reported for the two cases are distinct.
                var requiredVersion = MessageID.IDS_FeatureDefaultTypeParameterConstraint.RequiredVersion();
                return requiredVersion <= compilation.LanguageVersion;
            }
        }

        internal static bool AreParameterAnnotationsCompatible(
            RefKind refKind,
            TypeWithAnnotations overriddenType,
            FlowAnalysisAnnotations overriddenAnnotations,
            TypeWithAnnotations overridingType,
            FlowAnalysisAnnotations overridingAnnotations,
            bool forRef = false)
        {
            // We've already checked types and annotations, let's check nullability attributes as well
            // Return value is treated as an `out` parameter (or `ref` if it is a `ref` return)

            if (refKind == RefKind.Ref)
            {
                // ref variables are invariant
                return AreParameterAnnotationsCompatible(RefKind.None, overriddenType, overriddenAnnotations, overridingType, overridingAnnotations, forRef: true) &&
                    AreParameterAnnotationsCompatible(RefKind.Out, overriddenType, overriddenAnnotations, overridingType, overridingAnnotations);
            }

            if (refKind == RefKind.None || refKind == RefKind.In)
            {
                // pre-condition attributes
                // Check whether we can assign a value from overridden parameter to overriding
                var valueState = GetParameterState(overriddenType, overriddenAnnotations);
                if (isBadAssignment(valueState, overridingType, overridingAnnotations))
                {
                    return false;
                }

                // unconditional post-condition attributes on inputs
                bool overridingHasNotNull = (overridingAnnotations & FlowAnalysisAnnotations.NotNull) == FlowAnalysisAnnotations.NotNull;
                bool overriddenHasNotNull = (overriddenAnnotations & FlowAnalysisAnnotations.NotNull) == FlowAnalysisAnnotations.NotNull;
                if (overriddenHasNotNull && !overridingHasNotNull && !forRef)
                {
                    // Overriding doesn't conform to contract of overridden (ie. promise not to return if parameter is null)
                    return false;
                }

                bool overridingHasMaybeNull = (overridingAnnotations & FlowAnalysisAnnotations.MaybeNull) == FlowAnalysisAnnotations.MaybeNull;
                bool overriddenHasMaybeNull = (overriddenAnnotations & FlowAnalysisAnnotations.MaybeNull) == FlowAnalysisAnnotations.MaybeNull;
                if (overriddenHasMaybeNull && !overridingHasMaybeNull && !forRef)
                {
                    // Overriding doesn't conform to contract of overridden (ie. promise to only return if parameter is null)
                    return false;
                }
            }

            if (refKind == RefKind.Out)
            {
                // post-condition attributes (`Maybe/NotNull` and `Maybe/NotNullWhen`)
                if (!canAssignOutputValueWhen(true) || !canAssignOutputValueWhen(false))
                {
                    return false;
                }
            }

            return true;

            bool canAssignOutputValueWhen(bool sense)
            {
                var valueWhen = ApplyUnconditionalAnnotations(
                    overridingType.ToTypeWithState(),
                    makeUnconditionalAnnotation(overridingAnnotations, sense));

                var destAnnotationsWhen = ToInwardAnnotations(makeUnconditionalAnnotation(overriddenAnnotations, sense));
                if (isBadAssignment(valueWhen, overriddenType, destAnnotationsWhen))
                {
                    // Can't assign value from overriding to overridden in 'sense' case
                    return false;
                }

                return true;
            }

            static bool isBadAssignment(TypeWithState valueState, TypeWithAnnotations destinationType, FlowAnalysisAnnotations destinationAnnotations)
            {
                if (ShouldReportNullableAssignment(
                    ApplyLValueAnnotations(destinationType, destinationAnnotations),
                    valueState.State))
                {
                    return true;
                }

                if (IsDisallowedNullAssignment(valueState, destinationAnnotations))
                {
                    return true;
                }

                return false;
            }

            // Convert both conditional annotations to unconditional ones or nothing
            static FlowAnalysisAnnotations makeUnconditionalAnnotation(FlowAnalysisAnnotations annotations, bool sense)
            {
                if (sense)
                {
                    var unconditionalAnnotationWhenTrue = makeUnconditionalAnnotationCore(annotations, FlowAnalysisAnnotations.NotNullWhenTrue, FlowAnalysisAnnotations.NotNull);
                    return makeUnconditionalAnnotationCore(unconditionalAnnotationWhenTrue, FlowAnalysisAnnotations.MaybeNullWhenTrue, FlowAnalysisAnnotations.MaybeNull);
                }

                var unconditionalAnnotationWhenFalse = makeUnconditionalAnnotationCore(annotations, FlowAnalysisAnnotations.NotNullWhenFalse, FlowAnalysisAnnotations.NotNull);
                return makeUnconditionalAnnotationCore(unconditionalAnnotationWhenFalse, FlowAnalysisAnnotations.MaybeNullWhenFalse, FlowAnalysisAnnotations.MaybeNull);
            }

            // Convert Maybe/NotNullWhen into Maybe/NotNull or nothing
            static FlowAnalysisAnnotations makeUnconditionalAnnotationCore(FlowAnalysisAnnotations annotations, FlowAnalysisAnnotations conditionalAnnotation, FlowAnalysisAnnotations replacementAnnotation)
            {
                if ((annotations & conditionalAnnotation) != 0)
                {
                    return annotations | replacementAnnotation;
                }

                return annotations & ~replacementAnnotation;
            }
        }

        private static bool IsDefaultValue(BoundExpression expr)
        {
            switch (expr.Kind)
            {
                case BoundKind.Conversion:
                    {
                        var conversion = (BoundConversion)expr;
                        var conversionKind = conversion.Conversion.Kind;
                        return (conversionKind == ConversionKind.DefaultLiteral || conversionKind == ConversionKind.NullLiteral) &&
                            IsDefaultValue(conversion.Operand);
                    }
                case BoundKind.DefaultLiteral:
                case BoundKind.DefaultExpression:
                    return true;
                default:
                    return false;
            }
        }

        private void ReportNullabilityMismatchInAssignment(SyntaxNode syntaxNode, object sourceType, object destinationType)
        {
            ReportDiagnostic(ErrorCode.WRN_NullabilityMismatchInAssignment, syntaxNode, sourceType, destinationType);
        }

        private void ReportNullabilityMismatchInAssignment(Location location, object sourceType, object destinationType)
        {
            ReportDiagnostic(ErrorCode.WRN_NullabilityMismatchInAssignment, location, sourceType, destinationType);
        }

        /// <summary>
        /// Update tracked value on assignment.
        /// </summary>
        private void TrackNullableStateForAssignment(
            BoundExpression? valueOpt,
            TypeWithAnnotations targetType,
            int targetSlot,
            TypeWithState valueType,
            int valueSlot = -1)
        {
            Debug.Assert(!IsConditionalState);

            if (this.State.Reachable)
            {
                if (!targetType.HasType)
                {
                    return;
                }

                if (targetSlot <= 0 || targetSlot == valueSlot)
                {
                    return;
                }

                if (!this.State.HasValue(targetSlot)) Normalize(ref this.State);

                var newState = valueType.State;
                SetStateAndTrackForFinally(ref this.State, targetSlot, newState);
                InheritDefaultState(targetType.Type, targetSlot);

                // https://github.com/dotnet/roslyn/issues/33428: Can the areEquivalentTypes check be removed
                // if InheritNullableStateOfMember asserts the member is valid for target and value?
                if (areEquivalentTypes(targetType, valueType))
                {
                    if (targetType.Type.IsReferenceType ||
                        targetType.TypeKind == TypeKind.TypeParameter ||
                        targetType.IsNullableType())
                    {
                        if (valueSlot > 0)
                        {
                            InheritNullableStateOfTrackableType(targetSlot, valueSlot, skipSlot: targetSlot);
                        }
                    }
                    else if (EmptyStructTypeCache.IsTrackableStructType(targetType.Type))
                    {
                        InheritNullableStateOfTrackableStruct(targetType.Type, targetSlot, valueSlot, isDefaultValue: !(valueOpt is null) && IsDefaultValue(valueOpt), skipSlot: targetSlot);
                    }
                }
            }

            static bool areEquivalentTypes(TypeWithAnnotations target, TypeWithState assignedValue) =>
                target.Type.Equals(assignedValue.Type, TypeCompareKind.AllIgnoreOptions);
        }

        private void ReportNonSafetyDiagnostic(Location location)
        {
            ReportDiagnostic(ErrorCode.WRN_ConvertingNullableToNonNullable, location);
        }

        private void ReportDiagnostic(ErrorCode errorCode, SyntaxNode syntaxNode, params object[] arguments)
        {
            ReportDiagnostic(errorCode, syntaxNode.GetLocation(), arguments);
        }

        private void ReportDiagnostic(ErrorCode errorCode, Location location, params object[] arguments)
        {
            Debug.Assert(ErrorFacts.NullableWarnings.Contains(MessageProvider.Instance.GetIdForErrorCode((int)errorCode)));
            if (IsReachable() && !_disableDiagnostics)
            {
                Diagnostics.Add(errorCode, location, arguments);
            }
        }

        private void InheritNullableStateOfTrackableStruct(TypeSymbol targetType, int targetSlot, int valueSlot, bool isDefaultValue, int skipSlot = -1)
        {
            Debug.Assert(targetSlot > 0);
            Debug.Assert(EmptyStructTypeCache.IsTrackableStructType(targetType));

            if (skipSlot < 0)
            {
                skipSlot = targetSlot;
            }

            if (!isDefaultValue && valueSlot > 0)
            {
                InheritNullableStateOfTrackableType(targetSlot, valueSlot, skipSlot);
            }
            else
            {
                foreach (var field in _emptyStructTypeCache.GetStructInstanceFields(targetType))
                {
                    InheritNullableStateOfMember(targetSlot, valueSlot, field, isDefaultValue: isDefaultValue, skipSlot);
                }
            }
        }

        private bool IsSlotMember(int slot, Symbol possibleMember)
        {
            TypeSymbol possibleBase = possibleMember.ContainingType;
            TypeSymbol possibleDerived = NominalSlotType(slot);
            var discardedUseSiteInfo = CompoundUseSiteInfo<AssemblySymbol>.Discarded;
            var conversionsWithoutNullability = _conversions.WithNullability(false);
            return
                conversionsWithoutNullability.HasIdentityOrImplicitReferenceConversion(possibleDerived, possibleBase, ref discardedUseSiteInfo) ||
                conversionsWithoutNullability.HasBoxingConversion(possibleDerived, possibleBase, ref discardedUseSiteInfo);
        }

        // 'skipSlot' is the original target slot that should be skipped in case of cycles.
        private void InheritNullableStateOfMember(int targetContainerSlot, int valueContainerSlot, Symbol member, bool isDefaultValue, int skipSlot)
        {
            Debug.Assert(targetContainerSlot > 0);
            Debug.Assert(skipSlot > 0);

            // Ensure member is valid for target and value.
            if (!IsSlotMember(targetContainerSlot, member))
                return;

            TypeWithAnnotations fieldOrPropertyType = member.GetTypeOrReturnType();

            if (fieldOrPropertyType.Type.IsReferenceType ||
                fieldOrPropertyType.TypeKind == TypeKind.TypeParameter ||
                fieldOrPropertyType.IsNullableType())
            {
                int targetMemberSlot = GetOrCreateSlot(member, targetContainerSlot);
                if (targetMemberSlot > 0)
                {
                    NullableFlowState value = isDefaultValue ? NullableFlowState.MaybeNull : fieldOrPropertyType.ToTypeWithState().State;
                    int valueMemberSlot = -1;

                    if (valueContainerSlot > 0)
                    {
                        valueMemberSlot = VariableSlot(member, valueContainerSlot);
                        if (valueMemberSlot == skipSlot)
                        {
                            return;
                        }
                        value = this.State.HasValue(valueMemberSlot) ?
                            this.State[valueMemberSlot] :
                            NullableFlowState.NotNull;
                    }

                    SetStateAndTrackForFinally(ref this.State, targetMemberSlot, value);
                    if (valueMemberSlot > 0)
                    {
                        InheritNullableStateOfTrackableType(targetMemberSlot, valueMemberSlot, skipSlot);
                    }
                }
            }
            else if (EmptyStructTypeCache.IsTrackableStructType(fieldOrPropertyType.Type))
            {
                int targetMemberSlot = GetOrCreateSlot(member, targetContainerSlot);
                if (targetMemberSlot > 0)
                {
                    int valueMemberSlot = (valueContainerSlot > 0) ? GetOrCreateSlot(member, valueContainerSlot) : -1;
                    if (valueMemberSlot == skipSlot)
                    {
                        return;
                    }
                    InheritNullableStateOfTrackableStruct(fieldOrPropertyType.Type, targetMemberSlot, valueMemberSlot, isDefaultValue: isDefaultValue, skipSlot);
                }
            }
        }

        private TypeSymbol NominalSlotType(int slot)
        {
            return _variables[slot].Symbol.GetTypeOrReturnType().Type;
        }

        /// <summary>
        /// Whenever assigning a variable, and that variable is not declared at the point the state is being set,
        /// and the new state is not <see cref="NullableFlowState.NotNull"/>, this method should be called to perform the
        /// state setting and to ensure the mutation is visible outside the finally block when the mutation occurs in a
        /// finally block.
        /// </summary>
        private void SetStateAndTrackForFinally(ref LocalState state, int slot, NullableFlowState newState)
        {
            state[slot] = newState;
            if (newState != NullableFlowState.NotNull && NonMonotonicState.HasValue)
            {
                var tryState = NonMonotonicState.Value;
                if (tryState.HasVariable(slot))
                {
                    tryState[slot] = newState.Join(tryState[slot]);
                    NonMonotonicState = tryState;
                }
            }
        }

        protected override void JoinTryBlockState(ref LocalState self, ref LocalState other)
        {
            var tryState = other.GetStateForVariables(self.Id);
            Join(ref self, ref tryState);
        }

        private void InheritDefaultState(TypeSymbol targetType, int targetSlot)
        {
            Debug.Assert(targetSlot > 0);

            // Reset the state of any members of the target.
            var members = ArrayBuilder<(VariableIdentifier, int)>.GetInstance();
            _variables.GetMembers(members, targetSlot);
            foreach (var (variable, slot) in members)
            {
                var symbol = AsMemberOfType(targetType, variable.Symbol);
                SetStateAndTrackForFinally(ref this.State, slot, GetDefaultState(symbol));
                InheritDefaultState(symbol.GetTypeOrReturnType().Type, slot);
            }
            members.Free();
        }

        private NullableFlowState GetDefaultState(Symbol symbol)
            => ApplyUnconditionalAnnotations(symbol.GetTypeOrReturnType().ToTypeWithState(), GetRValueAnnotations(symbol)).State;

        private void InheritNullableStateOfTrackableType(int targetSlot, int valueSlot, int skipSlot)
        {
            Debug.Assert(targetSlot > 0);
            Debug.Assert(valueSlot > 0);

            // Clone the state for members that have been set on the value.
            var members = ArrayBuilder<(VariableIdentifier, int)>.GetInstance();
            _variables.GetMembers(members, valueSlot);
            foreach (var (variable, slot) in members)
            {
                var member = variable.Symbol;
                Debug.Assert(member.Kind == SymbolKind.Field || member.Kind == SymbolKind.Property || member.Kind == SymbolKind.Event);
                InheritNullableStateOfMember(targetSlot, valueSlot, member, isDefaultValue: false, skipSlot);
            }
            members.Free();
        }

        protected override LocalState TopState()
        {
            var state = LocalState.ReachableState(_variables);
            state.PopulateAll(this);
            return state;
        }

        protected override LocalState UnreachableState()
        {
            return LocalState.UnreachableState(_variables);
        }

        protected override LocalState ReachableBottomState()
        {
            // Create a reachable state in which all variables are known to be non-null.
            return LocalState.ReachableState(_variables);
        }

        private void EnterParameters()
        {
            if (!(CurrentSymbol is MethodSymbol methodSymbol))
            {
                return;
            }

            if (methodSymbol is SynthesizedRecordConstructor)
            {
                if (_hasInitialState)
                {
                    // A record primary constructor's parameters are entered before analyzing initializers.
                    // On the second pass, the correct parameter states (potentially modified by initializers)
                    // are contained in the initial state.
                    return;
                }
            }
            else if (methodSymbol.IsConstructor())
            {
                if (!_hasInitialState)
                {
                    // For most constructors, we only enter parameters after analyzing initializers.
                    return;
                }
            }

            // The partial definition part may include optional parameters whose default values we want to simulate assigning at the beginning of the method
            methodSymbol = methodSymbol.PartialDefinitionPart ?? methodSymbol;

            var methodParameters = methodSymbol.Parameters;
            var signatureParameters = (_useDelegateInvokeParameterTypes ? _delegateInvokeMethod! : methodSymbol).Parameters;

            // save a state representing the possibility that parameter default values were not assigned to the parameters.
            var parameterDefaultsNotAssignedState = State.Clone();
            for (int i = 0; i < methodParameters.Length; i++)
            {
                var parameter = methodParameters[i];
                // In error scenarios, the method can potentially have more parameters than the signature. If so, use the parameter type for those
                // errored parameters
                var parameterType = i >= signatureParameters.Length ? parameter.TypeWithAnnotations : signatureParameters[i].TypeWithAnnotations;
                EnterParameter(parameter, parameterType);
            }
            Join(ref State, ref parameterDefaultsNotAssignedState);
        }

        private void EnterParameter(ParameterSymbol parameter, TypeWithAnnotations parameterType)
        {
            _variables.SetType(parameter, parameterType);
            int slot = GetOrCreateSlot(parameter);

            Debug.Assert(!IsConditionalState);
            if (slot > 0)
            {
                var state = GetParameterState(parameterType, parameter.FlowAnalysisAnnotations).State;
                this.State[slot] = state;
                if (EmptyStructTypeCache.IsTrackableStructType(parameterType.Type))
                {
                    InheritNullableStateOfTrackableStruct(
                        parameterType.Type,
                        slot,
                        valueSlot: -1,
                        isDefaultValue: parameter.ExplicitDefaultConstantValue?.IsNull == true);
                }
            }
        }

        public override BoundNode? VisitParameterEqualsValue(BoundParameterEqualsValue equalsValue)
        {
            var parameter = equalsValue.Parameter;
            var parameterAnnotations = GetParameterAnnotations(parameter);
            var parameterLValueType = ApplyLValueAnnotations(parameter.TypeWithAnnotations, parameterAnnotations);

            var resultType = VisitOptionalImplicitConversion(
                equalsValue.Value,
                parameterLValueType,
                useLegacyWarnings: false,
                trackMembers: false,
                assignmentKind: AssignmentKind.Assignment);

            // If the LHS has annotations, we perform an additional check for nullable value types
            CheckDisallowedNullAssignment(resultType, parameterAnnotations, equalsValue.Value.Syntax.Location);

            return null;
        }

        private static TypeWithState GetParameterState(TypeWithAnnotations parameterType, FlowAnalysisAnnotations parameterAnnotations)
        {
            if ((parameterAnnotations & FlowAnalysisAnnotations.AllowNull) != 0)
            {
                return TypeWithState.Create(parameterType.Type, NullableFlowState.MaybeDefault);
            }

            if ((parameterAnnotations & FlowAnalysisAnnotations.DisallowNull) != 0)
            {
                return TypeWithState.Create(parameterType.Type, NullableFlowState.NotNull);
            }

            return parameterType.ToTypeWithState();
        }

        public sealed override BoundNode? VisitReturnStatement(BoundReturnStatement node)
        {
            Debug.Assert(!IsConditionalState);

            var expr = node.ExpressionOpt;
            if (expr == null)
            {
                EnforceDoesNotReturn(node.Syntax);
                PendingBranches.Add(new PendingBranch(node, this.State, label: null));
                SetUnreachable();
                return null;
            }

            // Should not convert to method return type when inferring return type (when _returnTypesOpt != null).
            if (_returnTypesOpt == null &&
                TryGetReturnType(out TypeWithAnnotations returnType, out FlowAnalysisAnnotations returnAnnotations))
            {
                if (node.RefKind == RefKind.None &&
                    returnType.Type.SpecialType == SpecialType.System_Boolean)
                {
                    // visit the expression without unsplitting, then check parameters marked with flow analysis attributes
                    Visit(expr);
                }
                else
                {
                    TypeWithState returnState;
                    if (node.RefKind == RefKind.None)
                    {
                        returnState = VisitOptionalImplicitConversion(expr, returnType, useLegacyWarnings: false, trackMembers: false, AssignmentKind.Return);
                    }
                    else
                    {
                        // return ref expr;
                        returnState = VisitRefExpression(expr, returnType);
                    }

                    // If the return has annotations, we perform an additional check for nullable value types
                    CheckDisallowedNullAssignment(returnState, ToInwardAnnotations(returnAnnotations), node.Syntax.Location, boundValueOpt: expr);
                }
            }
            else
            {
                var result = VisitRvalueWithState(expr);
                if (_returnTypesOpt != null)
                {
                    _returnTypesOpt.Add((node, result.ToTypeWithAnnotations(compilation)));
                }
            }

            EnforceDoesNotReturn(node.Syntax);

            if (IsConditionalState)
            {
                var joinedState = this.StateWhenTrue.Clone();
                Join(ref joinedState, ref this.StateWhenFalse);
                PendingBranches.Add(new PendingBranch(node, joinedState, label: null, this.IsConditionalState, this.StateWhenTrue, this.StateWhenFalse));
            }
            else
            {
                PendingBranches.Add(new PendingBranch(node, this.State, label: null));
            }

            Unsplit();
            if (CurrentSymbol is MethodSymbol method)
            {
                EnforceNotNullIfNotNull(node.Syntax, this.State, method.Parameters, method.ReturnNotNullIfParameterNotNull, ResultType.State, outputParam: null);
            }

            SetUnreachable();

            return null;
        }

        private TypeWithState VisitRefExpression(BoundExpression expr, TypeWithAnnotations destinationType)
        {
            Visit(expr);
            TypeWithState resultType = ResultType;
            if (!expr.IsSuppressed && RemoveConversion(expr, includeExplicitConversions: false).expression.Kind != BoundKind.ThrowExpression)
            {
                var lvalueResultType = LvalueResultType;
                if (IsNullabilityMismatch(lvalueResultType, destinationType))
                {
                    // declared types must match
                    ReportNullabilityMismatchInAssignment(expr.Syntax, lvalueResultType, destinationType);
                }
                else
                {
                    // types match, but state would let a null in
                    ReportNullableAssignmentIfNecessary(expr, destinationType, resultType, useLegacyWarnings: false);
                }
            }

            return resultType;
        }

        private bool TryGetReturnType(out TypeWithAnnotations type, out FlowAnalysisAnnotations annotations)
        {
            var method = CurrentSymbol as MethodSymbol;
            if (method is null)
            {
                type = default;
                annotations = FlowAnalysisAnnotations.None;
                return false;
            }

            var delegateOrMethod = _delegateInvokeMethod ?? method;
            var returnType = delegateOrMethod.ReturnTypeWithAnnotations;
            Debug.Assert((object)returnType != LambdaSymbol.ReturnTypeIsBeingInferred);

            if (returnType.IsVoidType())
            {
                type = default;
                annotations = FlowAnalysisAnnotations.None;
                return false;
            }

            if (!method.IsAsync)
            {
                annotations = delegateOrMethod.ReturnTypeFlowAnalysisAnnotations;
                type = ApplyUnconditionalAnnotations(returnType, annotations);
                return true;
            }

            if (returnType.Type.IsGenericTaskType(compilation))
            {
                type = ((NamedTypeSymbol)returnType.Type).TypeArgumentsWithAnnotationsNoUseSiteDiagnostics.Single();
                annotations = FlowAnalysisAnnotations.None;
                return true;
            }

            type = default;
            annotations = FlowAnalysisAnnotations.None;
            return false;
        }

        public override BoundNode? VisitLocal(BoundLocal node)
        {
            var local = node.LocalSymbol;
            int slot = GetOrCreateSlot(local);
            var type = GetDeclaredLocalResult(local);

            if (!node.Type.Equals(type.Type, TypeCompareKind.ConsiderEverything | TypeCompareKind.IgnoreNullableModifiersForReferenceTypes | TypeCompareKind.IgnoreDynamicAndTupleNames))
            {
                // When the local is used before or during initialization, there can potentially be a mismatch between node.LocalSymbol.Type and node.Type. We
                // need to prefer node.Type as we shouldn't be changing the type of the BoundLocal node during rewrite.
                // https://github.com/dotnet/roslyn/issues/34158
                Debug.Assert(node.Type.IsErrorType() || type.Type.IsErrorType());
                type = TypeWithAnnotations.Create(node.Type, type.NullableAnnotation);
            }

            SetResult(node, GetAdjustedResult(type.ToTypeWithState(), slot), type);
            SplitIfBooleanConstant(node);
            return null;
        }

        public override BoundNode? VisitBlock(BoundBlock node)
        {
            DeclareLocals(node.Locals);
            VisitStatementsWithLocalFunctions(node);

            return null;
        }

        private void VisitStatementsWithLocalFunctions(BoundBlock block)
        {
            // Since the nullable flow state affects type information, and types can be queried by
            // the semantic model, there needs to be a single flow state input to a local function
            // that cannot be path-dependent. To decide the local starting state we Meet the state
            // of captured variables from all the uses of the local function, computing the
            // conservative combination of all potential starting states.
            //
            // For performance we split the analysis into two phases: the first phase where we
            // analyze everything except the local functions, hoping to visit all of the uses of the
            // local function, and then a pass where we visit the local functions. If there's no
            // recursion or calls between the local functions, the starting state of the local
            // function should be stable and we don't need a second pass.
            if (!TrackingRegions && !block.LocalFunctions.IsDefaultOrEmpty)
            {
                // First visit everything else
                foreach (var stmt in block.Statements)
                {
                    if (stmt.Kind != BoundKind.LocalFunctionStatement)
                    {
                        VisitStatement(stmt);
                    }
                }

                // Now visit the local function bodies
                foreach (var stmt in block.Statements)
                {
                    if (stmt is BoundLocalFunctionStatement localFunc)
                    {
                        VisitLocalFunctionStatement(localFunc);
                    }
                }
            }
            else
            {
                foreach (var stmt in block.Statements)
                {
                    VisitStatement(stmt);
                }
            }
        }

        public override BoundNode? VisitLocalFunctionStatement(BoundLocalFunctionStatement node)
        {
            var localFunc = node.Symbol;
            var localFunctionState = GetOrCreateLocalFuncUsages(localFunc);
            // The starting state is the top state, but with captured
            // variables set according to Joining the state at all the
            // local function use sites
            var state = TopState();
            var startingState = localFunctionState.StartingState;
            startingState.ForEach(
                (slot, variables) =>
                {
                    var symbol = variables[variables.RootSlot(slot)].Symbol;
                    if (Symbol.IsCaptured(symbol, localFunc))
                    {
                        state[slot] = startingState[slot];
                    }
                },
                _variables);
            localFunctionState.Visited = true;

            AnalyzeLocalFunctionOrLambda(
                node,
                localFunc,
                state,
                delegateInvokeMethod: null,
                useDelegateInvokeParameterTypes: false);

            SetInvalidResult();

            return null;
        }

        private Variables GetOrCreateNestedFunctionVariables(Variables container, MethodSymbol lambdaOrLocalFunction)
        {
            _nestedFunctionVariables ??= PooledDictionary<MethodSymbol, Variables>.GetInstance();
            if (!_nestedFunctionVariables.TryGetValue(lambdaOrLocalFunction, out var variables))
            {
                variables = container.CreateNestedMethodScope(lambdaOrLocalFunction);
                _nestedFunctionVariables.Add(lambdaOrLocalFunction, variables);
            }
            Debug.Assert((object?)variables.Container == container);
            return variables;
        }

        private void AnalyzeLocalFunctionOrLambda(
            IBoundLambdaOrFunction lambdaOrFunction,
            MethodSymbol lambdaOrFunctionSymbol,
            LocalState state,
            MethodSymbol? delegateInvokeMethod,
            bool useDelegateInvokeParameterTypes)
        {
            var oldSymbol = this.CurrentSymbol;
            this.CurrentSymbol = lambdaOrFunctionSymbol;

            Debug.Assert(!useDelegateInvokeParameterTypes || delegateInvokeMethod is object);
            var oldDelegateInvokeMethod = _delegateInvokeMethod;
            _delegateInvokeMethod = delegateInvokeMethod;
            var oldUseDelegateInvokeParameterTypes = _useDelegateInvokeParameterTypes;
            _useDelegateInvokeParameterTypes = useDelegateInvokeParameterTypes;

            var oldReturnTypes = _returnTypesOpt;
            _returnTypesOpt = null;

            var oldState = this.State;
            _variables = GetOrCreateNestedFunctionVariables(_variables, lambdaOrFunctionSymbol);
            this.State = state.CreateNestedMethodState(_variables);
            var previousSlot = _snapshotBuilderOpt?.EnterNewWalker(lambdaOrFunctionSymbol) ?? -1;

            try
            {
                var oldPending = SavePending();

                EnterParameters();

                var oldPending2 = SavePending();

                // If this is an iterator, there's an implicit branch before the first statement
                // of the function where the enumerable is returned.
                if (lambdaOrFunctionSymbol.IsIterator)
                {
                    PendingBranches.Add(new PendingBranch(null, this.State, null));
                }

                VisitAlways(lambdaOrFunction.Body);
                RestorePending(oldPending2); // process any forward branches within the lambda body
                ImmutableArray<PendingBranch> pendingReturns = RemoveReturns();
                RestorePending(oldPending);
            }
            finally
            {
                _snapshotBuilderOpt?.ExitWalker(this.SaveSharedState(), previousSlot);
            }

            _variables = _variables.Container!;
            this.State = oldState;
            _returnTypesOpt = oldReturnTypes;
            _useDelegateInvokeParameterTypes = oldUseDelegateInvokeParameterTypes;
            _delegateInvokeMethod = oldDelegateInvokeMethod;
            this.CurrentSymbol = oldSymbol;
        }

        protected override void VisitLocalFunctionUse(
            LocalFunctionSymbol symbol,
            LocalFunctionState localFunctionState,
            SyntaxNode syntax,
            bool isCall)
        {
            // Do not use this overload in NullableWalker. Use the overload below instead.
            throw ExceptionUtilities.Unreachable;
        }

        private void VisitLocalFunctionUse(LocalFunctionSymbol symbol)
        {
            Debug.Assert(!IsConditionalState);
            var localFunctionState = GetOrCreateLocalFuncUsages(symbol);
            var state = State.GetStateForVariables(localFunctionState.StartingState.Id);
            if (Join(ref localFunctionState.StartingState, ref state) &&
                localFunctionState.Visited)
            {
                // If the starting state of the local function has changed and we've already visited
                // the local function, we need another pass
                stateChangedAfterUse = true;
            }
        }

        public override BoundNode? VisitDoStatement(BoundDoStatement node)
        {
            DeclareLocals(node.Locals);
            return base.VisitDoStatement(node);
        }

        public override BoundNode? VisitWhileStatement(BoundWhileStatement node)
        {
            DeclareLocals(node.Locals);
            return base.VisitWhileStatement(node);
        }

        public override BoundNode? VisitWithExpression(BoundWithExpression withExpr)
        {
            Debug.Assert(!IsConditionalState);

            var receiver = withExpr.Receiver;
            VisitRvalue(receiver);
            _ = CheckPossibleNullReceiver(receiver);

            var resultType = withExpr.CloneMethod?.ReturnTypeWithAnnotations ?? ResultType.ToTypeWithAnnotations(compilation);
            var resultState = ApplyUnconditionalAnnotations(resultType.ToTypeWithState(), GetRValueAnnotations(withExpr.CloneMethod));
            var resultSlot = GetOrCreatePlaceholderSlot(withExpr);
            // carry over the null state of members of 'receiver' to the result of the with-expression.
            TrackNullableStateForAssignment(receiver, resultType, resultSlot, resultState, MakeSlot(receiver));
            // use the declared nullability of Clone() for the top-level nullability of the result of the with-expression.
            SetResult(withExpr, resultState, resultType);
            VisitObjectCreationInitializer(containingSymbol: null, resultSlot, withExpr.InitializerExpression, FlowAnalysisAnnotations.None);

            // Note: this does not account for the scenario where `Clone()` returns maybe-null and the with-expression has no initializers.
            // Tracking in https://github.com/dotnet/roslyn/issues/44759
            return null;
        }

        public override BoundNode? VisitForStatement(BoundForStatement node)
        {
            DeclareLocals(node.OuterLocals);
            DeclareLocals(node.InnerLocals);
            return base.VisitForStatement(node);
        }

        public override BoundNode? VisitForEachStatement(BoundForEachStatement node)
        {
            DeclareLocals(node.IterationVariables);
            return base.VisitForEachStatement(node);
        }

        public override BoundNode? VisitUsingStatement(BoundUsingStatement node)
        {
            DeclareLocals(node.Locals);
            Visit(node.AwaitOpt);
            return base.VisitUsingStatement(node);
        }

        public override BoundNode? VisitUsingLocalDeclarations(BoundUsingLocalDeclarations node)
        {
            Visit(node.AwaitOpt);
            return base.VisitUsingLocalDeclarations(node);
        }

        public override BoundNode? VisitFixedStatement(BoundFixedStatement node)
        {
            DeclareLocals(node.Locals);
            return base.VisitFixedStatement(node);
        }

        public override BoundNode? VisitConstructorMethodBody(BoundConstructorMethodBody node)
        {
            DeclareLocals(node.Locals);
            return base.VisitConstructorMethodBody(node);
        }

        private void DeclareLocal(LocalSymbol local)
        {
            if (local.DeclarationKind != LocalDeclarationKind.None)
            {
                int slot = GetOrCreateSlot(local);
                if (slot > 0)
                {
                    this.State[slot] = GetDefaultState(ref this.State, slot);
                    InheritDefaultState(GetDeclaredLocalResult(local).Type, slot);
                }
            }
        }

        private void DeclareLocals(ImmutableArray<LocalSymbol> locals)
        {
            foreach (var local in locals)
            {
                DeclareLocal(local);
            }
        }

        public override BoundNode? VisitLocalDeclaration(BoundLocalDeclaration node)
        {
            var local = node.LocalSymbol;
            int slot = GetOrCreateSlot(local);

            // We need visit the optional arguments so that we can return nullability information
            // about them, but we don't want to communicate any information about anything underneath.
            // Additionally, tests like Scope_DeclaratorArguments_06 can have conditional expressions
            // in the optional arguments that can leave us in a split state, so we want to make sure
            // we are not in a conditional state after.
            Debug.Assert(!IsConditionalState);
            var oldDisable = _disableDiagnostics;
            _disableDiagnostics = true;
            var currentState = State;
            VisitAndUnsplitAll(node.ArgumentsOpt);
            _disableDiagnostics = oldDisable;
            SetState(currentState);
            if (node.DeclaredTypeOpt != null)
            {
                VisitTypeExpression(node.DeclaredTypeOpt);
            }

            var initializer = node.InitializerOpt;
            if (initializer is null)
            {
                return null;
            }

            TypeWithAnnotations type = local.TypeWithAnnotations;
            TypeWithState valueType;
            bool inferredType = node.InferredType;
            if (local.IsRef)
            {
                valueType = VisitRefExpression(initializer, type);
            }
            else
            {
                valueType = VisitOptionalImplicitConversion(initializer, targetTypeOpt: inferredType ? default : type, useLegacyWarnings: true, trackMembers: true, AssignmentKind.Assignment);
            }

            if (inferredType)
            {
                if (valueType.HasNullType)
                {
                    Debug.Assert(type.Type.IsErrorType());
                    valueType = type.ToTypeWithState();
                }

                type = valueType.ToAnnotatedTypeWithAnnotations(compilation);
                _variables.SetType(local, type);

                if (node.DeclaredTypeOpt != null)
                {
                    SetAnalyzedNullability(node.DeclaredTypeOpt, new VisitResult(type.ToTypeWithState(), type), true);
                }
            }

            TrackNullableStateForAssignment(initializer, type, slot, valueType, MakeSlot(initializer));
            return null;
        }

        protected override BoundExpression? VisitExpressionWithoutStackGuard(BoundExpression node)
        {
            Debug.Assert(!IsConditionalState);
            SetInvalidResult();
            _ = base.VisitExpressionWithoutStackGuard(node);
            TypeWithState resultType = ResultType;

#if DEBUG
            // Verify Visit method set _result.
            Debug.Assert((object?)resultType.Type != _invalidType.Type);
            Debug.Assert(AreCloseEnough(resultType.Type, node.Type));
#endif

            if (ShouldMakeNotNullRvalue(node))
            {
                var result = resultType.WithNotNullState();
                SetResult(node, result, LvalueResultType);
            }
            return null;
        }

#if DEBUG
        // For asserts only.
        private static bool AreCloseEnough(TypeSymbol? typeA, TypeSymbol? typeB)
        {
            // https://github.com/dotnet/roslyn/issues/34993: We should be able to tighten this to ensure that we're actually always returning the same type,
            // not error if one is null or ignoring certain types
            if ((object?)typeA == typeB)
            {
                return true;
            }
            if (typeA is null || typeB is null)
            {
                return typeA?.IsErrorType() != false && typeB?.IsErrorType() != false;
            }
            return canIgnoreAnyType(typeA) ||
                canIgnoreAnyType(typeB) ||
                typeA.Equals(typeB, TypeCompareKind.IgnoreCustomModifiersAndArraySizesAndLowerBounds | TypeCompareKind.IgnoreNullableModifiersForReferenceTypes | TypeCompareKind.IgnoreDynamicAndTupleNames); // Ignore TupleElementNames (see https://github.com/dotnet/roslyn/issues/23651).

            bool canIgnoreAnyType(TypeSymbol type)
            {
                return type.VisitType((t, unused1, unused2) => canIgnoreType(t), (object?)null) is object;
            }
            bool canIgnoreType(TypeSymbol type)
            {
                return type.IsErrorType() || type.IsDynamic() || type.HasUseSiteError || (type.IsAnonymousType && canIgnoreAnonymousType((NamedTypeSymbol)type));
            }
            bool canIgnoreAnonymousType(NamedTypeSymbol type)
            {
                return AnonymousTypeManager.GetAnonymousTypePropertyTypesWithAnnotations(type).Any(t => canIgnoreAnyType(t.Type));
            }
        }

        private static bool AreCloseEnough(Symbol original, Symbol updated)
        {
            // When https://github.com/dotnet/roslyn/issues/38195 is fixed, this workaround needs to be removed
            if (original is ConstructedMethodSymbol || updated is ConstructedMethodSymbol)
            {
                return AreCloseEnough(original.OriginalDefinition, updated.OriginalDefinition);
            }

            return (original, updated) switch
            {
                (LambdaSymbol l, NamedTypeSymbol n) _ when n.IsDelegateType() => AreLambdaAndNewDelegateSimilar(l, n),
                (FieldSymbol { ContainingType: { IsTupleType: true }, TupleElementIndex: var oi } originalField, FieldSymbol { ContainingType: { IsTupleType: true }, TupleElementIndex: var ui } updatedField) =>
                    originalField.Type.Equals(updatedField.Type, TypeCompareKind.AllNullableIgnoreOptions | TypeCompareKind.IgnoreTupleNames) && oi == ui,
                _ => original.Equals(updated, TypeCompareKind.AllNullableIgnoreOptions | TypeCompareKind.IgnoreTupleNames)
            };
        }
#endif

        private static bool AreLambdaAndNewDelegateSimilar(LambdaSymbol l, NamedTypeSymbol n)
        {
            var invokeMethod = n.DelegateInvokeMethod;
            return invokeMethod.Parameters.SequenceEqual(l.Parameters,
                        (p1, p2) => p1.Type.Equals(p2.Type, TypeCompareKind.AllNullableIgnoreOptions | TypeCompareKind.IgnoreTupleNames)) &&
                   invokeMethod.ReturnType.Equals(l.ReturnType, TypeCompareKind.AllNullableIgnoreOptions | TypeCompareKind.IgnoreTupleNames);
        }

        public override BoundNode? Visit(BoundNode? node)
        {
            return Visit(node, expressionIsRead: true);
        }

        private BoundNode VisitLValue(BoundNode node)
        {
            return Visit(node, expressionIsRead: false);
        }

        private BoundNode Visit(BoundNode? node, bool expressionIsRead)
        {
            bool originalExpressionIsRead = _expressionIsRead;
            _expressionIsRead = expressionIsRead;

            TakeIncrementalSnapshot(node);
            var result = base.Visit(node);

            _expressionIsRead = originalExpressionIsRead;
            return result;
        }

        protected override void VisitStatement(BoundStatement statement)
        {
            SetInvalidResult();
            base.VisitStatement(statement);
            SetInvalidResult();
        }

        public override BoundNode? VisitObjectCreationExpression(BoundObjectCreationExpression node)
        {
            Debug.Assert(!IsConditionalState);
            var arguments = node.Arguments;
            var argumentResults = VisitArguments(node, arguments, node.ArgumentRefKindsOpt, node.Constructor, node.ArgsToParamsOpt, node.DefaultArguments, node.Expanded, invokedAsExtensionMethod: false).results;
            VisitObjectOrDynamicObjectCreation(node, arguments, argumentResults, node.InitializerExpressionOpt);
            return null;
        }

        public override BoundNode? VisitUnconvertedObjectCreationExpression(BoundUnconvertedObjectCreationExpression node)
        {
            // This method is only involved in method inference with unbound lambdas.
            // The diagnostics on arguments are reported by VisitObjectCreationExpression.
            SetResultType(node, TypeWithState.Create(null, NullableFlowState.NotNull));
            return null;
        }

        private void VisitObjectOrDynamicObjectCreation(
            BoundExpression node,
            ImmutableArray<BoundExpression> arguments,
            ImmutableArray<VisitArgumentResult> argumentResults,
            BoundExpression? initializerOpt)
        {
            Debug.Assert(node.Kind == BoundKind.ObjectCreationExpression ||
                node.Kind == BoundKind.DynamicObjectCreationExpression ||
                node.Kind == BoundKind.NewT);
            var argumentTypes = argumentResults.SelectAsArray(ar => ar.RValueType);

            int slot = -1;
            var type = node.Type;
            var resultState = NullableFlowState.NotNull;
            if (type is object)
            {
                slot = GetOrCreatePlaceholderSlot(node);
                if (slot > 0)
                {
                    var boundObjectCreationExpression = node as BoundObjectCreationExpression;
                    var constructor = boundObjectCreationExpression?.Constructor;
                    bool isDefaultValueTypeConstructor = constructor?.IsDefaultValueTypeConstructor() == true;

                    if (EmptyStructTypeCache.IsTrackableStructType(type))
                    {
                        var containingType = constructor?.ContainingType;
                        if (containingType?.IsTupleType == true && !isDefaultValueTypeConstructor)
                        {
                            // new System.ValueTuple<T1, ..., TN>(e1, ..., eN)
                            TrackNullableStateOfTupleElements(slot, containingType, arguments, argumentTypes, boundObjectCreationExpression!.ArgsToParamsOpt, useRestField: true);
                        }
                        else
                        {
                            InheritNullableStateOfTrackableStruct(
                                type,
                                slot,
                                valueSlot: -1,
                                isDefaultValue: isDefaultValueTypeConstructor);
                        }
                    }
                    else if (type.IsNullableType())
                    {
                        if (isDefaultValueTypeConstructor)
                        {
                            // a nullable value type created with its default constructor is by definition null
                            resultState = NullableFlowState.MaybeNull;
                        }
                        else if (constructor?.ParameterCount == 1)
                        {
                            // if we deal with one-parameter ctor that takes underlying, then Value state is inferred from the argument.
                            var parameterType = constructor.ParameterTypesWithAnnotations[0];
                            if (AreNullableAndUnderlyingTypes(type, parameterType.Type, out TypeWithAnnotations underlyingType))
                            {
                                var operand = arguments[0];
                                int valueSlot = MakeSlot(operand);
                                if (valueSlot > 0)
                                {
                                    TrackNullableStateOfNullableValue(slot, type, operand, underlyingType.ToTypeWithState(), valueSlot);
                                }
                            }
                        }
                    }

                    this.State[slot] = resultState;
                }
            }

            if (initializerOpt != null)
            {
                VisitObjectCreationInitializer(containingSymbol: null, slot, initializerOpt, leftAnnotations: FlowAnalysisAnnotations.None);
            }

            SetResultType(node, TypeWithState.Create(type, resultState));
        }

        private void VisitObjectCreationInitializer(Symbol? containingSymbol, int containingSlot, BoundExpression node, FlowAnalysisAnnotations leftAnnotations)
        {
            TakeIncrementalSnapshot(node);
            switch (node)
            {
                case BoundObjectInitializerExpression objectInitializer:
                    checkImplicitReceiver(objectInitializer);
                    foreach (var initializer in objectInitializer.Initializers)
                    {
                        switch (initializer.Kind)
                        {
                            case BoundKind.AssignmentOperator:
                                VisitObjectElementInitializer(containingSlot, (BoundAssignmentOperator)initializer);
                                break;
                            default:
                                VisitRvalue(initializer);
                                break;
                        }
                    }
                    SetNotNullResult(objectInitializer.Placeholder);
                    break;
                case BoundCollectionInitializerExpression collectionInitializer:
                    checkImplicitReceiver(collectionInitializer);
                    foreach (var initializer in collectionInitializer.Initializers)
                    {
                        switch (initializer.Kind)
                        {
                            case BoundKind.CollectionElementInitializer:
                                VisitCollectionElementInitializer((BoundCollectionElementInitializer)initializer);
                                break;
                            default:
                                VisitRvalue(initializer);
                                break;
                        }
                    }
                    SetNotNullResult(collectionInitializer.Placeholder);
                    break;
                default:
                    Debug.Assert(containingSymbol is object);
                    if (containingSymbol is object)
                    {
                        var type = ApplyLValueAnnotations(containingSymbol.GetTypeOrReturnType(), leftAnnotations);
                        TypeWithState resultType = VisitOptionalImplicitConversion(node, type, useLegacyWarnings: false, trackMembers: true, AssignmentKind.Assignment);
                        TrackNullableStateForAssignment(node, type, containingSlot, resultType, MakeSlot(node));
                    }
                    break;
            }

            void checkImplicitReceiver(BoundObjectInitializerExpressionBase node)
            {
                if (containingSlot >= 0 && !node.Initializers.IsEmpty)
                {
                    if (!node.Type.IsValueType && State[containingSlot].MayBeNull())
                    {
                        if (containingSymbol is null)
                        {
                            ReportDiagnostic(ErrorCode.WRN_NullReferenceReceiver, node.Syntax);
                        }
                        else
                        {
                            ReportDiagnostic(ErrorCode.WRN_NullReferenceInitializer, node.Syntax, containingSymbol);
                        }
                    }
                }
            }
        }

        private void VisitObjectElementInitializer(int containingSlot, BoundAssignmentOperator node)
        {
            TakeIncrementalSnapshot(node);
            var left = node.Left;
            switch (left.Kind)
            {
                case BoundKind.ObjectInitializerMember:
                    {
                        var objectInitializer = (BoundObjectInitializerMember)left;
                        TakeIncrementalSnapshot(left);
                        var symbol = objectInitializer.MemberSymbol;
                        if (!objectInitializer.Arguments.IsDefaultOrEmpty)
                        {
                            VisitArguments(objectInitializer, objectInitializer.Arguments, objectInitializer.ArgumentRefKindsOpt, (PropertySymbol?)symbol, objectInitializer.ArgsToParamsOpt, objectInitializer.DefaultArguments, objectInitializer.Expanded);
                        }

                        if (symbol is object)
                        {
                            int slot = (containingSlot < 0 || !IsSlotMember(containingSlot, symbol)) ? -1 : GetOrCreateSlot(symbol, containingSlot);
                            VisitObjectCreationInitializer(symbol, slot, node.Right, GetLValueAnnotations(node.Left));
                            // https://github.com/dotnet/roslyn/issues/35040: Should likely be setting _resultType in VisitObjectCreationInitializer
                            // and using that value instead of reconstructing here
                        }

                        var result = new VisitResult(objectInitializer.Type, NullableAnnotation.NotAnnotated, NullableFlowState.NotNull);
                        SetAnalyzedNullability(objectInitializer, result);
                        SetAnalyzedNullability(node, result);
                    }
                    break;
                default:
                    Visit(node);
                    break;
            }
        }

        private new void VisitCollectionElementInitializer(BoundCollectionElementInitializer node)
        {
            // Note: we analyze even omitted calls
            (var reinferredMethod, _, _) = VisitArguments(node, node.Arguments, refKindsOpt: default, node.AddMethod, node.ArgsToParamsOpt, node.DefaultArguments, node.Expanded, node.InvokedAsExtensionMethod);
            Debug.Assert(reinferredMethod is object);
            if (node.ImplicitReceiverOpt != null)
            {
                Debug.Assert(node.ImplicitReceiverOpt.Kind == BoundKind.ObjectOrCollectionValuePlaceholder);
                SetAnalyzedNullability(node.ImplicitReceiverOpt, new VisitResult(node.ImplicitReceiverOpt.Type, NullableAnnotation.NotAnnotated, NullableFlowState.NotNull));
            }
            SetUnknownResultNullability(node);
            SetUpdatedSymbol(node, node.AddMethod, reinferredMethod);
        }

        private void SetNotNullResult(BoundExpression node)
        {
            SetResultType(node, TypeWithState.Create(node.Type, NullableFlowState.NotNull));
        }

        /// <summary>
        /// Returns true if the type is a struct with no fields or properties.
        /// </summary>
        protected override bool IsEmptyStructType(TypeSymbol type)
        {
            if (type.TypeKind != TypeKind.Struct)
            {
                return false;
            }

            // EmptyStructTypeCache.IsEmptyStructType() returns false
            // if there are non-cyclic fields.
            if (!_emptyStructTypeCache.IsEmptyStructType(type))
            {
                return false;
            }

            if (type.SpecialType != SpecialType.None)
            {
                return true;
            }

            var members = ((NamedTypeSymbol)type).GetMembersUnordered();

            // EmptyStructTypeCache.IsEmptyStructType() returned true. If there are fields,
            // at least one of those fields must be cyclic, so treat the type as empty.
            if (members.Any(m => m.Kind == SymbolKind.Field))
            {
                return true;
            }

            // If there are properties, the type is not empty.
            if (members.Any(m => m.Kind == SymbolKind.Property))
            {
                return false;
            }

            return true;
        }

        private int GetOrCreatePlaceholderSlot(BoundExpression node)
        {
            Debug.Assert(node.Type is object);
            if (IsEmptyStructType(node.Type))
            {
                return -1;
            }

            return GetOrCreatePlaceholderSlot(node, TypeWithAnnotations.Create(node.Type, NullableAnnotation.NotAnnotated));
        }

        private int GetOrCreatePlaceholderSlot(object identifier, TypeWithAnnotations type)
        {
            _placeholderLocalsOpt ??= PooledDictionary<object, PlaceholderLocal>.GetInstance();
            if (!_placeholderLocalsOpt.TryGetValue(identifier, out var placeholder))
            {
                placeholder = new PlaceholderLocal(CurrentSymbol, identifier, type);
                _placeholderLocalsOpt.Add(identifier, placeholder);
            }

            Debug.Assert((object)placeholder != null);
            return GetOrCreateSlot(placeholder, forceSlotEvenIfEmpty: true);
        }

        public override BoundNode? VisitAnonymousObjectCreationExpression(BoundAnonymousObjectCreationExpression node)
        {
            Debug.Assert(!IsConditionalState);
            Debug.Assert(node.Type.IsAnonymousType);

            var anonymousType = (NamedTypeSymbol)node.Type;
            var arguments = node.Arguments;
            var argumentTypes = arguments.SelectAsArray((arg, self) =>
                self.VisitRvalueWithState(arg), this);
            var argumentsWithAnnotations = argumentTypes.SelectAsArray(arg =>
                arg.ToTypeWithAnnotations(compilation));

            if (argumentsWithAnnotations.All(argType => argType.HasType))
            {
                anonymousType = AnonymousTypeManager.ConstructAnonymousTypeSymbol(anonymousType, argumentsWithAnnotations);
                int receiverSlot = GetOrCreatePlaceholderSlot(node);
                int currentDeclarationIndex = 0;
                for (int i = 0; i < arguments.Length; i++)
                {
                    var argument = arguments[i];
                    var argumentType = argumentTypes[i];
                    var property = AnonymousTypeManager.GetAnonymousTypeProperty(anonymousType, i);
                    if (property.Type.SpecialType != SpecialType.System_Void)
                    {
                        // A void element results in an error type in the anonymous type but not in the property's container!
                        // To avoid failing an assertion later, we skip them.
                        var slot = GetOrCreateSlot(property, receiverSlot);
                        TrackNullableStateForAssignment(argument, property.TypeWithAnnotations, slot, argumentType, MakeSlot(argument));

                        var currentDeclaration = getDeclaration(node, property, ref currentDeclarationIndex);
                        if (currentDeclaration is object)
                        {
                            TakeIncrementalSnapshot(currentDeclaration);
                            SetAnalyzedNullability(currentDeclaration, new VisitResult(argumentType, property.TypeWithAnnotations));
                        }
                    }
                }
            }

            SetResultType(node, TypeWithState.Create(anonymousType, NullableFlowState.NotNull));
            return null;

            static BoundAnonymousPropertyDeclaration? getDeclaration(BoundAnonymousObjectCreationExpression node, PropertySymbol currentProperty, ref int currentDeclarationIndex)
            {
                if (currentDeclarationIndex >= node.Declarations.Length)
                {
                    return null;
                }

                var currentDeclaration = node.Declarations[currentDeclarationIndex];

                if (currentDeclaration.Property.MemberIndexOpt == currentProperty.MemberIndexOpt)
                {
                    currentDeclarationIndex++;
                    return currentDeclaration;
                }

                return null;
            }
        }

        public override BoundNode? VisitArrayCreation(BoundArrayCreation node)
        {
            foreach (var expr in node.Bounds)
            {
                VisitRvalue(expr);
            }

            var initialization = node.InitializerOpt;
            if (initialization is null)
            {
                SetResultType(node, TypeWithState.Create(node.Type, NullableFlowState.NotNull));
                return null;
            }

            TakeIncrementalSnapshot(initialization);
            var expressions = ArrayBuilder<BoundExpression>.GetInstance(initialization.Initializers.Length);
            GetArrayElements(initialization, expressions);
            int n = expressions.Count;

            // Consider recording in the BoundArrayCreation
            // whether the array was implicitly typed, rather than relying on syntax.
            bool isInferred = node.Syntax.Kind() == SyntaxKind.ImplicitArrayCreationExpression;
            var arrayType = (ArrayTypeSymbol)node.Type;
            var elementType = arrayType.ElementTypeWithAnnotations;
            if (!isInferred)
            {
                foreach (var expr in expressions)
                {
                    _ = VisitOptionalImplicitConversion(expr, elementType, useLegacyWarnings: false, trackMembers: false, AssignmentKind.Assignment);
                }
            }
            else
            {
                var expressionsNoConversions = ArrayBuilder<BoundExpression>.GetInstance(n);
                var conversions = ArrayBuilder<Conversion>.GetInstance(n);
                var resultTypes = ArrayBuilder<TypeWithState>.GetInstance(n);
                var placeholderBuilder = ArrayBuilder<BoundExpression>.GetInstance(n);
                foreach (var expression in expressions)
                {
                    // collect expressions, conversions and result types
                    (BoundExpression expressionNoConversion, Conversion conversion) = RemoveConversion(expression, includeExplicitConversions: false);
                    expressionsNoConversions.Add(expressionNoConversion);
                    conversions.Add(conversion);
                    SnapshotWalkerThroughConversionGroup(expression, expressionNoConversion);
                    var resultType = VisitRvalueWithState(expressionNoConversion);
                    resultTypes.Add(resultType);
                    placeholderBuilder.Add(CreatePlaceholderIfNecessary(expressionNoConversion, resultType.ToTypeWithAnnotations(compilation)));
                }

                var placeholders = placeholderBuilder.ToImmutableAndFree();

                TypeSymbol? bestType = null;
                if (!node.HasErrors)
                {
                    var discardedUseSiteInfo = CompoundUseSiteInfo<AssemblySymbol>.Discarded;
                    bestType = BestTypeInferrer.InferBestType(placeholders, _conversions, ref discardedUseSiteInfo);
                }

                TypeWithAnnotations inferredType = (bestType is null)
                    ? elementType.SetUnknownNullabilityForReferenceTypes()
                    : TypeWithAnnotations.Create(bestType);

                if (bestType is object)
                {
                    // Convert elements to best type to determine element top-level nullability and to report nested nullability warnings
                    for (int i = 0; i < n; i++)
                    {
                        var expressionNoConversion = expressionsNoConversions[i];
                        var expression = GetConversionIfApplicable(expressions[i], expressionNoConversion);
                        resultTypes[i] = VisitConversion(expression, expressionNoConversion, conversions[i], inferredType, resultTypes[i], checkConversion: true,
                            fromExplicitCast: false, useLegacyWarnings: false, AssignmentKind.Assignment, reportRemainingWarnings: true, reportTopLevelWarnings: false);
                    }

                    // Set top-level nullability on inferred element type
                    var elementState = BestTypeInferrer.GetNullableState(resultTypes);
                    inferredType = TypeWithState.Create(inferredType.Type, elementState).ToTypeWithAnnotations(compilation);

                    for (int i = 0; i < n; i++)
                    {
                        // Report top-level warnings
                        _ = VisitConversion(conversionOpt: null, conversionOperand: expressionsNoConversions[i], Conversion.Identity, targetTypeWithNullability: inferredType, operandType: resultTypes[i],
                            checkConversion: true, fromExplicitCast: false, useLegacyWarnings: false, AssignmentKind.Assignment, reportRemainingWarnings: false);
                    }
                }
                else
                {
                    // We need to ensure that we're tracking the inferred type with nullability of any conversions that
                    // were stripped off.
                    for (int i = 0; i < n; i++)
                    {
                        TrackAnalyzedNullabilityThroughConversionGroup(inferredType.ToTypeWithState(), expressions[i] as BoundConversion, expressionsNoConversions[i]);
                    }
                }

                expressionsNoConversions.Free();
                conversions.Free();
                resultTypes.Free();

                arrayType = arrayType.WithElementType(inferredType);
            }

            expressions.Free();
            SetResultType(node, TypeWithState.Create(arrayType, NullableFlowState.NotNull));
            return null;
        }

        /// <summary>
        /// Applies analysis similar to <see cref="VisitArrayCreation"/>.
        /// The expressions returned from a lambda are not converted though, so we'll have to classify fresh conversions.
        /// Note: even if some conversions fail, we'll proceed to infer top-level nullability. That is reasonable in common cases.
        /// </summary>
        internal static TypeWithAnnotations BestTypeForLambdaReturns(
            ArrayBuilder<(BoundExpression, TypeWithAnnotations)> returns,
            Binder binder,
            BoundNode node,
            Conversions conversions)
        {
            var walker = new NullableWalker(binder.Compilation,
                                            symbol: null,
                                            useConstructorExitWarnings: false,
                                            useDelegateInvokeParameterTypes: false,
                                            delegateInvokeMethodOpt: null,
                                            node,
                                            binder,
                                            conversions: conversions,
                                            variables: null,
                                            returnTypesOpt: null,
                                            analyzedNullabilityMapOpt: null,
                                            snapshotBuilderOpt: null);

            int n = returns.Count;
            var resultTypes = ArrayBuilder<TypeWithAnnotations>.GetInstance(n);
            var placeholdersBuilder = ArrayBuilder<BoundExpression>.GetInstance(n);
            for (int i = 0; i < n; i++)
            {
                var (returnExpr, resultType) = returns[i];
                resultTypes.Add(resultType);
                placeholdersBuilder.Add(CreatePlaceholderIfNecessary(returnExpr, resultType));
            }

            var discardedUseSiteInfo = CompoundUseSiteInfo<AssemblySymbol>.Discarded;
            var placeholders = placeholdersBuilder.ToImmutableAndFree();
            TypeSymbol? bestType = BestTypeInferrer.InferBestType(placeholders, walker._conversions, ref discardedUseSiteInfo);

            TypeWithAnnotations inferredType;
            if (bestType is { })
            {
                // Note: so long as we have a best type, we can proceed.
                var bestTypeWithObliviousAnnotation = TypeWithAnnotations.Create(bestType);
                ConversionsBase conversionsWithoutNullability = walker._conversions.WithNullability(false);
                for (int i = 0; i < n; i++)
                {
                    BoundExpression placeholder = placeholders[i];
                    Conversion conversion = conversionsWithoutNullability.ClassifyConversionFromExpression(placeholder, bestType, ref discardedUseSiteInfo);
                    resultTypes[i] = walker.VisitConversion(conversionOpt: null, placeholder, conversion, bestTypeWithObliviousAnnotation, resultTypes[i].ToTypeWithState(),
                        checkConversion: false, fromExplicitCast: false, useLegacyWarnings: false, AssignmentKind.Return,
                        reportRemainingWarnings: false, reportTopLevelWarnings: false).ToTypeWithAnnotations(binder.Compilation);
                }

                // Set top-level nullability on inferred type
                inferredType = TypeWithAnnotations.Create(bestType, BestTypeInferrer.GetNullableAnnotation(resultTypes));
            }
            else
            {
                inferredType = default;
            }

            resultTypes.Free();
            walker.Free();

            return inferredType;
        }

        private static void GetArrayElements(BoundArrayInitialization node, ArrayBuilder<BoundExpression> builder)
        {
            foreach (var child in node.Initializers)
            {
                if (child.Kind == BoundKind.ArrayInitialization)
                {
                    GetArrayElements((BoundArrayInitialization)child, builder);
                }
                else
                {
                    builder.Add(child);
                }
            }
        }

        public override BoundNode? VisitArrayAccess(BoundArrayAccess node)
        {
            Debug.Assert(!IsConditionalState);

            Visit(node.Expression);

            Debug.Assert(!IsConditionalState);
            Debug.Assert(!node.Expression.Type!.IsValueType);
            // https://github.com/dotnet/roslyn/issues/30598: Mark receiver as not null
            // after indices have been visited, and only if the receiver has not changed.
            _ = CheckPossibleNullReceiver(node.Expression);

            var type = ResultType.Type as ArrayTypeSymbol;

            foreach (var i in node.Indices)
            {
                VisitRvalue(i);
            }

            TypeWithAnnotations result;
            if (node.Indices.Length == 1 &&
                TypeSymbol.Equals(node.Indices[0].Type, compilation.GetWellKnownType(WellKnownType.System_Range), TypeCompareKind.ConsiderEverything2))
            {
                result = TypeWithAnnotations.Create(type);
            }
            else
            {
                result = type?.ElementTypeWithAnnotations ?? default;
            }
            SetLvalueResultType(node, result);

            return null;
        }

        private TypeWithState InferResultNullability(BinaryOperatorKind operatorKind, MethodSymbol? methodOpt, TypeSymbol resultType, TypeWithState leftType, TypeWithState rightType)
        {
            NullableFlowState resultState = NullableFlowState.NotNull;
            if (operatorKind.IsUserDefined())
            {
                if (methodOpt?.ParameterCount == 2)
                {
                    if (operatorKind.IsLifted() && !operatorKind.IsComparison())
                    {
                        return GetLiftedReturnType(methodOpt.ReturnTypeWithAnnotations, leftType.State.Join(rightType.State));
                    }

                    var resultTypeWithState = GetReturnTypeWithState(methodOpt);
                    if ((leftType.IsNotNull && methodOpt.ReturnNotNullIfParameterNotNull.Contains(methodOpt.Parameters[0].Name)) ||
                        (rightType.IsNotNull && methodOpt.ReturnNotNullIfParameterNotNull.Contains(methodOpt.Parameters[1].Name)))
                    {
                        resultTypeWithState = resultTypeWithState.WithNotNullState();
                    }

                    return resultTypeWithState;
                }
            }
            else if (!operatorKind.IsDynamic() && !resultType.IsValueType)
            {
                switch (operatorKind.Operator() | operatorKind.OperandTypes())
                {
                    case BinaryOperatorKind.DelegateCombination:
                        resultState = leftType.State.Meet(rightType.State);
                        break;
                    case BinaryOperatorKind.DelegateRemoval:
                        resultState = NullableFlowState.MaybeNull; // Delegate removal can produce null.
                        break;
                    default:
                        resultState = NullableFlowState.NotNull;
                        break;
                }
            }

            if (operatorKind.IsLifted() && !operatorKind.IsComparison())
            {
                resultState = leftType.State.Join(rightType.State);
            }

            return TypeWithState.Create(resultType, resultState);
        }

        protected override void VisitBinaryOperatorChildren(ArrayBuilder<BoundBinaryOperator> stack)
        {
            var binary = stack.Pop();
            var (leftOperand, leftConversion) = RemoveConversion(binary.Left, includeExplicitConversions: false);

            // Only the leftmost operator of a left-associative binary operator chain can learn from a conditional access on the left
            // For simplicity, we just special case it here.
            // For example, `a?.b(out x) == true` has a conditional access on the left of the operator,
            // but `expr == a?.b(out x) == true` has a conditional access on the right of the operator
            if (VisitPossibleConditionalAccess(leftOperand, out var conditionalStateWhenNotNull)
                && CanPropagateStateWhenNotNull(leftConversion)
                && isEqualsOrNotEquals(binary))
            {
                Debug.Assert(!IsConditionalState);
                var leftType = ResultType;
                var (rightOperand, rightConversion) = RemoveConversion(binary.Right, includeExplicitConversions: false);

                // Consider the following two scenarios:
                // `a?.b(x = new object()) == c.d(x = null)` // `x` is maybe-null after expression
                // `a?.b(x = null) == c.d(x = new object())` // `x` is not-null after expression

                // In order to properly integrate state changes from the RHS into the LHS's "state when not null", we can't simply Meet or Join the state.
                // We have to visit it twice. Once without diagnostics using the LHS's "state when not null", and again with the "state when maybe null" for diagnostics and public API.
                var oldDisableDiagnostics = _disableDiagnostics;
                _disableDiagnostics = true;

                var stateBeforeRight = this.State;
                SetState(getSingleState(rightOperand, conditionalStateWhenNotNull));
                VisitRvalue(rightOperand);
                var stateWhenNotNull = this.State;

                _disableDiagnostics = oldDisableDiagnostics;

                // Now visit the right side for public API and diagnostics using the worst-case state from the LHS.
                SetState(stateBeforeRight);
                var rightType = VisitRvalueWithState(rightOperand);
                ReinferBinaryOperatorAndSetResult(leftOperand, leftConversion, leftType, rightOperand, rightConversion, rightType, binary);
                if (isKnownNullOrNotNull(rightOperand, rightType))
                {
                    var isNullConstant = rightOperand.ConstantValue?.IsNull == true;
                    SetConditionalState(isNullConstant == isEquals(binary)
                        ? (State, stateWhenNotNull)
                        : (stateWhenNotNull, State));
                }

                if (stack.Count == 0)
                {
                    return;
                }

                leftOperand = binary;
                leftConversion = Conversion.Identity;
                binary = stack.Pop();
            }

            while (true)
            {
                if (!learnFromConditionalAccessOrBoolConstant())
                {
                    Unsplit(); // VisitRvalue does this
                    UseRvalueOnly(leftOperand); // drop lvalue part

                    AfterLeftChildHasBeenVisited(leftOperand, leftConversion, binary);
                }

                if (stack.Count == 0)
                {
                    break;
                }

                leftOperand = binary;
                leftConversion = Conversion.Identity;
                binary = stack.Pop();
            }

            static bool isEqualsOrNotEquals(BoundBinaryOperator binary)
                => binary.OperatorKind.Operator() is BinaryOperatorKind.Equal or BinaryOperatorKind.NotEqual;

            static bool isEquals(BoundBinaryOperator binary)
                => binary.OperatorKind.Operator() == BinaryOperatorKind.Equal;

            static bool isKnownNullOrNotNull(BoundExpression expr, TypeWithState resultType)
            {
                return resultType.State.IsNotNull()
                    || expr.ConstantValue is object;
            }

            LocalState getSingleState(BoundExpression otherOperand, PossiblyConditionalState conditionalStateWhenNotNull)
            {
                LocalState stateWhenNotNull;
                if (!conditionalStateWhenNotNull.IsConditionalState)
                {
                    stateWhenNotNull = conditionalStateWhenNotNull.State;
                }
                else if (isEquals(binary) && otherOperand.ConstantValue is { IsBoolean: true, BooleanValue: var boolValue })
                {
                    // can preserve conditional state from `.TryGetValue` in `dict?.TryGetValue(key, out value) == true`,
                    // but not in `dict?.TryGetValue(key, out value) != false`
                    stateWhenNotNull = boolValue ? conditionalStateWhenNotNull.StateWhenTrue : conditionalStateWhenNotNull.StateWhenFalse;
<<<<<<< HEAD
                }
                else
                {
                    stateWhenNotNull = conditionalStateWhenNotNull.StateWhenTrue;
                    Join(ref stateWhenNotNull, ref conditionalStateWhenNotNull.StateWhenFalse);
                }
=======
                }
                else
                {
                    stateWhenNotNull = conditionalStateWhenNotNull.StateWhenTrue;
                    Join(ref stateWhenNotNull, ref conditionalStateWhenNotNull.StateWhenFalse);
                }
>>>>>>> d5863294
                return stateWhenNotNull;
            }

            // Returns true if `binary.Right` was visited by the call.
            bool learnFromConditionalAccessOrBoolConstant()
            {
                if (!isEqualsOrNotEquals(binary))
                {
                    return false;
                }

                var leftResult = ResultType;
                var (rightOperand, rightConversion) = RemoveConversion(binary.Right, includeExplicitConversions: false);
                // `true == a?.b(out x)`
                if (isKnownNullOrNotNull(leftOperand, leftResult)
                    && CanPropagateStateWhenNotNull(rightConversion)
                    && TryVisitConditionalAccess(rightOperand, out var conditionalStateWhenNotNull))
                {
                    ReinferBinaryOperatorAndSetResult(leftOperand, leftConversion, leftResult, rightOperand, rightConversion, rightType: ResultType, binary);

                    var stateWhenNotNull = getSingleState(leftOperand, conditionalStateWhenNotNull);
                    var isNullConstant = leftOperand.ConstantValue?.IsNull == true;
                    SetConditionalState(isNullConstant == isEquals(binary)
                        ? (State, stateWhenNotNull)
                        : (stateWhenNotNull, State));

                    return true;
                }

                // can only learn from a bool constant operand if it's using the built in `bool operator ==(bool left, bool right)`
                if (binary.OperatorKind.IsUserDefined())
                {
                    return false;
                }

                // `(x != null) == true`
                if (IsConditionalState && binary.Right.ConstantValue is { IsBoolean: true } rightConstant)
                {
                    var (stateWhenTrue, stateWhenFalse) = (StateWhenTrue.Clone(), StateWhenFalse.Clone());
                    Unsplit();
                    Visit(binary.Right);
                    UseRvalueOnly(binary.Right); // record result for the right
                    SetConditionalState(isEquals(binary) == rightConstant.BooleanValue
                        ? (stateWhenTrue, stateWhenFalse)
                        : (stateWhenFalse, stateWhenTrue));
                }
                // `true == (x != null)`
                else if (binary.Left.ConstantValue is { IsBoolean: true } leftConstant)
                {
                    Unsplit();
                    Visit(binary.Right);
                    UseRvalueOnly(binary.Right);
                    if (IsConditionalState && isEquals(binary) != leftConstant.BooleanValue)
                    {
                        SetConditionalState(StateWhenFalse, StateWhenTrue);
                    }
                }
                else
                {
                    return false;
                }

                // record result for the binary
                Debug.Assert(binary.Type.SpecialType == SpecialType.System_Boolean);
                SetResult(binary, TypeWithState.ForType(binary.Type), TypeWithAnnotations.Create(binary.Type));
                return true;
            }
        }

        private void ReinferBinaryOperatorAndSetResult(
            BoundExpression leftOperand,
            Conversion leftConversion,
            TypeWithState leftType,
            BoundExpression rightOperand,
            Conversion rightConversion,
            TypeWithState rightType,
            BoundBinaryOperator binary)
        {
            Debug.Assert(!IsConditionalState);
            // At this point, State.Reachable may be false for
            // invalid code such as `s + throw new Exception()`.

            var method = binary.MethodOpt;

            if (binary.OperatorKind.IsUserDefined() &&
                method?.ParameterCount == 2)
            {
                // Update method based on inferred operand type.
                TypeSymbol methodContainer = method.ContainingType;
                bool isLifted = binary.OperatorKind.IsLifted();
                TypeWithState leftUnderlyingType = GetNullableUnderlyingTypeIfNecessary(isLifted, leftType);
                TypeWithState rightUnderlyingType = GetNullableUnderlyingTypeIfNecessary(isLifted, rightType);
                TypeSymbol? asMemberOfType = getTypeIfContainingType(methodContainer, leftUnderlyingType.Type) ??
                    getTypeIfContainingType(methodContainer, rightUnderlyingType.Type);
                if (asMemberOfType is object)
                {
                    method = (MethodSymbol)AsMemberOfType(asMemberOfType, method);
                }

                // Analyze operator call properly (honoring [Disallow|Allow|Maybe|NotNull] attribute annotations) https://github.com/dotnet/roslyn/issues/32671
                var parameters = method.Parameters;
                visitOperandConversion(binary.Left, leftOperand, leftConversion, parameters[0], leftUnderlyingType);
                visitOperandConversion(binary.Right, rightOperand, rightConversion, parameters[1], rightUnderlyingType);
                SetUpdatedSymbol(binary, binary.MethodOpt!, method);

                void visitOperandConversion(
                    BoundExpression expr,
                    BoundExpression operand,
                    Conversion conversion,
                    ParameterSymbol parameter,
                    TypeWithState operandType)
                {
                    TypeWithAnnotations targetTypeWithNullability = parameter.TypeWithAnnotations;

                    if (isLifted && targetTypeWithNullability.Type.IsNonNullableValueType())
                    {
                        targetTypeWithNullability = TypeWithAnnotations.Create(MakeNullableOf(targetTypeWithNullability));
                    }

                    _ = VisitConversion(
                        expr as BoundConversion,
                        operand,
                        conversion,
                        targetTypeWithNullability,
                        operandType,
                        checkConversion: true,
                        fromExplicitCast: false,
                        useLegacyWarnings: false,
                        AssignmentKind.Argument,
                        parameter);
                }
            }
            else
            {
                // Assume this is a built-in operator in which case the parameter types are unannotated.
                visitOperandConversion(binary.Left, leftOperand, leftConversion, leftType);
                visitOperandConversion(binary.Right, rightOperand, rightConversion, rightType);

                void visitOperandConversion(
                    BoundExpression expr,
                    BoundExpression operand,
                    Conversion conversion,
                    TypeWithState operandType)
                {
                    if (expr.Type is null)
                    {
                        Debug.Assert(operand == expr);
                    }
                    else
                    {
                        _ = VisitConversion(
                            expr as BoundConversion,
                            operand,
                            conversion,
                            TypeWithAnnotations.Create(expr.Type),
                            operandType,
                            checkConversion: true,
                            fromExplicitCast: false,
                            useLegacyWarnings: false,
                            AssignmentKind.Argument);
                    }
                }
            }

            Debug.Assert(!IsConditionalState);
            // For nested binary operators, this can be the only time they're visited due to explicit stack used in AbstractFlowPass.VisitBinaryOperator,
            // so we need to set the flow-analyzed type here.
            var inferredResult = InferResultNullability(binary.OperatorKind, method, binary.Type, leftType, rightType);
            SetResult(binary, inferredResult, inferredResult.ToTypeWithAnnotations(compilation));

            TypeSymbol? getTypeIfContainingType(TypeSymbol baseType, TypeSymbol? derivedType)
            {
                if (derivedType is null)
                {
                    return null;
                }
                derivedType = derivedType.StrippedType();
                var discardedUseSiteInfo = CompoundUseSiteInfo<AssemblySymbol>.Discarded;
                var conversion = _conversions.ClassifyBuiltInConversion(derivedType, baseType, ref discardedUseSiteInfo);
                if (conversion.Exists && !conversion.IsExplicit)
                {
                    return derivedType;
                }
                return null;
            }
        }

        private void AfterLeftChildHasBeenVisited(
            BoundExpression leftOperand,
            Conversion leftConversion,
            BoundBinaryOperator binary)
        {
            Debug.Assert(!IsConditionalState);
            var leftType = ResultType;

            var (rightOperand, rightConversion) = RemoveConversion(binary.Right, includeExplicitConversions: false);
            VisitRvalue(rightOperand);

            var rightType = ResultType;
            ReinferBinaryOperatorAndSetResult(leftOperand, leftConversion, leftType, rightOperand, rightConversion, rightType, binary);

            BinaryOperatorKind op = binary.OperatorKind.Operator();

            if (op == BinaryOperatorKind.Equal || op == BinaryOperatorKind.NotEqual)
            {
                // learn from null constant
                BoundExpression? operandComparedToNull = null;
                if (binary.Right.ConstantValue?.IsNull == true)
                {
                    operandComparedToNull = binary.Left;
                }
                else if (binary.Left.ConstantValue?.IsNull == true)
                {
                    operandComparedToNull = binary.Right;
                }

                if (operandComparedToNull != null)
                {
                    // Set all nested conditional slots. For example in a?.b?.c we'll set a, b, and c.
                    bool nonNullCase = op != BinaryOperatorKind.Equal; // true represents WhenTrue
                    splitAndLearnFromNonNullTest(operandComparedToNull, whenTrue: nonNullCase);

                    // `x == null` and `x != null` are pure null tests so update the null-state in the alternative branch too
                    LearnFromNullTest(operandComparedToNull, ref nonNullCase ? ref StateWhenFalse : ref StateWhenTrue);
                    return;
                }
            }

            // learn from comparison between non-null and maybe-null, possibly updating maybe-null to non-null
            BoundExpression? operandComparedToNonNull = null;
            if (leftType.IsNotNull && rightType.MayBeNull)
            {
                operandComparedToNonNull = binary.Right;
            }
            else if (rightType.IsNotNull && leftType.MayBeNull)
            {
                operandComparedToNonNull = binary.Left;
            }

            if (operandComparedToNonNull != null)
            {
                switch (op)
                {
                    case BinaryOperatorKind.Equal:
                    case BinaryOperatorKind.GreaterThan:
                    case BinaryOperatorKind.LessThan:
                    case BinaryOperatorKind.GreaterThanOrEqual:
                    case BinaryOperatorKind.LessThanOrEqual:
                        operandComparedToNonNull = SkipReferenceConversions(operandComparedToNonNull);
                        splitAndLearnFromNonNullTest(operandComparedToNonNull, whenTrue: true);
                        return;
                    case BinaryOperatorKind.NotEqual:
                        operandComparedToNonNull = SkipReferenceConversions(operandComparedToNonNull);
                        splitAndLearnFromNonNullTest(operandComparedToNonNull, whenTrue: false);
                        return;
                };
            }

            void splitAndLearnFromNonNullTest(BoundExpression operandComparedToNonNull, bool whenTrue)
            {
                var slotBuilder = ArrayBuilder<int>.GetInstance();
                GetSlotsToMarkAsNotNullable(operandComparedToNonNull, slotBuilder);
                if (slotBuilder.Count != 0)
                {
                    Split();
                    ref LocalState stateToUpdate = ref whenTrue ? ref this.StateWhenTrue : ref this.StateWhenFalse;
                    MarkSlotsAsNotNull(slotBuilder, ref stateToUpdate);
                }
                slotBuilder.Free();
            }
        }

        /// <summary>
        /// If we learn that the operand is non-null, we can infer that certain
        /// sub-expressions were also non-null.
        /// Get all nested conditional slots for those sub-expressions. For example in a?.b?.c we'll set a, b, and c.
        /// Only returns slots for tracked expressions.
        /// </summary>
        private void GetSlotsToMarkAsNotNullable(BoundExpression operand, ArrayBuilder<int> slotBuilder)
        {
            Debug.Assert(operand != null);
            var previousConditionalAccessSlot = _lastConditionalAccessSlot;

            try
            {
                while (true)
                {
                    // Due to the nature of binding, if there are conditional access they will be at the top of the bound tree,
                    // potentially with a conversion on top of it. We go through any conditional accesses, adding slots for the
                    // conditional receivers if they have them. If we ever get to a receiver that MakeSlot doesn't return a slot
                    // for, nothing underneath is trackable and we bail at that point. Example:
                    //
                    //     a?.GetB()?.C // a is a field, GetB is a method, and C is a property
                    //
                    // The top of the tree is the a?.GetB() conditional call. We'll ask for a slot for a, and we'll get one because
                    // fields have slots. The AccessExpression of the BoundConditionalAccess is another BoundConditionalAccess, this time
                    // with a receiver of the GetB() BoundCall. Attempting to get a slot for this receiver will fail, and we'll
                    // return an array with just the slot for a.
                    int slot;
                    switch (operand.Kind)
                    {
                        case BoundKind.Conversion:
                            // https://github.com/dotnet/roslyn/issues/33879 Detect when conversion has a nullable operand
                            operand = ((BoundConversion)operand).Operand;
                            continue;
                        case BoundKind.AsOperator:
                            operand = ((BoundAsOperator)operand).Operand;
                            continue;
                        case BoundKind.ConditionalAccess:
                            var conditional = (BoundConditionalAccess)operand;

                            GetSlotsToMarkAsNotNullable(conditional.Receiver, slotBuilder);
                            slot = MakeSlot(conditional.Receiver);
                            if (slot > 0)
                            {
                                // We need to continue the walk regardless of whether the receiver should be updated.
                                var receiverType = conditional.Receiver.Type!;
                                if (receiverType.IsNullableType())
                                    slot = GetNullableOfTValueSlot(receiverType, slot, out _);
                            }

                            if (slot > 0)
                            {
                                // When MakeSlot is called on the nested AccessExpression, it will recurse through receivers
                                // until it gets to the BoundConditionalReceiver associated with this node. In our override
                                // of MakeSlot, we substitute this slot when we encounter a BoundConditionalReceiver, and reset the
                                // _lastConditionalAccess field.
                                _lastConditionalAccessSlot = slot;
                                operand = conditional.AccessExpression;
                                continue;
                            }

                            // If there's no slot for this receiver, there cannot be another slot for any of the remaining
                            // access expressions.
                            break;

                        default:
                            // Attempt to create a slot for the current thing. If there were any more conditional accesses,
                            // they would have been on top, so this is the last thing we need to specially handle.

                            // https://github.com/dotnet/roslyn/issues/33879 When we handle unconditional access survival (ie after
                            // c.D has been invoked, c must be nonnull or we've thrown a NullRef), revisit whether
                            // we need more special handling here

                            slot = MakeSlot(operand);
                            if (slot > 0 && PossiblyNullableType(operand.Type))
                            {
                                slotBuilder.Add(slot);
                            }

                            break;
                    }

                    return;
                }
            }
            finally
            {
                _lastConditionalAccessSlot = previousConditionalAccessSlot;
            }
        }

        private static bool PossiblyNullableType([NotNullWhen(true)] TypeSymbol? operandType) => operandType?.CanContainNull() == true;

        private static void MarkSlotsAsNotNull(ArrayBuilder<int> slots, ref LocalState stateToUpdate)
        {
            foreach (int slot in slots)
            {
                stateToUpdate[slot] = NullableFlowState.NotNull;
            }
        }

        // PROTOTYPE(improved-definite-assignment): eventually, GetSlotsToMarkAsNotNullable should be removed
        private void LearnFromNonNullTest(BoundExpression expression, ref LocalState state)
        {
            if (expression.Kind == BoundKind.AwaitableValuePlaceholder)
            {
                if (_awaitablePlaceholdersOpt != null && _awaitablePlaceholdersOpt.TryGetValue((BoundAwaitableValuePlaceholder)expression, out var value))
                {
                    expression = value.AwaitableExpression;
                }
                else
                {
                    return;
                }
            }

            var slotBuilder = ArrayBuilder<int>.GetInstance();
            GetSlotsToMarkAsNotNullable(expression, slotBuilder);
            MarkSlotsAsNotNull(slotBuilder, ref state);
            slotBuilder.Free();
        }

        private void LearnFromNonNullTest(int slot, ref LocalState state)
        {
            state[slot] = NullableFlowState.NotNull;
        }

        private void LearnFromNullTest(BoundExpression expression, ref LocalState state)
        {
            // nothing to learn about a constant
            if (expression.ConstantValue != null)
                return;

            // We should not blindly strip conversions here. Tracked by https://github.com/dotnet/roslyn/issues/36164
            var expressionWithoutConversion = RemoveConversion(expression, includeExplicitConversions: true).expression;
            var slot = MakeSlot(expressionWithoutConversion);

            // Since we know for sure the slot is null (we just tested it), we know that dependent slots are not
            // reachable and therefore can be treated as not null.  However, we have not computed the proper
            // (inferred) type for the expression, so we cannot compute the correct symbols for the member slots here
            // (using the incorrect symbols would result in computing an incorrect default state for them).
            // Therefore we do not mark dependent slots not null.  See https://github.com/dotnet/roslyn/issues/39624
            LearnFromNullTest(slot, expressionWithoutConversion.Type, ref state, markDependentSlotsNotNull: false);
        }

        private void LearnFromNullTest(int slot, TypeSymbol? expressionType, ref LocalState state, bool markDependentSlotsNotNull)
        {
            if (slot > 0 && PossiblyNullableType(expressionType))
            {
                if (state[slot] == NullableFlowState.NotNull)
                {
                    // Note: We leave a MaybeDefault state as-is
                    state[slot] = NullableFlowState.MaybeNull;
                }

                if (markDependentSlotsNotNull)
                {
                    MarkDependentSlotsNotNull(slot, expressionType, ref state);
                }
            }
        }

        // If we know for sure that a slot contains a null value, then we know for sure that dependent slots
        // are "unreachable" so we might as well treat them as not null.  That way when this state is merged
        // with another state, those dependent states won't pollute values from the other state.
        private void MarkDependentSlotsNotNull(int slot, TypeSymbol expressionType, ref LocalState state, int depth = 2)
        {
            if (depth <= 0)
                return;

            foreach (var member in getMembers(expressionType))
            {
                var discardedUseSiteInfo = CompoundUseSiteInfo<AssemblySymbol>.Discarded;
                var containingType = this._symbol?.ContainingType;
                if ((member is PropertySymbol { IsIndexedProperty: false } || member.Kind == SymbolKind.Field) &&
                    member.RequiresInstanceReceiver() &&
                    (containingType is null || AccessCheck.IsSymbolAccessible(member, containingType, ref discardedUseSiteInfo)))
                {
                    int childSlot = GetOrCreateSlot(member, slot, forceSlotEvenIfEmpty: true, createIfMissing: false);
                    if (childSlot > 0)
                    {
                        state[childSlot] = NullableFlowState.NotNull;
                        MarkDependentSlotsNotNull(childSlot, member.GetTypeOrReturnType().Type, ref state, depth - 1);
                    }
                }
            }

            static IEnumerable<Symbol> getMembers(TypeSymbol type)
            {
                // First, return the direct members
                foreach (var member in type.GetMembers())
                    yield return member;

                // All types inherit members from their effective bases
                for (NamedTypeSymbol baseType = effectiveBase(type); !(baseType is null); baseType = baseType.BaseTypeNoUseSiteDiagnostics)
                    foreach (var member in baseType.GetMembers())
                        yield return member;

                // Interfaces and type parameters inherit from their effective interfaces
                foreach (NamedTypeSymbol interfaceType in inheritedInterfaces(type))
                    foreach (var member in interfaceType.GetMembers())
                        yield return member;

                yield break;

                static NamedTypeSymbol effectiveBase(TypeSymbol type) => type switch
                {
                    TypeParameterSymbol tp => tp.EffectiveBaseClassNoUseSiteDiagnostics,
                    var t => t.BaseTypeNoUseSiteDiagnostics,
                };

                static ImmutableArray<NamedTypeSymbol> inheritedInterfaces(TypeSymbol type) => type switch
                {
                    TypeParameterSymbol tp => tp.AllEffectiveInterfacesNoUseSiteDiagnostics,
                    { TypeKind: TypeKind.Interface } => type.AllInterfacesNoUseSiteDiagnostics,
                    _ => ImmutableArray<NamedTypeSymbol>.Empty,
                };
            }
        }

        private static BoundExpression SkipReferenceConversions(BoundExpression possiblyConversion)
        {
            while (possiblyConversion.Kind == BoundKind.Conversion)
            {
                var conversion = (BoundConversion)possiblyConversion;
                switch (conversion.ConversionKind)
                {
                    case ConversionKind.ImplicitReference:
                    case ConversionKind.ExplicitReference:
                        possiblyConversion = conversion.Operand;
                        break;
                    default:
                        return possiblyConversion;
                }
            }

            return possiblyConversion;
        }

        public override BoundNode? VisitNullCoalescingAssignmentOperator(BoundNullCoalescingAssignmentOperator node)
        {
            BoundExpression leftOperand = node.LeftOperand;
            BoundExpression rightOperand = node.RightOperand;
            int leftSlot = MakeSlot(leftOperand);

            TypeWithAnnotations targetType = VisitLvalueWithAnnotations(leftOperand);
            var leftState = this.State.Clone();
            LearnFromNonNullTest(leftOperand, ref leftState);
            LearnFromNullTest(leftOperand, ref this.State);
            if (node.IsNullableValueTypeAssignment)
            {
                targetType = TypeWithAnnotations.Create(node.Type, NullableAnnotation.NotAnnotated);
            }
            TypeWithState rightResult = VisitOptionalImplicitConversion(rightOperand, targetType, useLegacyWarnings: UseLegacyWarnings(leftOperand, targetType), trackMembers: false, AssignmentKind.Assignment);
            TrackNullableStateForAssignment(rightOperand, targetType, leftSlot, rightResult, MakeSlot(rightOperand));
            Join(ref this.State, ref leftState);
            TypeWithState resultType = TypeWithState.Create(targetType.Type, rightResult.State);
            SetResultType(node, resultType);
            return null;
        }

        public override BoundNode? VisitNullCoalescingOperator(BoundNullCoalescingOperator node)
        {
            Debug.Assert(!IsConditionalState);

            BoundExpression leftOperand = node.LeftOperand;
            BoundExpression rightOperand = node.RightOperand;

            if (IsConstantNull(leftOperand))
            {
                VisitRvalue(leftOperand);
                Visit(rightOperand);
                var rightUnconditionalResult = ResultType;
                // Should be able to use rightResult for the result of the operator but
                // binding may have generated a different result type in the case of errors.
                SetResultType(node, TypeWithState.Create(node.Type, rightUnconditionalResult.State));
                return null;
            }

            VisitPossibleConditionalAccess(leftOperand, out var whenNotNull);
            TypeWithState leftResult = ResultType;
            Unsplit();
            LearnFromNullTest(leftOperand, ref this.State);

            bool leftIsConstant = leftOperand.ConstantValue != null;
            if (leftIsConstant)
            {
                SetUnreachable();
            }

            Visit(rightOperand);
            TypeWithState rightResult = ResultType;

            Join(ref whenNotNull);

            var leftResultType = leftResult.Type;
            var rightResultType = rightResult.Type;

            var (resultType, leftState) = node.OperatorResultKind switch
            {
                BoundNullCoalescingOperatorResultKind.NoCommonType => (node.Type, NullableFlowState.NotNull),
                BoundNullCoalescingOperatorResultKind.LeftType => getLeftResultType(leftResultType!, rightResultType!),
                BoundNullCoalescingOperatorResultKind.LeftUnwrappedType => getLeftResultType(leftResultType!.StrippedType(), rightResultType!),
                BoundNullCoalescingOperatorResultKind.RightType => getResultStateWithRightType(leftResultType!, rightResultType!),
                BoundNullCoalescingOperatorResultKind.LeftUnwrappedRightType => getResultStateWithRightType(leftResultType!.StrippedType(), rightResultType!),
                BoundNullCoalescingOperatorResultKind.RightDynamicType => (rightResultType!, NullableFlowState.NotNull),
                _ => throw ExceptionUtilities.UnexpectedValue(node.OperatorResultKind),
            };

            SetResultType(node, TypeWithState.Create(resultType, rightResult.State.Join(leftState)));
            return null;

            (TypeSymbol ResultType, NullableFlowState LeftState) getLeftResultType(TypeSymbol leftType, TypeSymbol rightType)
            {
                Debug.Assert(rightType is object);
                // If there was an identity conversion between the two operands (in short, if there
                // is no implicit conversion on the right operand), then check nullable conversions
                // in both directions since it's possible the right operand is the better result type.
                if ((node.RightOperand as BoundConversion)?.ExplicitCastInCode != false &&
                    GenerateConversionForConditionalOperator(node.LeftOperand, leftType, rightType, reportMismatch: false) is { Exists: true } conversion)
                {
                    Debug.Assert(!conversion.IsUserDefined);
                    return (rightType, NullableFlowState.NotNull);
                }

                conversion = GenerateConversionForConditionalOperator(node.RightOperand, rightType, leftType, reportMismatch: true);
                Debug.Assert(!conversion.IsUserDefined);
                return (leftType, NullableFlowState.NotNull);
            }

            (TypeSymbol ResultType, NullableFlowState LeftState) getResultStateWithRightType(TypeSymbol leftType, TypeSymbol rightType)
            {
                var conversion = GenerateConversionForConditionalOperator(node.LeftOperand, leftType, rightType, reportMismatch: true);
                if (conversion.IsUserDefined)
                {
                    var conversionResult = VisitConversion(
                        conversionOpt: null,
                        node.LeftOperand,
                        conversion,
                        TypeWithAnnotations.Create(rightType),
                        // When considering the conversion on the left node, it can only occur in the case where the underlying
                        // execution returned non-null
                        TypeWithState.Create(leftType, NullableFlowState.NotNull),
                        checkConversion: false,
                        fromExplicitCast: false,
                        useLegacyWarnings: false,
                        AssignmentKind.Assignment,
                        reportTopLevelWarnings: false,
                        reportRemainingWarnings: false);
                    Debug.Assert(conversionResult.Type is not null);
                    return (conversionResult.Type!, conversionResult.State);
                }

                return (rightType, NullableFlowState.NotNull);
            }
        }

        /// <summary>
        /// Visits a node only if it is a conditional access.
        /// Returns 'true' if and only if the node was visited.
        /// </summary>
        private bool TryVisitConditionalAccess(BoundExpression node, out PossiblyConditionalState stateWhenNotNull)
        {
            var (operand, conversion) = RemoveConversion(node, includeExplicitConversions: true);
            if (operand is not BoundConditionalAccess access || !CanPropagateStateWhenNotNull(conversion))
            {
                stateWhenNotNull = default;
                return false;
            }

            Unsplit();
            VisitConditionalAccess(access, out stateWhenNotNull);
            if (node is BoundConversion boundConversion)
            {
                var operandType = ResultType;
                TypeWithAnnotations explicitType = boundConversion.ConversionGroupOpt?.ExplicitType ?? default;
                bool fromExplicitCast = explicitType.HasType;
                TypeWithAnnotations targetType = fromExplicitCast ? explicitType : TypeWithAnnotations.Create(boundConversion.Type);
                Debug.Assert(targetType.HasType);
                var result = VisitConversion(boundConversion,
                    access,
                    conversion,
                    targetType,
                    operandType,
                    checkConversion: true,
                    fromExplicitCast,
                    useLegacyWarnings: true,
                    assignmentKind: AssignmentKind.Assignment);
                SetResultType(boundConversion, result);
            }
            Debug.Assert(!IsConditionalState);
            return true;
        }

        /// <summary>
        /// Unconditionally visits an expression and returns the "state when not null" for the expression.
        /// </summary>
        private bool VisitPossibleConditionalAccess(BoundExpression node, out PossiblyConditionalState stateWhenNotNull)
        {
            if (TryVisitConditionalAccess(node, out stateWhenNotNull))
            {
                return true;
            }

            // in case we *didn't* have a conditional access, the only thing we learn in the "state when not null"
            // is that the top-level expression was non-null.
            Visit(node);
            stateWhenNotNull = PossiblyConditionalState.Create(this);

            (node, _) = RemoveConversion(node, includeExplicitConversions: true);
            var slot = MakeSlot(node);
            if (slot > -1)
            {
                if (IsConditionalState)
                {
                    LearnFromNonNullTest(slot, ref stateWhenNotNull.StateWhenTrue);
                    LearnFromNonNullTest(slot, ref stateWhenNotNull.StateWhenFalse);
                }
                else
                {
                    LearnFromNonNullTest(slot, ref stateWhenNotNull.State);
                }
            }
            return false;
        }

        private void VisitConditionalAccess(BoundConditionalAccess node, out PossiblyConditionalState stateWhenNotNull)
        {
            Debug.Assert(!IsConditionalState);

            var receiver = node.Receiver;

            // handle scenarios like `(a?.b)?.c()`
            VisitPossibleConditionalAccess(receiver, out stateWhenNotNull);
            Unsplit();

            _currentConditionalReceiverVisitResult = _visitResult;
            var previousConditionalAccessSlot = _lastConditionalAccessSlot;

            if (receiver.ConstantValue is { IsNull: false })
            {
                // Consider a scenario like `"a"?.M0(x = 1)?.M0(y = 1)`.
                // We can "know" that `.M0(x = 1)` was evaluated unconditionally but not `M0(y = 1)`.
                // Therefore we do a VisitPossibleConditionalAccess here which unconditionally includes the "after receiver" state in State
                // and includes the "after subsequent conditional accesses" in stateWhenNotNull
                VisitPossibleConditionalAccess(node.AccessExpression, out stateWhenNotNull);
            }
            else
            {
                var savedState = this.State.Clone();
                if (IsConstantNull(receiver))
                {
                    SetUnreachable();
                    _lastConditionalAccessSlot = -1;
                }
                else
                {
                    // In the when-null branch, the receiver is known to be maybe-null.
                    // In the other branch, the receiver is known to be non-null.
                    LearnFromNullTest(receiver, ref savedState);
                    makeAndAdjustReceiverSlot(receiver);
                    SetPossiblyConditionalState(stateWhenNotNull);
                }

                // We want to preserve stateWhenNotNull from accesses in the same "chain":
                // a?.b(out x)?.c(out y); // expected to preserve stateWhenNotNull from both ?.b(out x) and ?.c(out y)
                // but not accesses in nested expressions:
                // a?.b(out x, c?.d(out y)); // expected to preserve stateWhenNotNull from a?.b(out x, ...) but not from c?.d(out y)
                BoundExpression expr = node.AccessExpression;
                while (expr is BoundConditionalAccess innerCondAccess)
                {
                    // we assume that non-conditional accesses can never contain conditional accesses from the same "chain".
                    // that is, we never have to dig through non-conditional accesses to find and handle conditional accesses.
                    Debug.Assert(innerCondAccess.Receiver is not (BoundConditionalAccess or BoundConversion));
                    VisitRvalue(innerCondAccess.Receiver);
                    _currentConditionalReceiverVisitResult = _visitResult;
                    makeAndAdjustReceiverSlot(innerCondAccess.Receiver);

                    // The savedState here represents the scenario where 0 or more of the access expressions could have been evaluated.
                    // e.g. after visiting `a?.b(x = null)?.c(x = new object())`, the "state when not null" of `x` is NotNull, but the "state when maybe null" of `x` is MaybeNull.
                    Join(ref savedState, ref State);

                    expr = innerCondAccess.AccessExpression;
                }

                Debug.Assert(expr is BoundExpression);
                Visit(expr);

                expr = node.AccessExpression;
                while (expr is BoundConditionalAccess innerCondAccess)
                {
                    // The resulting nullability of each nested conditional access is the same as the resulting nullability of the rightmost access.
                    SetAnalyzedNullability(innerCondAccess, _visitResult);
                    expr = innerCondAccess.AccessExpression;
                }
                Debug.Assert(expr is BoundExpression);
                var slot = MakeSlot(expr);
                if (slot > -1)
                {
                    if (IsConditionalState)
                    {
                        LearnFromNonNullTest(slot, ref StateWhenTrue);
                        LearnFromNonNullTest(slot, ref StateWhenFalse);
                    }
                    else
                    {
                        LearnFromNonNullTest(slot, ref State);
                    }
                }

                stateWhenNotNull = PossiblyConditionalState.Create(this);
                Unsplit();
                Join(ref this.State, ref savedState);
            }

            var accessTypeWithAnnotations = LvalueResultType;
            TypeSymbol accessType = accessTypeWithAnnotations.Type;
            var oldType = node.Type;
            var resultType =
                oldType.IsVoidType() || oldType.IsErrorType() ? oldType :
                oldType.IsNullableType() && !accessType.IsNullableType() ? MakeNullableOf(accessTypeWithAnnotations) :
                accessType;

            // Per LDM 2019-02-13 decision, the result of a conditional access "may be null" even if
            // both the receiver and right-hand-side are believed not to be null.
            SetResultType(node, TypeWithState.Create(resultType, NullableFlowState.MaybeDefault));
            _currentConditionalReceiverVisitResult = default;
            _lastConditionalAccessSlot = previousConditionalAccessSlot;

            void makeAndAdjustReceiverSlot(BoundExpression receiver)
            {
                var slot = MakeSlot(receiver);
                if (slot > -1)
                    LearnFromNonNullTest(slot, ref State);

                // given `a?.b()`, when `a` is a nullable value type,
                // the conditional receiver for `?.b()` must be linked to `a.Value`, not to `a`.
                if (slot > 0 && receiver.Type?.IsNullableType() == true)
                    slot = GetNullableOfTValueSlot(receiver.Type, slot, out _);

                _lastConditionalAccessSlot = slot;
            }
        }

        public override BoundNode? VisitConditionalAccess(BoundConditionalAccess node)
        {
            VisitConditionalAccess(node, out _);
            return null;
        }

        protected override BoundNode? VisitConditionalOperatorCore(
            BoundExpression node,
            bool isRef,
            BoundExpression condition,
            BoundExpression originalConsequence,
            BoundExpression originalAlternative)
        {
            VisitCondition(condition);
            var consequenceState = this.StateWhenTrue;
            var alternativeState = this.StateWhenFalse;

            TypeWithState consequenceRValue;
            TypeWithState alternativeRValue;

            if (isRef)
            {
                TypeWithAnnotations consequenceLValue;
                TypeWithAnnotations alternativeLValue;

                (consequenceLValue, consequenceRValue) = visitConditionalRefOperand(consequenceState, originalConsequence);
                consequenceState = this.State;
                (alternativeLValue, alternativeRValue) = visitConditionalRefOperand(alternativeState, originalAlternative);
                Join(ref this.State, ref consequenceState);

                TypeSymbol? refResultType = node.Type?.SetUnknownNullabilityForReferenceTypes();
                if (IsNullabilityMismatch(consequenceLValue, alternativeLValue))
                {
                    // l-value types must match
                    ReportNullabilityMismatchInAssignment(node.Syntax, consequenceLValue, alternativeLValue);
                }
                else if (!node.HasErrors)
                {
                    refResultType = consequenceRValue.Type!.MergeEquivalentTypes(alternativeRValue.Type, VarianceKind.None);
                }

                var lValueAnnotation = consequenceLValue.NullableAnnotation.EnsureCompatible(alternativeLValue.NullableAnnotation);
                var rValueState = consequenceRValue.State.Join(alternativeRValue.State);

                SetResult(node, TypeWithState.Create(refResultType, rValueState), TypeWithAnnotations.Create(refResultType, lValueAnnotation));
                return null;
            }

            (var consequence, var consequenceConversion, consequenceRValue) = visitConditionalOperand(consequenceState, originalConsequence);
            var consequenceConditionalState = PossiblyConditionalState.Create(this);
            consequenceState = CloneAndUnsplit(ref consequenceConditionalState);
            var consequenceEndReachable = consequenceState.Reachable;

            (var alternative, var alternativeConversion, alternativeRValue) = visitConditionalOperand(alternativeState, originalAlternative);
            var alternativeConditionalState = PossiblyConditionalState.Create(this);
            alternativeState = CloneAndUnsplit(ref alternativeConditionalState);
            var alternativeEndReachable = alternativeState.Reachable;

            SetPossiblyConditionalState(in consequenceConditionalState);
            Join(ref alternativeConditionalState);

            TypeSymbol? resultType;
            bool wasTargetTyped = node is BoundConditionalOperator { WasTargetTyped: true };
            if (node.HasErrors || wasTargetTyped)
            {
                resultType = null;
            }
            else
            {
                // Determine nested nullability using BestTypeInferrer.
                // If a branch is unreachable, we could use the nested nullability of the other
                // branch, but that requires using the nullability of the branch as it applies to the
                // target type. For instance, the result of the conditional in the following should
                // be `IEnumerable<object>` not `object[]`:
                //   object[] a = ...;
                //   IEnumerable<object?> b = ...;
                //   var c = true ? a : b;
                BoundExpression consequencePlaceholder = CreatePlaceholderIfNecessary(consequence, consequenceRValue.ToTypeWithAnnotations(compilation));
                BoundExpression alternativePlaceholder = CreatePlaceholderIfNecessary(alternative, alternativeRValue.ToTypeWithAnnotations(compilation));
                var discardedUseSiteInfo = CompoundUseSiteInfo<AssemblySymbol>.Discarded;
                resultType = BestTypeInferrer.InferBestTypeForConditionalOperator(consequencePlaceholder, alternativePlaceholder, _conversions, out _, ref discardedUseSiteInfo);
            }


            resultType ??= node.Type?.SetUnknownNullabilityForReferenceTypes();

            NullableFlowState resultState;
            if (!wasTargetTyped)
            {
                if (resultType is null)
                {
                    // This can happen when we're inferring the return type of a lambda. For this case, we don't need to do any work,
                    // the unconverted conditional operator can't contribute info. The conversion that should be on top of this
                    // can add or remove nullability, and nested nodes aren't being publicly exposed by the semantic model.
                    Debug.Assert(node is BoundUnconvertedConditionalOperator);
                    Debug.Assert(_returnTypesOpt is not null);
                    resultState = default;
                }
                else
                {
                    var resultTypeWithAnnotations = TypeWithAnnotations.Create(resultType);

                    TypeWithState convertedConsequenceResult = ConvertConditionalOperandOrSwitchExpressionArmResult(
                        originalConsequence,
                        consequence,
                        consequenceConversion,
                        resultTypeWithAnnotations,
                        consequenceRValue,
                        consequenceState,
                        consequenceEndReachable);

                    TypeWithState convertedAlternativeResult = ConvertConditionalOperandOrSwitchExpressionArmResult(
                        originalAlternative,
                        alternative,
                        alternativeConversion,
                        resultTypeWithAnnotations,
                        alternativeRValue,
                        alternativeState,
                        alternativeEndReachable);

                    resultState = convertedConsequenceResult.State.Join(convertedAlternativeResult.State);
                }
            }
            else
            {
                resultState = consequenceRValue.State.Join(alternativeRValue.State);

                ConditionalInfoForConversion.Add(node, ImmutableArray.Create(
                    (consequenceState, consequenceRValue, consequenceEndReachable),
                    (alternativeState, alternativeRValue, alternativeEndReachable)));
            }

            SetResultType(node, TypeWithState.Create(resultType, resultState));
            return null;

            (BoundExpression, Conversion, TypeWithState) visitConditionalOperand(LocalState state, BoundExpression operand)
            {
                Conversion conversion;
                SetState(state);
                Debug.Assert(!isRef);

                BoundExpression operandNoConversion;
                (operandNoConversion, conversion) = RemoveConversion(operand, includeExplicitConversions: false);
                SnapshotWalkerThroughConversionGroup(operand, operandNoConversion);
                Visit(operandNoConversion);
                return (operandNoConversion, conversion, ResultType);
            }

            (TypeWithAnnotations LValueType, TypeWithState RValueType) visitConditionalRefOperand(LocalState state, BoundExpression operand)
            {
                SetState(state);
                Debug.Assert(isRef);
                TypeWithAnnotations lValueType = VisitLvalueWithAnnotations(operand);
                return (lValueType, ResultType);
            }
        }

        private TypeWithState ConvertConditionalOperandOrSwitchExpressionArmResult(
            BoundExpression node,
            BoundExpression operand,
            Conversion conversion,
            TypeWithAnnotations targetType,
            TypeWithState operandType,
            LocalState state,
            bool isReachable)
        {
            var savedState = this.State;
            this.State = state;

            bool previousDisabledDiagnostics = _disableDiagnostics;
            // If the node is not reachable, then we're only visiting to get
            // nullability information for the public API, and not to produce diagnostics.
            // Disable diagnostics, and return default for the resulting state
            // to indicate that warnings were suppressed.
            if (!isReachable)
            {
                _disableDiagnostics = true;
            }

            var resultType = VisitConversion(
                GetConversionIfApplicable(node, operand),
                operand,
                conversion,
                targetType,
                operandType,
                checkConversion: true,
                fromExplicitCast: false,
                useLegacyWarnings: false,
                AssignmentKind.Assignment,
                reportTopLevelWarnings: false);

            if (!isReachable)
            {
                resultType = default;
                _disableDiagnostics = previousDisabledDiagnostics;
            }
            this.State = savedState;

            return resultType;
        }

        private bool IsReachable()
            => this.IsConditionalState ? (this.StateWhenTrue.Reachable || this.StateWhenFalse.Reachable) : this.State.Reachable;

        /// <summary>
        /// Placeholders are bound expressions with type and state.
        /// But for typeless expressions (such as `null` or `(null, null)` we hold onto the original bound expression,
        /// as it will be useful for conversions from expression.
        /// </summary>
        private static BoundExpression CreatePlaceholderIfNecessary(BoundExpression expr, TypeWithAnnotations type)
        {
            return !type.HasType ?
                expr :
                new BoundExpressionWithNullability(expr.Syntax, expr, type.NullableAnnotation, type.Type);
        }

        public override BoundNode? VisitConditionalReceiver(BoundConditionalReceiver node)
        {
            var rvalueType = _currentConditionalReceiverVisitResult.RValueType.Type;
            if (rvalueType?.IsNullableType() == true)
            {
                rvalueType = rvalueType.GetNullableUnderlyingType();
            }
            SetResultType(node, TypeWithState.Create(rvalueType, NullableFlowState.NotNull));
            return null;
        }

        public override BoundNode? VisitCall(BoundCall node)
        {
            // Note: we analyze even omitted calls
            TypeWithState receiverType = VisitCallReceiver(node);
            ReinferMethodAndVisitArguments(node, receiverType);
            return null;
        }

        private void ReinferMethodAndVisitArguments(BoundCall node, TypeWithState receiverType)
        {
            var method = node.Method;
            ImmutableArray<RefKind> refKindsOpt = node.ArgumentRefKindsOpt;
            if (!receiverType.HasNullType)
            {
                // Update method based on inferred receiver type.
                method = (MethodSymbol)AsMemberOfType(receiverType.Type, method);
            }

            ImmutableArray<VisitArgumentResult> results;
            bool returnNotNull;
            (method, results, returnNotNull) = VisitArguments(node, node.Arguments, refKindsOpt, method!.Parameters, node.ArgsToParamsOpt, node.DefaultArguments,
                node.Expanded, node.InvokedAsExtensionMethod, method);

            ApplyMemberPostConditions(node.ReceiverOpt, method);

            LearnFromEqualsMethod(method, node, receiverType, results);

            var returnState = GetReturnTypeWithState(method);
            if (returnNotNull)
            {
                returnState = returnState.WithNotNullState();
            }

            SetResult(node, returnState, method.ReturnTypeWithAnnotations);
            SetUpdatedSymbol(node, node.Method, method);
        }

        private void LearnFromEqualsMethod(MethodSymbol method, BoundCall node, TypeWithState receiverType, ImmutableArray<VisitArgumentResult> results)
        {
            // easy out
            var parameterCount = method.ParameterCount;
            var arguments = node.Arguments;
            if (node.HasErrors
                || (parameterCount != 1 && parameterCount != 2)
                || parameterCount != arguments.Length
                || method.MethodKind != MethodKind.Ordinary
                || method.ReturnType.SpecialType != SpecialType.System_Boolean
                || (method.Name != SpecialMembers.GetDescriptor(SpecialMember.System_Object__Equals).Name
                    && method.Name != SpecialMembers.GetDescriptor(SpecialMember.System_Object__ReferenceEquals).Name
                    && !anyOverriddenMethodHasExplicitImplementation(method)))
            {
                return;
            }

            var isStaticEqualsMethod = method.Equals(compilation.GetSpecialTypeMember(SpecialMember.System_Object__EqualsObjectObject))
                    || method.Equals(compilation.GetSpecialTypeMember(SpecialMember.System_Object__ReferenceEquals));
            if (isStaticEqualsMethod ||
                isWellKnownEqualityMethodOrImplementation(compilation, method, receiverType.Type, WellKnownMember.System_Collections_Generic_IEqualityComparer_T__Equals))
            {
                Debug.Assert(arguments.Length == 2);
                learnFromEqualsMethodArguments(arguments[0], results[0].RValueType, arguments[1], results[1].RValueType);
                return;
            }

            var isObjectEqualsMethodOrOverride = method.GetLeastOverriddenMethod(accessingTypeOpt: null)
                .Equals(compilation.GetSpecialTypeMember(SpecialMember.System_Object__Equals));
            if (node.ReceiverOpt is BoundExpression receiver &&
                    (isObjectEqualsMethodOrOverride ||
                     isWellKnownEqualityMethodOrImplementation(compilation, method, receiverType.Type, WellKnownMember.System_IEquatable_T__Equals)))
            {
                Debug.Assert(arguments.Length == 1);
                learnFromEqualsMethodArguments(receiver, receiverType, arguments[0], results[0].RValueType);
                return;
            }

            static bool anyOverriddenMethodHasExplicitImplementation(MethodSymbol method)
            {
                for (var overriddenMethod = method; overriddenMethod is object; overriddenMethod = overriddenMethod.OverriddenMethod)
                {
                    if (overriddenMethod.IsExplicitInterfaceImplementation)
                    {
                        return true;
                    }
                }

                return false;
            }

            static bool isWellKnownEqualityMethodOrImplementation(CSharpCompilation compilation, MethodSymbol method, TypeSymbol? receiverType, WellKnownMember wellKnownMember)
            {
                var wellKnownMethod = (MethodSymbol?)compilation.GetWellKnownTypeMember(wellKnownMember);
                if (wellKnownMethod is null || receiverType is null)
                {
                    return false;
                }

                var wellKnownType = wellKnownMethod.ContainingType;
                var parameterType = method.Parameters[0].TypeWithAnnotations;
                var constructedType = wellKnownType.Construct(ImmutableArray.Create(parameterType));
                var constructedMethod = wellKnownMethod.AsMember(constructedType);

                // FindImplementationForInterfaceMember doesn't check if this method is itself the interface method we're looking for
                if (constructedMethod.Equals(method))
                {
                    return true;
                }

                // check whether 'method', when called on this receiver, is an implementation of 'constructedMethod'.
                for (var baseType = receiverType; baseType is object && method is object; baseType = baseType.BaseTypeNoUseSiteDiagnostics)
                {
                    var implementationMethod = baseType.FindImplementationForInterfaceMember(constructedMethod);
                    if (implementationMethod is null)
                    {
                        // we know no base type will implement this interface member either
                        return false;
                    }

                    if (implementationMethod.ContainingType.IsInterface)
                    {
                        // this method cannot be called directly from source because an interface can only explicitly implement a method from its base interface.
                        return false;
                    }

                    // could be calling an override of a method that implements the interface method
                    for (var overriddenMethod = method; overriddenMethod is object; overriddenMethod = overriddenMethod.OverriddenMethod)
                    {
                        if (overriddenMethod.Equals(implementationMethod))
                        {
                            return true;
                        }
                    }

                    // the Equals method being called isn't the method that implements the interface method in this type.
                    // it could be a method that implements the interface on a base type, so check again with the base type of 'implementationMethod.ContainingType'

                    // e.g. in this hierarchy:
                    // class A -> B -> C -> D
                    // method virtual B.Equals -> override D.Equals
                    //
                    // we would potentially check:
                    // 1. D.Equals when called on D, then B.Equals when called on D
                    // 2. B.Equals when called on C
                    // 3. B.Equals when called on B
                    // 4. give up when checking A, since B.Equals is not overriding anything in A

                    // we know that implementationMethod.ContainingType is the same type or a base type of 'baseType',
                    // and that the implementation method will be the same between 'baseType' and 'implementationMethod.ContainingType'.
                    // we step through the intermediate bases in order to skip unnecessary override methods.
                    while (!baseType.Equals(implementationMethod.ContainingType) && method is object)
                    {
                        if (baseType.Equals(method.ContainingType))
                        {
                            // since we're about to move on to the base of 'method.ContainingType',
                            // we know the implementation could only be an overridden method of 'method'.
                            method = method.OverriddenMethod;
                        }

                        baseType = baseType.BaseTypeNoUseSiteDiagnostics;
                        // the implementation method must be contained in this 'baseType' or one of its bases.
                        Debug.Assert(baseType is object);
                    }

                    // now 'baseType == implementationMethod.ContainingType', so if 'method' is
                    // contained in that same type we should advance 'method' one more time.
                    if (method is object && baseType.Equals(method.ContainingType))
                    {
                        method = method.OverriddenMethod;
                    }
                }

                return false;
            }

            void learnFromEqualsMethodArguments(BoundExpression left, TypeWithState leftType, BoundExpression right, TypeWithState rightType)
            {
                // comparing anything to a null literal gives maybe-null when true and not-null when false
                // comparing a maybe-null to a not-null gives us not-null when true, nothing learned when false
                if (left.ConstantValue?.IsNull == true)
                {
                    Split();
                    LearnFromNullTest(right, ref StateWhenTrue);
                    LearnFromNonNullTest(right, ref StateWhenFalse);
                }
                else if (right.ConstantValue?.IsNull == true)
                {
                    Split();
                    LearnFromNullTest(left, ref StateWhenTrue);
                    LearnFromNonNullTest(left, ref StateWhenFalse);
                }
                else if (leftType.MayBeNull && rightType.IsNotNull)
                {
                    Split();
                    LearnFromNonNullTest(left, ref StateWhenTrue);
                }
                else if (rightType.MayBeNull && leftType.IsNotNull)
                {
                    Split();
                    LearnFromNonNullTest(right, ref StateWhenTrue);
                }
            }
        }

        private bool IsCompareExchangeMethod(MethodSymbol? method)
        {
            if (method is null)
            {
                return false;
            }

            return method.Equals(compilation.GetWellKnownTypeMember(WellKnownMember.System_Threading_Interlocked__CompareExchange), SymbolEqualityComparer.ConsiderEverything.CompareKind)
                || method.OriginalDefinition.Equals(compilation.GetWellKnownTypeMember(WellKnownMember.System_Threading_Interlocked__CompareExchange_T), SymbolEqualityComparer.ConsiderEverything.CompareKind);
        }

        private readonly struct CompareExchangeInfo
        {
            public readonly ImmutableArray<BoundExpression> Arguments;
            public readonly ImmutableArray<VisitArgumentResult> Results;
            public readonly ImmutableArray<int> ArgsToParamsOpt;

            public CompareExchangeInfo(ImmutableArray<BoundExpression> arguments, ImmutableArray<VisitArgumentResult> results, ImmutableArray<int> argsToParamsOpt)
            {
                Arguments = arguments;
                Results = results;
                ArgsToParamsOpt = argsToParamsOpt;
            }

            public bool IsDefault => Arguments.IsDefault || Results.IsDefault;
        }

        private NullableFlowState LearnFromCompareExchangeMethod(in CompareExchangeInfo compareExchangeInfo)
        {
            Debug.Assert(!compareExchangeInfo.IsDefault);

            // In general a call to CompareExchange of the form:
            //
            // Interlocked.CompareExchange(ref location, value, comparand);
            //
            // will be analyzed similarly to the following:
            //
            // if (location == comparand)
            // {
            //     location = value;
            // }

            if (compareExchangeInfo.Arguments.Length != 3)
            {
                // This can occur if CompareExchange has optional arguments.
                // Since none of the main runtimes have optional arguments, 
                // we bail to avoid an exception but don't bother actually calculating the FlowState.
                return NullableFlowState.NotNull;
            }

            var argsToParamsOpt = compareExchangeInfo.ArgsToParamsOpt;
            Debug.Assert(argsToParamsOpt is { IsDefault: true } or { Length: 3 });
            var (comparandIndex, valueIndex, locationIndex) = argsToParamsOpt.IsDefault
                ? (2, 1, 0)
                : (argsToParamsOpt.IndexOf(2), argsToParamsOpt.IndexOf(1), argsToParamsOpt.IndexOf(0));

            var comparand = compareExchangeInfo.Arguments[comparandIndex];
            var valueFlowState = compareExchangeInfo.Results[valueIndex].RValueType.State;
            if (comparand.ConstantValue?.IsNull == true)
            {
                // If location contained a null, then the write `location = value` definitely occurred
            }
            else
            {
                var locationFlowState = compareExchangeInfo.Results[locationIndex].RValueType.State;
                // A write may have occurred
                valueFlowState = valueFlowState.Join(locationFlowState);
            }

            return valueFlowState;
        }

        private TypeWithState VisitCallReceiver(BoundCall node)
        {
            var receiverOpt = node.ReceiverOpt;
            TypeWithState receiverType = default;

            if (receiverOpt != null)
            {
                receiverType = VisitRvalueWithState(receiverOpt);

                // methods which are members of Nullable<T> (ex: ToString, GetHashCode) can be invoked on null receiver.
                // However, inherited methods (ex: GetType) are invoked on a boxed value (since base types are reference types)
                // and therefore in those cases nullable receivers should be checked for nullness.
                bool checkNullableValueType = false;

                var type = receiverType.Type;
                var method = node.Method;
                if (method.RequiresInstanceReceiver &&
                    type?.IsNullableType() == true &&
                    method.ContainingType.IsReferenceType)
                {
                    checkNullableValueType = true;
                }
                else if (method.OriginalDefinition == compilation.GetSpecialTypeMember(SpecialMember.System_Nullable_T_get_Value))
                {
                    // call to get_Value may not occur directly in source, but may be inserted as a result of premature lowering.
                    // One example where we do it is foreach with nullables.
                    // The reason is Dev10 compatibility (see: UnwrapCollectionExpressionIfNullable in ForEachLoopBinder.cs)
                    // Regardless of the reasons, we know that the method does not tolerate nulls.
                    checkNullableValueType = true;
                }

                // https://github.com/dotnet/roslyn/issues/30598: Mark receiver as not null
                // after arguments have been visited, and only if the receiver has not changed.
                _ = CheckPossibleNullReceiver(receiverOpt, checkNullableValueType);
            }

            return receiverType;
        }

        private TypeWithState GetReturnTypeWithState(MethodSymbol method)
        {
            return TypeWithState.Create(method.ReturnTypeWithAnnotations, GetRValueAnnotations(method));
        }

        private FlowAnalysisAnnotations GetRValueAnnotations(Symbol? symbol)
        {
            // Annotations are ignored when binding an attribute to avoid cycles. (Members used
            // in attributes are error scenarios, so missing warnings should not be important.)
            if (IsAnalyzingAttribute)
            {
                return FlowAnalysisAnnotations.None;
            }

            var annotations = symbol.GetFlowAnalysisAnnotations();
            return annotations & (FlowAnalysisAnnotations.MaybeNull | FlowAnalysisAnnotations.NotNull);
        }

        private FlowAnalysisAnnotations GetParameterAnnotations(ParameterSymbol parameter)
        {
            // Annotations are ignored when binding an attribute to avoid cycles. (Members used
            // in attributes are error scenarios, so missing warnings should not be important.)
            return IsAnalyzingAttribute ? FlowAnalysisAnnotations.None : parameter.FlowAnalysisAnnotations;
        }

        /// <summary>
        /// Fix a TypeWithAnnotations based on Allow/DisallowNull annotations prior to a conversion or assignment.
        /// Note this does not work for nullable value types, so an additional check with <see cref="CheckDisallowedNullAssignment"/> may be required.
        /// </summary>
        private static TypeWithAnnotations ApplyLValueAnnotations(TypeWithAnnotations declaredType, FlowAnalysisAnnotations flowAnalysisAnnotations)
        {
            if ((flowAnalysisAnnotations & FlowAnalysisAnnotations.DisallowNull) == FlowAnalysisAnnotations.DisallowNull)
            {
                return declaredType.AsNotAnnotated();
            }
            else if ((flowAnalysisAnnotations & FlowAnalysisAnnotations.AllowNull) == FlowAnalysisAnnotations.AllowNull)
            {
                return declaredType.AsAnnotated();
            }

            return declaredType;
        }

        /// <summary>
        /// Update the null-state based on MaybeNull/NotNull
        /// </summary>
        private static TypeWithState ApplyUnconditionalAnnotations(TypeWithState typeWithState, FlowAnalysisAnnotations annotations)
        {
            if ((annotations & FlowAnalysisAnnotations.NotNull) == FlowAnalysisAnnotations.NotNull)
            {
                return TypeWithState.Create(typeWithState.Type, NullableFlowState.NotNull);
            }

            if ((annotations & FlowAnalysisAnnotations.MaybeNull) == FlowAnalysisAnnotations.MaybeNull)
            {
                return TypeWithState.Create(typeWithState.Type, NullableFlowState.MaybeDefault);
            }

            return typeWithState;
        }

        private static TypeWithAnnotations ApplyUnconditionalAnnotations(TypeWithAnnotations declaredType, FlowAnalysisAnnotations annotations)
        {
            if ((annotations & FlowAnalysisAnnotations.MaybeNull) == FlowAnalysisAnnotations.MaybeNull)
            {
                return declaredType.AsAnnotated();
            }

            if ((annotations & FlowAnalysisAnnotations.NotNull) == FlowAnalysisAnnotations.NotNull)
            {
                return declaredType.AsNotAnnotated();
            }

            return declaredType;
        }

        // https://github.com/dotnet/roslyn/issues/29863 Record in the node whether type
        // arguments were implicit, to allow for cases where the syntax is not an
        // invocation (such as a synthesized call from a query interpretation).
        private static bool HasImplicitTypeArguments(BoundNode node)
        {
            if (node is BoundCollectionElementInitializer { AddMethod: { TypeArgumentsWithAnnotations: { IsEmpty: false } } })
            {
                return true;
            }

            if (node is BoundForEachStatement { EnumeratorInfoOpt: { GetEnumeratorInfo: { Method: { TypeArgumentsWithAnnotations: { IsEmpty: false } } } } })
            {
                return true;
            }

            var syntax = node.Syntax;
            if (syntax.Kind() != SyntaxKind.InvocationExpression)
            {
                // Unexpected syntax kind.
                return false;
            }
            return HasImplicitTypeArguments(((InvocationExpressionSyntax)syntax).Expression);
        }

        private static bool HasImplicitTypeArguments(SyntaxNode syntax)
        {
            var nameSyntax = Binder.GetNameSyntax(syntax, out _);
            if (nameSyntax == null)
            {
                // Unexpected syntax kind.
                return false;
            }
            nameSyntax = nameSyntax.GetUnqualifiedName();
            return nameSyntax.Kind() != SyntaxKind.GenericName;
        }

        protected override void VisitArguments(ImmutableArray<BoundExpression> arguments, ImmutableArray<RefKind> refKindsOpt, MethodSymbol method)
        {
            // Callers should be using VisitArguments overload below.
            throw ExceptionUtilities.Unreachable;
        }

        private (MethodSymbol? method, ImmutableArray<VisitArgumentResult> results, bool returnNotNull) VisitArguments(
            BoundExpression node,
            ImmutableArray<BoundExpression> arguments,
            ImmutableArray<RefKind> refKindsOpt,
            MethodSymbol? method,
            ImmutableArray<int> argsToParamsOpt,
            BitVector defaultArguments,
            bool expanded,
            bool invokedAsExtensionMethod)
        {
            return VisitArguments(node, arguments, refKindsOpt, method is null ? default : method.Parameters, argsToParamsOpt, defaultArguments, expanded, invokedAsExtensionMethod, method);
        }

        private ImmutableArray<VisitArgumentResult> VisitArguments(
            BoundExpression node,
            ImmutableArray<BoundExpression> arguments,
            ImmutableArray<RefKind> refKindsOpt,
            PropertySymbol? property,
            ImmutableArray<int> argsToParamsOpt,
            BitVector defaultArguments,
            bool expanded)
        {
            return VisitArguments(node, arguments, refKindsOpt, property is null ? default : property.Parameters, argsToParamsOpt, defaultArguments, expanded, invokedAsExtensionMethod: false).results;
        }

        /// <summary>
        /// If you pass in a method symbol, its type arguments will be re-inferred and the re-inferred method will be returned.
        /// </summary>
        private (MethodSymbol? method, ImmutableArray<VisitArgumentResult> results, bool returnNotNull) VisitArguments(
            BoundNode node,
            ImmutableArray<BoundExpression> arguments,
            ImmutableArray<RefKind> refKindsOpt,
            ImmutableArray<ParameterSymbol> parametersOpt,
            ImmutableArray<int> argsToParamsOpt,
            BitVector defaultArguments,
            bool expanded,
            bool invokedAsExtensionMethod,
            MethodSymbol? method = null)
        {
            Debug.Assert(!arguments.IsDefault);
            bool shouldReturnNotNull = false;

            (ImmutableArray<BoundExpression> argumentsNoConversions, ImmutableArray<Conversion> conversions) = RemoveArgumentConversions(arguments, refKindsOpt);

            // Visit the arguments and collect results
            ImmutableArray<VisitArgumentResult> results = VisitArgumentsEvaluate(node.Syntax, argumentsNoConversions, refKindsOpt, parametersOpt, argsToParamsOpt, defaultArguments, expanded);

            // Re-infer method type parameters
            if (method?.IsGenericMethod == true)
            {
                if (HasImplicitTypeArguments(node))
                {
                    method = InferMethodTypeArguments(method, GetArgumentsForMethodTypeInference(results, argumentsNoConversions), refKindsOpt, argsToParamsOpt, expanded);
                    parametersOpt = method.Parameters;
                }
                if (ConstraintsHelper.RequiresChecking(method))
                {
                    var syntax = node.Syntax;
                    CheckMethodConstraints(
                        syntax switch
                        {
                            InvocationExpressionSyntax { Expression: var expression } => expression,
                            ForEachStatementSyntax { Expression: var expression } => expression,
                            _ => syntax
                        },
                        method);
                }
            }

            bool parameterHasNotNullIfNotNull = !IsAnalyzingAttribute && !parametersOpt.IsDefault && parametersOpt.Any(p => !p.NotNullIfParameterNotNull.IsEmpty);
            var notNullParametersBuilder = parameterHasNotNullIfNotNull ? ArrayBuilder<ParameterSymbol>.GetInstance() : null;
            if (!node.HasErrors && !parametersOpt.IsDefault)
            {
                // Visit conversions, inbound assignments including pre-conditions
                ImmutableHashSet<string>? returnNotNullIfParameterNotNull = IsAnalyzingAttribute ? null : method?.ReturnNotNullIfParameterNotNull;
                for (int i = 0; i < results.Length; i++)
                {
                    (ParameterSymbol? parameter, TypeWithAnnotations parameterType, FlowAnalysisAnnotations parameterAnnotations, bool isExpandedParamsArgument) =
                        GetCorrespondingParameter(i, parametersOpt, argsToParamsOpt, expanded);
                    if (parameter is null)
                    {
                        continue;
                    }

                    var argumentNoConversion = argumentsNoConversions[i];
                    var argument = i < arguments.Length ? arguments[i] : argumentsNoConversions[i];

                    // we disable nullable warnings on default arguments
                    var previousDisableDiagnostics = _disableDiagnostics;
                    _disableDiagnostics |= defaultArguments[i];

                    VisitArgumentConversionAndInboundAssignmentsAndPreConditions(
                        GetConversionIfApplicable(argument, argumentNoConversion),
                        argumentNoConversion,
                        conversions.IsDefault || i >= conversions.Length ? Conversion.Identity : conversions[i],
                        GetRefKind(refKindsOpt, i),
                        parameter,
                        parameterType,
                        parameterAnnotations,
                        results[i],
                        invokedAsExtensionMethod && i == 0);

                    _disableDiagnostics = previousDisableDiagnostics;

                    if (results[i].RValueType.IsNotNull || isExpandedParamsArgument)
                    {
                        notNullParametersBuilder?.Add(parameter);

                        if (returnNotNullIfParameterNotNull?.Contains(parameter.Name) == true)
                        {
                            shouldReturnNotNull = true;
                        }
                    }
                }
            }
            else
            {
                // Normally we delay visiting the lambda until we can visit it along with its conversion.
                // Since we can't visit its conversion here, or it doesn't have one, we dig back in and
                // visit the lambda here to ensure all nodes have nullability info for public API
                for (int i = 0; i < results.Length; i++)
                {
                    if (argumentsNoConversions[i] is BoundLambda lambda)
                    {
                        VisitLambda(lambda, delegateTypeOpt: null, results[i].StateForLambda);
                    }
                }
            }

            if (node is BoundCall { Method: { OriginalDefinition: LocalFunctionSymbol localFunction } })
            {
                VisitLocalFunctionUse(localFunction);
            }

            if (!node.HasErrors && !parametersOpt.IsDefault)
            {
                // For CompareExchange method we need more context to determine the state of outbound assignment
                CompareExchangeInfo compareExchangeInfo = IsCompareExchangeMethod(method) ? new CompareExchangeInfo(arguments, results, argsToParamsOpt) : default;

                // Visit outbound assignments and post-conditions
                // Note: the state may get split in this step
                for (int i = 0; i < arguments.Length; i++)
                {
                    (ParameterSymbol? parameter, TypeWithAnnotations parameterType, FlowAnalysisAnnotations parameterAnnotations, _) =
                        GetCorrespondingParameter(i, parametersOpt, argsToParamsOpt, expanded);
                    if (parameter is null)
                    {
                        continue;
                    }

                    VisitArgumentOutboundAssignmentsAndPostConditions(
                        arguments[i],
                        GetRefKind(refKindsOpt, i),
                        parameter,
                        parameterType,
                        parameterAnnotations,
                        results[i],
                        notNullParametersBuilder,
                        (!compareExchangeInfo.IsDefault && parameter.Ordinal == 0) ? compareExchangeInfo : default);
                }
            }
            else
            {
                for (int i = 0; i < arguments.Length; i++)
                {
                    // We can hit this case when dynamic methods are involved, or when there are errors. In either case we have no information,
                    // so just assume that the conversions have the same nullability as the underlying result
                    var argument = arguments[i];
                    var result = results[i];
                    var argumentNoConversion = argumentsNoConversions[i];
                    TrackAnalyzedNullabilityThroughConversionGroup(TypeWithState.Create(argument.Type, result.RValueType.State), argument as BoundConversion, argumentNoConversion);
                }
            }

            if (!IsAnalyzingAttribute && method is object && (method.FlowAnalysisAnnotations & FlowAnalysisAnnotations.DoesNotReturn) == FlowAnalysisAnnotations.DoesNotReturn)
            {
                SetUnreachable();
            }

            notNullParametersBuilder?.Free();
            return (method, results, shouldReturnNotNull);
        }

        private void ApplyMemberPostConditions(BoundExpression? receiverOpt, MethodSymbol? method)
        {
            if (method is null)
            {
                return;
            }

            int receiverSlot =
                method.IsStatic ? 0 :
                receiverOpt is null ? -1 :
                MakeSlot(receiverOpt);

            if (receiverSlot < 0)
            {
                return;
            }

            ApplyMemberPostConditions(receiverSlot, method);
        }

        private void ApplyMemberPostConditions(int receiverSlot, MethodSymbol method)
        {
            Debug.Assert(receiverSlot >= 0);
            do
            {
                var type = method.ContainingType;
                var notNullMembers = method.NotNullMembers;
                var notNullWhenTrueMembers = method.NotNullWhenTrueMembers;
                var notNullWhenFalseMembers = method.NotNullWhenFalseMembers;

                if (IsConditionalState)
                {
                    applyMemberPostConditions(receiverSlot, type, notNullMembers, ref StateWhenTrue);
                    applyMemberPostConditions(receiverSlot, type, notNullMembers, ref StateWhenFalse);
                }
                else
                {
                    applyMemberPostConditions(receiverSlot, type, notNullMembers, ref State);
                }

                if (!notNullWhenTrueMembers.IsEmpty || !notNullWhenFalseMembers.IsEmpty)
                {
                    Split();
                    applyMemberPostConditions(receiverSlot, type, notNullWhenTrueMembers, ref StateWhenTrue);
                    applyMemberPostConditions(receiverSlot, type, notNullWhenFalseMembers, ref StateWhenFalse);
                }

                method = method.OverriddenMethod;
            }
            while (method != null);

            void applyMemberPostConditions(int receiverSlot, TypeSymbol type, ImmutableArray<string> members, ref LocalState state)
            {
                if (members.IsEmpty)
                {
                    return;
                }

                foreach (var memberName in members)
                {
                    markMembersAsNotNull(receiverSlot, type, memberName, ref state);
                }
            }

            void markMembersAsNotNull(int receiverSlot, TypeSymbol type, string memberName, ref LocalState state)
            {
                foreach (Symbol member in type.GetMembers(memberName))
                {
                    if (member.IsStatic)
                    {
                        receiverSlot = 0;
                    }

                    switch (member.Kind)
                    {
                        case SymbolKind.Field:
                        case SymbolKind.Property:
                            if (GetOrCreateSlot(member, receiverSlot) is int memberSlot &&
                                memberSlot > 0)
                            {
                                state[memberSlot] = NullableFlowState.NotNull;
                            }
                            break;
                        case SymbolKind.Event:
                        case SymbolKind.Method:
                            break;
                    }
                }
            }
        }

        private ImmutableArray<VisitArgumentResult> VisitArgumentsEvaluate(
            SyntaxNode syntax,
            ImmutableArray<BoundExpression> arguments,
            ImmutableArray<RefKind> refKindsOpt,
            ImmutableArray<ParameterSymbol> parametersOpt,
            ImmutableArray<int> argsToParamsOpt,
            BitVector defaultArguments,
            bool expanded)
        {
            Debug.Assert(!IsConditionalState);
            int n = arguments.Length;
            if (n == 0 && parametersOpt.IsDefaultOrEmpty)
            {
                return ImmutableArray<VisitArgumentResult>.Empty;
            }

            var visitedParameters = PooledHashSet<ParameterSymbol?>.GetInstance();
            var resultsBuilder = ArrayBuilder<VisitArgumentResult>.GetInstance(n);
            var previousDisableDiagnostics = _disableDiagnostics;
            for (int i = 0; i < n; i++)
            {
                var (parameter, _, parameterAnnotations, _) = GetCorrespondingParameter(i, parametersOpt, argsToParamsOpt, expanded);

                // we disable nullable warnings on default arguments
                _disableDiagnostics = defaultArguments[i] || previousDisableDiagnostics;
                resultsBuilder.Add(VisitArgumentEvaluate(arguments[i], GetRefKind(refKindsOpt, i), parameterAnnotations));
                visitedParameters.Add(parameter);
            }
            _disableDiagnostics = previousDisableDiagnostics;

            SetInvalidResult();
            visitedParameters.Free();
            return resultsBuilder.ToImmutableAndFree();
        }

        private VisitArgumentResult VisitArgumentEvaluate(BoundExpression argument, RefKind refKind, FlowAnalysisAnnotations annotations)
        {
            Debug.Assert(!IsConditionalState);
            var savedState = (argument.Kind == BoundKind.Lambda) ? this.State.Clone() : default(Optional<LocalState>);
            // Note: DoesNotReturnIf is ineffective on ref/out parameters

            switch (refKind)
            {
                case RefKind.Ref:
                    Visit(argument);
                    Unsplit();
                    break;
                case RefKind.None:
                case RefKind.In:
                    switch (annotations & (FlowAnalysisAnnotations.DoesNotReturnIfTrue | FlowAnalysisAnnotations.DoesNotReturnIfFalse))
                    {
                        case FlowAnalysisAnnotations.DoesNotReturnIfTrue:
                            Visit(argument);
                            if (IsConditionalState)
                            {
                                SetState(StateWhenFalse);
                            }
                            break;

                        case FlowAnalysisAnnotations.DoesNotReturnIfFalse:
                            Visit(argument);
                            if (IsConditionalState)
                            {
                                SetState(StateWhenTrue);
                            }
                            break;

                        default:
                            VisitRvalue(argument);
                            break;
                    }
                    break;
                case RefKind.Out:
                    // As far as we can tell, there is no scenario relevant to nullability analysis
                    // where splitting an L-value (for instance with a ref conditional) would affect the result.
                    Visit(argument);

                    // We'll want to use the l-value type, rather than the result type, for method re-inference
                    UseLvalueOnly(argument);
                    break;
            }

            Debug.Assert(!IsConditionalState);
            return new VisitArgumentResult(_visitResult, savedState);
        }

        /// <summary>
        /// Verifies that an argument's nullability is compatible with its parameter's on the way in.
        /// </summary>
        private void VisitArgumentConversionAndInboundAssignmentsAndPreConditions(
            BoundConversion? conversionOpt,
            BoundExpression argumentNoConversion,
            Conversion conversion,
            RefKind refKind,
            ParameterSymbol parameter,
            TypeWithAnnotations parameterType,
            FlowAnalysisAnnotations parameterAnnotations,
            VisitArgumentResult result,
            bool extensionMethodThisArgument)
        {
            Debug.Assert(!this.IsConditionalState);
            // Note: we allow for some variance in `in` and `out` cases. Unlike in binding, we're not
            // limited by CLR constraints.

            var resultType = result.RValueType;
            switch (refKind)
            {
                case RefKind.None:
                case RefKind.In:
                    {
                        // Note: for lambda arguments, they will be converted in the context/state we saved for that argument
                        if (conversion is { Kind: ConversionKind.ImplicitUserDefined })
                        {
                            var argumentResultType = resultType.Type;
                            conversion = GenerateConversion(_conversions, argumentNoConversion, argumentResultType, parameterType.Type, fromExplicitCast: false, extensionMethodThisArgument: false);
                            if (!conversion.Exists && !argumentNoConversion.IsSuppressed)
                            {
                                Debug.Assert(argumentResultType is not null);
                                ReportNullabilityMismatchInArgument(argumentNoConversion.Syntax, argumentResultType, parameter, parameterType.Type, forOutput: false);
                            }
                        }

                        var stateAfterConversion = VisitConversion(
                            conversionOpt: conversionOpt,
                            conversionOperand: argumentNoConversion,
                            conversion: conversion,
                            targetTypeWithNullability: ApplyLValueAnnotations(parameterType, parameterAnnotations),
                            operandType: resultType,
                            checkConversion: true,
                            fromExplicitCast: false,
                            useLegacyWarnings: false,
                            assignmentKind: AssignmentKind.Argument,
                            parameterOpt: parameter,
                            extensionMethodThisArgument: extensionMethodThisArgument,
                            stateForLambda: result.StateForLambda);

                        // If the parameter has annotations, we perform an additional check for nullable value types
                        if (CheckDisallowedNullAssignment(stateAfterConversion, parameterAnnotations, argumentNoConversion.Syntax.Location))
                        {
                            LearnFromNonNullTest(argumentNoConversion, ref State);
                        }
                        SetResultType(argumentNoConversion, stateAfterConversion, updateAnalyzedNullability: false);
                    }
                    break;
                case RefKind.Ref:
                    if (!argumentNoConversion.IsSuppressed)
                    {
                        var lvalueResultType = result.LValueType;
                        if (IsNullabilityMismatch(lvalueResultType.Type, parameterType.Type))
                        {
                            // declared types must match, ignoring top-level nullability
                            ReportNullabilityMismatchInRefArgument(argumentNoConversion, argumentType: lvalueResultType.Type, parameter, parameterType.Type);
                        }
                        else
                        {
                            // types match, but state would let a null in
                            ReportNullableAssignmentIfNecessary(argumentNoConversion, ApplyLValueAnnotations(parameterType, parameterAnnotations), resultType, useLegacyWarnings: false);
                            // If the parameter has annotations, we perform an additional check for nullable value types
                            CheckDisallowedNullAssignment(resultType, parameterAnnotations, argumentNoConversion.Syntax.Location);
                        }
                    }

                    break;
                case RefKind.Out:
                    break;
                default:
                    throw ExceptionUtilities.UnexpectedValue(refKind);
            }

            Debug.Assert(!this.IsConditionalState);
        }

        /// <summary>Returns <see langword="true"/> if this is an assignment forbidden by DisallowNullAttribute, otherwise <see langword="false"/>.</summary>
        private bool CheckDisallowedNullAssignment(TypeWithState state, FlowAnalysisAnnotations annotations, Location location, BoundExpression? boundValueOpt = null)
        {
            if (boundValueOpt is { WasCompilerGenerated: true })
            {
                // We need to skip `return backingField;` in auto-prop getters
                return false;
            }

            // We do this extra check for types whose non-nullable version cannot be represented
            if (IsDisallowedNullAssignment(state, annotations))
            {
                ReportDiagnostic(ErrorCode.WRN_DisallowNullAttributeForbidsMaybeNullAssignment, location);
                return true;
            }

            return false;
        }

        private static bool IsDisallowedNullAssignment(TypeWithState valueState, FlowAnalysisAnnotations targetAnnotations)
        {
            return ((targetAnnotations & FlowAnalysisAnnotations.DisallowNull) != 0) &&
                hasNoNonNullableCounterpart(valueState.Type) &&
                valueState.MayBeNull;

            static bool hasNoNonNullableCounterpart(TypeSymbol? type)
            {
                if (type is null)
                {
                    return false;
                }

                // Some types that could receive a maybe-null value have a NotNull counterpart:
                // [NotNull]string? -> string
                // [NotNull]string -> string
                // [NotNull]TClass -> TClass
                // [NotNull]TClass? -> TClass
                //
                // While others don't:
                // [NotNull]int? -> X
                // [NotNull]TNullable -> X
                // [NotNull]TStruct? -> X
                // [NotNull]TOpen -> X
                return (type.Kind == SymbolKind.TypeParameter && !type.IsReferenceType) || type.IsNullableTypeOrTypeParameter();
            }
        }

        /// <summary>
        /// Verifies that outbound assignments (from parameter to argument) are safe and
        /// tracks those assignments (or learns from post-condition attributes)
        /// </summary>
        private void VisitArgumentOutboundAssignmentsAndPostConditions(
            BoundExpression argument,
            RefKind refKind,
            ParameterSymbol parameter,
            TypeWithAnnotations parameterType,
            FlowAnalysisAnnotations parameterAnnotations,
            VisitArgumentResult result,
            ArrayBuilder<ParameterSymbol>? notNullParametersOpt,
            CompareExchangeInfo compareExchangeInfoOpt)
        {
            // Note: the state may be conditional if a previous argument involved a conditional post-condition
            // The WhenTrue/False states correspond to the invocation returning true/false

            switch (refKind)
            {
                case RefKind.None:
                case RefKind.In:
                    {
                        // learn from post-conditions [Maybe/NotNull, Maybe/NotNullWhen] without using an assignment
                        learnFromPostConditions(argument, parameterType, parameterAnnotations);
                    }
                    break;
                case RefKind.Ref:
                    {
                        // assign from a fictional value from the parameter to the argument.
                        parameterAnnotations = notNullBasedOnParameters(parameterAnnotations, notNullParametersOpt, parameter);
                        var parameterWithState = TypeWithState.Create(parameterType, parameterAnnotations);
                        if (!compareExchangeInfoOpt.IsDefault)
                        {
                            var adjustedState = LearnFromCompareExchangeMethod(in compareExchangeInfoOpt);
                            parameterWithState = TypeWithState.Create(parameterType.Type, adjustedState);
                        }

                        var parameterValue = new BoundParameter(argument.Syntax, parameter);
                        var lValueType = result.LValueType;
                        trackNullableStateForAssignment(parameterValue, lValueType, MakeSlot(argument), parameterWithState, argument.IsSuppressed, parameterAnnotations);

                        // check whether parameter would unsafely let a null out in the worse case
                        if (!argument.IsSuppressed)
                        {
                            var leftAnnotations = GetLValueAnnotations(argument);
                            ReportNullableAssignmentIfNecessary(
                                parameterValue,
                                targetType: ApplyLValueAnnotations(lValueType, leftAnnotations),
                                valueType: applyPostConditionsUnconditionally(parameterWithState, parameterAnnotations),
                                UseLegacyWarnings(argument, result.LValueType));
                        }
                    }
                    break;
                case RefKind.Out:
                    {
                        // compute the fictional parameter state
                        parameterAnnotations = notNullBasedOnParameters(parameterAnnotations, notNullParametersOpt, parameter);
                        var parameterWithState = TypeWithState.Create(parameterType, parameterAnnotations);

                        // Adjust parameter state if MaybeNull or MaybeNullWhen are present (for `var` type and for assignment warnings)
                        var worstCaseParameterWithState = applyPostConditionsUnconditionally(parameterWithState, parameterAnnotations);

                        var declaredType = result.LValueType;
                        var leftAnnotations = GetLValueAnnotations(argument);
                        var lValueType = ApplyLValueAnnotations(declaredType, leftAnnotations);
                        if (argument is BoundLocal local && local.DeclarationKind == BoundLocalDeclarationKind.WithInferredType)
                        {
                            var varType = worstCaseParameterWithState.ToAnnotatedTypeWithAnnotations(compilation);
                            _variables.SetType(local.LocalSymbol, varType);
                            lValueType = varType;
                        }
                        else if (argument is BoundDiscardExpression discard)
                        {
                            SetAnalyzedNullability(discard, new VisitResult(parameterWithState, parameterWithState.ToTypeWithAnnotations(compilation)), isLvalue: true);
                        }

                        // track state by assigning from a fictional value from the parameter to the argument.
                        var parameterValue = new BoundParameter(argument.Syntax, parameter);

                        // If the argument type has annotations, we perform an additional check for nullable value types
                        CheckDisallowedNullAssignment(parameterWithState, leftAnnotations, argument.Syntax.Location);

                        AdjustSetValue(argument, ref parameterWithState);
                        trackNullableStateForAssignment(parameterValue, lValueType, MakeSlot(argument), parameterWithState, argument.IsSuppressed, parameterAnnotations);

                        // report warnings if parameter would unsafely let a null out in the worst case
                        if (!argument.IsSuppressed)
                        {
                            ReportNullableAssignmentIfNecessary(parameterValue, lValueType, worstCaseParameterWithState, UseLegacyWarnings(argument, result.LValueType));

                            var discardedUseSiteInfo = CompoundUseSiteInfo<AssemblySymbol>.Discarded;
                            if (!_conversions.HasIdentityOrImplicitReferenceConversion(parameterType.Type, lValueType.Type, ref discardedUseSiteInfo))
                            {
                                ReportNullabilityMismatchInArgument(argument.Syntax, lValueType.Type, parameter, parameterType.Type, forOutput: true);
                            }
                        }
                    }
                    break;
                default:
                    throw ExceptionUtilities.UnexpectedValue(refKind);
            }

            FlowAnalysisAnnotations notNullBasedOnParameters(FlowAnalysisAnnotations parameterAnnotations, ArrayBuilder<ParameterSymbol>? notNullParametersOpt, ParameterSymbol parameter)
            {
                if (!IsAnalyzingAttribute && notNullParametersOpt is object)
                {
                    var notNullIfParameterNotNull = parameter.NotNullIfParameterNotNull;
                    if (!notNullIfParameterNotNull.IsEmpty)
                    {
                        foreach (var notNullParameter in notNullParametersOpt)
                        {
                            if (notNullIfParameterNotNull.Contains(notNullParameter.Name))
                            {
                                return FlowAnalysisAnnotations.NotNull;
                            }
                        }
                    }
                }
                return parameterAnnotations;
            }

            void trackNullableStateForAssignment(BoundExpression parameterValue, TypeWithAnnotations lValueType, int targetSlot, TypeWithState parameterWithState, bool isSuppressed, FlowAnalysisAnnotations parameterAnnotations)
            {
                if (!IsConditionalState && !hasConditionalPostCondition(parameterAnnotations))
                {
                    TrackNullableStateForAssignment(parameterValue, lValueType, targetSlot, parameterWithState.WithSuppression(isSuppressed));
                }
                else
                {
                    Split();
                    var originalWhenFalse = StateWhenFalse.Clone();

                    SetState(StateWhenTrue);
                    // Note: the suppression applies over the post-condition attributes
                    TrackNullableStateForAssignment(parameterValue, lValueType, targetSlot, applyPostConditionsWhenTrue(parameterWithState, parameterAnnotations).WithSuppression(isSuppressed));
                    Debug.Assert(!IsConditionalState);
                    var newWhenTrue = State.Clone();

                    SetState(originalWhenFalse);
                    TrackNullableStateForAssignment(parameterValue, lValueType, targetSlot, applyPostConditionsWhenFalse(parameterWithState, parameterAnnotations).WithSuppression(isSuppressed));
                    Debug.Assert(!IsConditionalState);

                    SetConditionalState(newWhenTrue, whenFalse: State);
                }
            }

            static bool hasConditionalPostCondition(FlowAnalysisAnnotations annotations)
            {
                return (((annotations & FlowAnalysisAnnotations.MaybeNullWhenTrue) != 0) ^ ((annotations & FlowAnalysisAnnotations.MaybeNullWhenFalse) != 0)) ||
                    (((annotations & FlowAnalysisAnnotations.NotNullWhenTrue) != 0) ^ ((annotations & FlowAnalysisAnnotations.NotNullWhenFalse) != 0));
            }

            static TypeWithState applyPostConditionsUnconditionally(TypeWithState typeWithState, FlowAnalysisAnnotations annotations)
            {
                if ((annotations & FlowAnalysisAnnotations.MaybeNull) != 0)
                {
                    // MaybeNull and MaybeNullWhen
                    return TypeWithState.Create(typeWithState.Type, NullableFlowState.MaybeDefault);
                }

                if ((annotations & FlowAnalysisAnnotations.NotNull) == FlowAnalysisAnnotations.NotNull)
                {
                    // NotNull
                    return TypeWithState.Create(typeWithState.Type, NullableFlowState.NotNull);
                }

                return typeWithState;
            }

            static TypeWithState applyPostConditionsWhenTrue(TypeWithState typeWithState, FlowAnalysisAnnotations annotations)
            {
                bool notNullWhenTrue = (annotations & FlowAnalysisAnnotations.NotNullWhenTrue) != 0;
                bool maybeNullWhenTrue = (annotations & FlowAnalysisAnnotations.MaybeNullWhenTrue) != 0;
                bool maybeNullWhenFalse = (annotations & FlowAnalysisAnnotations.MaybeNullWhenFalse) != 0;

                if (maybeNullWhenTrue && !(maybeNullWhenFalse && notNullWhenTrue))
                {
                    // [MaybeNull, NotNullWhen(true)] means [MaybeNullWhen(false)]
                    return TypeWithState.Create(typeWithState.Type, NullableFlowState.MaybeDefault);
                }
                else if (notNullWhenTrue)
                {
                    return TypeWithState.Create(typeWithState.Type, NullableFlowState.NotNull);
                }

                return typeWithState;
            }

            static TypeWithState applyPostConditionsWhenFalse(TypeWithState typeWithState, FlowAnalysisAnnotations annotations)
            {
                bool notNullWhenFalse = (annotations & FlowAnalysisAnnotations.NotNullWhenFalse) != 0;
                bool maybeNullWhenTrue = (annotations & FlowAnalysisAnnotations.MaybeNullWhenTrue) != 0;
                bool maybeNullWhenFalse = (annotations & FlowAnalysisAnnotations.MaybeNullWhenFalse) != 0;

                if (maybeNullWhenFalse && !(maybeNullWhenTrue && notNullWhenFalse))
                {
                    // [MaybeNull, NotNullWhen(false)] means [MaybeNullWhen(true)]
                    return TypeWithState.Create(typeWithState.Type, NullableFlowState.MaybeDefault);
                }
                else if (notNullWhenFalse)
                {
                    return TypeWithState.Create(typeWithState.Type, NullableFlowState.NotNull);
                }

                return typeWithState;
            }

            void learnFromPostConditions(BoundExpression argument, TypeWithAnnotations parameterType, FlowAnalysisAnnotations parameterAnnotations)
            {
                // Note: NotNull = NotNullWhen(true) + NotNullWhen(false)
                bool notNullWhenTrue = (parameterAnnotations & FlowAnalysisAnnotations.NotNullWhenTrue) != 0;
                bool notNullWhenFalse = (parameterAnnotations & FlowAnalysisAnnotations.NotNullWhenFalse) != 0;

                // Note: MaybeNull = MaybeNullWhen(true) + MaybeNullWhen(false)
                bool maybeNullWhenTrue = (parameterAnnotations & FlowAnalysisAnnotations.MaybeNullWhenTrue) != 0;
                bool maybeNullWhenFalse = (parameterAnnotations & FlowAnalysisAnnotations.MaybeNullWhenFalse) != 0;

                if (maybeNullWhenTrue && maybeNullWhenFalse && !IsConditionalState && !(notNullWhenTrue && notNullWhenFalse))
                {
                    LearnFromNullTest(argument, ref State);
                }
                else if (notNullWhenTrue && notNullWhenFalse
                    && !IsConditionalState
                    && !(maybeNullWhenTrue || maybeNullWhenFalse))
                {
                    LearnFromNonNullTest(argument, ref State);
                }
                else if (notNullWhenTrue || notNullWhenFalse || maybeNullWhenTrue || maybeNullWhenFalse)
                {
                    Split();

                    if (notNullWhenTrue)
                    {
                        LearnFromNonNullTest(argument, ref StateWhenTrue);
                    }

                    if (notNullWhenFalse)
                    {
                        LearnFromNonNullTest(argument, ref StateWhenFalse);
                    }

                    if (maybeNullWhenTrue)
                    {
                        LearnFromNullTest(argument, ref StateWhenTrue);
                    }

                    if (maybeNullWhenFalse)
                    {
                        LearnFromNullTest(argument, ref StateWhenFalse);
                    }
                }
            }
        }

        private (ImmutableArray<BoundExpression> arguments, ImmutableArray<Conversion> conversions) RemoveArgumentConversions(
            ImmutableArray<BoundExpression> arguments,
            ImmutableArray<RefKind> refKindsOpt)
        {
            int n = arguments.Length;
            var conversions = default(ImmutableArray<Conversion>);
            if (n > 0)
            {
                var argumentsBuilder = ArrayBuilder<BoundExpression>.GetInstance(n);
                var conversionsBuilder = ArrayBuilder<Conversion>.GetInstance(n);
                bool includedConversion = false;
                for (int i = 0; i < n; i++)
                {
                    RefKind refKind = GetRefKind(refKindsOpt, i);
                    var argument = arguments[i];
                    var conversion = Conversion.Identity;
                    if (refKind == RefKind.None)
                    {
                        var before = argument;
                        (argument, conversion) = RemoveConversion(argument, includeExplicitConversions: false);
                        if (argument != before)
                        {
                            SnapshotWalkerThroughConversionGroup(before, argument);
                            includedConversion = true;
                        }
                    }
                    argumentsBuilder.Add(argument);
                    conversionsBuilder.Add(conversion);
                }
                if (includedConversion)
                {
                    arguments = argumentsBuilder.ToImmutable();
                    conversions = conversionsBuilder.ToImmutable();
                }
                argumentsBuilder.Free();
                conversionsBuilder.Free();
            }
            return (arguments, conversions);
        }

        private static VariableState GetVariableState(Variables variables, LocalState localState)
        {
            Debug.Assert(variables.Id == localState.Id);
            return new VariableState(variables.CreateSnapshot(), localState.CreateSnapshot());
        }

        private (ParameterSymbol? Parameter, TypeWithAnnotations Type, FlowAnalysisAnnotations Annotations, bool isExpandedParamsArgument) GetCorrespondingParameter(
            int argumentOrdinal,
            ImmutableArray<ParameterSymbol> parametersOpt,
            ImmutableArray<int> argsToParamsOpt,
            bool expanded)
        {
            if (parametersOpt.IsDefault)
            {
                return default;
            }

            var parameter = Binder.GetCorrespondingParameter(argumentOrdinal, parametersOpt, argsToParamsOpt, expanded);
            if (parameter is null)
            {
                Debug.Assert(!expanded);
                return default;
            }

            var type = parameter.TypeWithAnnotations;
            if (expanded && parameter.Ordinal == parametersOpt.Length - 1 && type.IsSZArray())
            {
                type = ((ArrayTypeSymbol)type.Type).ElementTypeWithAnnotations;
                return (parameter, type, FlowAnalysisAnnotations.None, isExpandedParamsArgument: true);
            }

            return (parameter, type, GetParameterAnnotations(parameter), isExpandedParamsArgument: false);
        }

        private MethodSymbol InferMethodTypeArguments(
            MethodSymbol method,
            ImmutableArray<BoundExpression> arguments,
            ImmutableArray<RefKind> argumentRefKindsOpt,
            ImmutableArray<int> argsToParamsOpt,
            bool expanded)
        {
            Debug.Assert(method.IsGenericMethod);

            // https://github.com/dotnet/roslyn/issues/27961 OverloadResolution.IsMemberApplicableInNormalForm and
            // IsMemberApplicableInExpandedForm use the least overridden method. We need to do the same here.
            var definition = method.ConstructedFrom;
            var refKinds = ArrayBuilder<RefKind>.GetInstance();
            if (argumentRefKindsOpt != null)
            {
                refKinds.AddRange(argumentRefKindsOpt);
            }

            // https://github.com/dotnet/roslyn/issues/27961 Do we really need OverloadResolution.GetEffectiveParameterTypes?
            // Aren't we doing roughly the same calculations in GetCorrespondingParameter?
            OverloadResolution.GetEffectiveParameterTypes(
                definition,
                arguments.Length,
                argsToParamsOpt,
                refKinds,
                isMethodGroupConversion: false,
                // https://github.com/dotnet/roslyn/issues/27961 `allowRefOmittedArguments` should be
                // false for constructors and several other cases (see Binder use). Should we
                // capture the original value in the BoundCall?
                allowRefOmittedArguments: true,
                binder: _binder,
                expanded: expanded,
                parameterTypes: out ImmutableArray<TypeWithAnnotations> parameterTypes,
                parameterRefKinds: out ImmutableArray<RefKind> parameterRefKinds);
            refKinds.Free();

            var discardedUseSiteInfo = CompoundUseSiteInfo<AssemblySymbol>.Discarded;
            var result = MethodTypeInferrer.Infer(
                _binder,
                _conversions,
                definition.TypeParameters,
                definition.ContainingType,
                parameterTypes,
                parameterRefKinds,
                arguments,
                ref discardedUseSiteInfo,
                new MethodInferenceExtensions(this));

            if (!result.Success)
            {
                return method;
            }

            return definition.Construct(result.InferredTypeArguments);
        }

        private sealed class MethodInferenceExtensions : MethodTypeInferrer.Extensions
        {
            private readonly NullableWalker _walker;

            internal MethodInferenceExtensions(NullableWalker walker)
            {
                _walker = walker;
            }

            internal override TypeWithAnnotations GetTypeWithAnnotations(BoundExpression expr)
            {
                return TypeWithAnnotations.Create(expr.Type, GetNullableAnnotation(expr));
            }

            /// <summary>
            /// Return top-level nullability for the expression. This method should be called on a limited
            /// set of expressions only. It should not be called on expressions tracked by flow analysis
            /// other than <see cref="BoundKind.ExpressionWithNullability"/> which is an expression
            /// specifically created in NullableWalker to represent the flow analysis state.
            /// </summary>
            private static NullableAnnotation GetNullableAnnotation(BoundExpression expr)
            {
                switch (expr.Kind)
                {
                    case BoundKind.DefaultLiteral:
                    case BoundKind.DefaultExpression:
                    case BoundKind.Literal:
                        return (expr.ConstantValue?.IsNull != false) ? NullableAnnotation.NotAnnotated : NullableAnnotation.Annotated;
                    case BoundKind.ExpressionWithNullability:
                        return ((BoundExpressionWithNullability)expr).NullableAnnotation;
                    case BoundKind.MethodGroup:
                    case BoundKind.UnboundLambda:
                    case BoundKind.UnconvertedObjectCreationExpression:
                        return NullableAnnotation.NotAnnotated;
                    default:
                        Debug.Assert(false); // unexpected value
                        return NullableAnnotation.Oblivious;
                }
            }

            internal override TypeWithAnnotations GetMethodGroupResultType(BoundMethodGroup group, MethodSymbol method)
            {
                if (_walker.TryGetMethodGroupReceiverNullability(group.ReceiverOpt, out TypeWithState receiverType))
                {
                    if (!method.IsStatic)
                    {
                        method = (MethodSymbol)AsMemberOfType(receiverType.Type, method);
                    }
                }
                return method.ReturnTypeWithAnnotations;
            }
        }

        private ImmutableArray<BoundExpression> GetArgumentsForMethodTypeInference(ImmutableArray<VisitArgumentResult> argumentResults, ImmutableArray<BoundExpression> arguments)
        {
            // https://github.com/dotnet/roslyn/issues/27961 MethodTypeInferrer.Infer relies
            // on the BoundExpressions for tuple element types and method groups.
            // By using a generic BoundValuePlaceholder, we're losing inference in those cases.
            // https://github.com/dotnet/roslyn/issues/27961 Inference should be based on
            // unconverted arguments. Consider cases such as `default`, lambdas, tuples.
            int n = argumentResults.Length;
            var builder = ArrayBuilder<BoundExpression>.GetInstance(n);
            for (int i = 0; i < n; i++)
            {
                var visitArgumentResult = argumentResults[i];
                var lambdaState = visitArgumentResult.StateForLambda;
                // Note: for `out` arguments, the argument result contains the declaration type (see `VisitArgumentEvaluate`)
                var argumentResult = visitArgumentResult.RValueType.ToTypeWithAnnotations(compilation);
                builder.Add(getArgumentForMethodTypeInference(arguments[i], argumentResult, lambdaState));
            }
            return builder.ToImmutableAndFree();

            BoundExpression getArgumentForMethodTypeInference(BoundExpression argument, TypeWithAnnotations argumentType, Optional<LocalState> lambdaState)
            {
                if (argument.Kind == BoundKind.Lambda)
                {
                    Debug.Assert(lambdaState.HasValue);
                    // MethodTypeInferrer must infer nullability for lambdas based on the nullability
                    // from flow analysis rather than the declared nullability. To allow that, we need
                    // to re-bind lambdas in MethodTypeInferrer.
                    return getUnboundLambda((BoundLambda)argument, GetVariableState(_variables, lambdaState.Value));
                }
                if (!argumentType.HasType)
                {
                    return argument;
                }
                if (argument is BoundLocal { DeclarationKind: BoundLocalDeclarationKind.WithInferredType }
                             or BoundConditionalOperator { WasTargetTyped: true }
                             or BoundConvertedSwitchExpression { WasTargetTyped: true })
                {
                    // target-typed contexts don't contribute to nullability
                    return new BoundExpressionWithNullability(argument.Syntax, argument, NullableAnnotation.Oblivious, type: null);
                }
                return new BoundExpressionWithNullability(argument.Syntax, argument, argumentType.NullableAnnotation, argumentType.Type);
            }

            static UnboundLambda getUnboundLambda(BoundLambda expr, VariableState variableState)
            {
                return expr.UnboundLambda.WithNullableState(variableState);
            }
        }

        private void CheckMethodConstraints(SyntaxNode syntax, MethodSymbol method)
        {
            if (_disableDiagnostics)
            {
                return;
            }

            var diagnosticsBuilder = ArrayBuilder<TypeParameterDiagnosticInfo>.GetInstance();
            var nullabilityBuilder = ArrayBuilder<TypeParameterDiagnosticInfo>.GetInstance();
            ArrayBuilder<TypeParameterDiagnosticInfo>? useSiteDiagnosticsBuilder = null;
            ConstraintsHelper.CheckMethodConstraints(
                method,
                new ConstraintsHelper.CheckConstraintsArgs(compilation, _conversions, includeNullability: true, NoLocation.Singleton, diagnostics: null, template: CompoundUseSiteInfo<AssemblySymbol>.Discarded),
                diagnosticsBuilder,
                nullabilityBuilder,
                ref useSiteDiagnosticsBuilder);
            foreach (var pair in nullabilityBuilder)
            {
                if (pair.UseSiteInfo.DiagnosticInfo is object)
                {
                    Diagnostics.Add(pair.UseSiteInfo.DiagnosticInfo, syntax.Location);
                }
            }
            useSiteDiagnosticsBuilder?.Free();
            nullabilityBuilder.Free();
            diagnosticsBuilder.Free();
        }

        /// <summary>
        /// Returns the expression without the top-most conversion plus the conversion.
        /// If the expression is not a conversion, returns the original expression plus
        /// the Identity conversion. If `includeExplicitConversions` is true, implicit and
        /// explicit conversions are considered. If `includeExplicitConversions` is false
        /// only implicit conversions are considered and if the expression is an explicit
        /// conversion, the expression is returned as is, with the Identity conversion.
        /// (Currently, the only visit method that passes `includeExplicitConversions: true`
        /// is VisitConversion. All other callers are handling implicit conversions only.)
        /// </summary>
        private static (BoundExpression expression, Conversion conversion) RemoveConversion(BoundExpression expr, bool includeExplicitConversions)
        {
            ConversionGroup? group = null;
            while (true)
            {
                if (expr.Kind != BoundKind.Conversion)
                {
                    break;
                }
                var conversion = (BoundConversion)expr;
                if (group != conversion.ConversionGroupOpt && group != null)
                {
                    // E.g.: (C)(B)a
                    break;
                }
                group = conversion.ConversionGroupOpt;
                Debug.Assert(group != null || !conversion.ExplicitCastInCode); // Explicit conversions should include a group.
                if (!includeExplicitConversions && group?.IsExplicitConversion == true)
                {
                    return (expr, Conversion.Identity);
                }
                expr = conversion.Operand;
                if (group == null)
                {
                    // Ungrouped conversion should not be followed by another ungrouped
                    // conversion. Otherwise, the conversions should have been grouped.
                    // https://github.com/dotnet/roslyn/issues/34919 This assertion does not always hold true for
                    // enum initializers
                    //Debug.Assert(expr.Kind != BoundKind.Conversion ||
                    //    ((BoundConversion)expr).ConversionGroupOpt != null ||
                    //    ((BoundConversion)expr).ConversionKind == ConversionKind.NoConversion);
                    return (expr, conversion.Conversion);
                }
            }
            return (expr, group?.Conversion ?? Conversion.Identity);
        }

        // See Binder.BindNullCoalescingOperator for initial binding.
        private Conversion GenerateConversionForConditionalOperator(BoundExpression sourceExpression, TypeSymbol? sourceType, TypeSymbol destinationType, bool reportMismatch)
        {
            var conversion = GenerateConversion(_conversions, sourceExpression, sourceType, destinationType, fromExplicitCast: false, extensionMethodThisArgument: false);
            bool canConvertNestedNullability = conversion.Exists;
            if (!canConvertNestedNullability && reportMismatch && !sourceExpression.IsSuppressed)
            {
                ReportNullabilityMismatchInAssignment(sourceExpression.Syntax, GetTypeAsDiagnosticArgument(sourceType), destinationType);
            }
            return conversion;
        }

        private static Conversion GenerateConversion(Conversions conversions, BoundExpression? sourceExpression, TypeSymbol? sourceType, TypeSymbol destinationType, bool fromExplicitCast, bool extensionMethodThisArgument)
        {
            var discardedUseSiteInfo = CompoundUseSiteInfo<AssemblySymbol>.Discarded;
            bool useExpression = sourceType is null || UseExpressionForConversion(sourceExpression);
            if (extensionMethodThisArgument)
            {
                return conversions.ClassifyImplicitExtensionMethodThisArgConversion(
                    useExpression ? sourceExpression : null,
                    sourceType,
                    destinationType,
                    ref discardedUseSiteInfo);
            }
            return useExpression ?
                (fromExplicitCast ?
                    conversions.ClassifyConversionFromExpression(sourceExpression, destinationType, ref discardedUseSiteInfo, forCast: true) :
                    conversions.ClassifyImplicitConversionFromExpression(sourceExpression, destinationType, ref discardedUseSiteInfo)) :
                (fromExplicitCast ?
                    conversions.ClassifyConversionFromType(sourceType, destinationType, ref discardedUseSiteInfo, forCast: true) :
                    conversions.ClassifyImplicitConversionFromType(sourceType, destinationType, ref discardedUseSiteInfo));
        }

        /// <summary>
        /// Returns true if the expression should be used as the source when calculating
        /// a conversion from this expression, rather than using the type (with nullability)
        /// calculated by visiting this expression. Typically, that means expressions that
        /// do not have an explicit type but there are several other cases as well.
        /// (See expressions handled in ClassifyImplicitBuiltInConversionFromExpression.)
        /// </summary>
        private static bool UseExpressionForConversion([NotNullWhen(true)] BoundExpression? value)
        {
            if (value is null)
            {
                return false;
            }
            if (value.Type is null || value.Type.IsDynamic() || value.ConstantValue != null)
            {
                return true;
            }
            switch (value.Kind)
            {
                case BoundKind.InterpolatedString:
                    return true;
                default:
                    return false;
            }
        }

        /// <summary>
        /// Adjust declared type based on inferred nullability at the point of reference.
        /// </summary>
        private TypeWithState GetAdjustedResult(TypeWithState type, int slot)
        {
            if (this.State.HasValue(slot))
            {
                NullableFlowState state = this.State[slot];
                return TypeWithState.Create(type.Type, state);
            }

            return type;
        }

        /// <summary>
        /// Gets the corresponding member for a symbol from initial binding to match an updated receiver type in NullableWalker.
        /// For instance, this will map from List&lt;string~&gt;.Add(string~) to List&lt;string?&gt;.Add(string?) in the following example:
        /// <example>
        /// string s = null;
        /// var list = new[] { s }.ToList();
        /// list.Add(null);
        /// </example>
        /// </summary>
        private static Symbol AsMemberOfType(TypeSymbol? type, Symbol symbol)
        {
            Debug.Assert((object)symbol != null);

            var containingType = type as NamedTypeSymbol;
            if (containingType is null || containingType.IsErrorType() || symbol is ErrorMethodSymbol)
            {
                return symbol;
            }

            if (symbol.Kind == SymbolKind.Method)
            {
                if (((MethodSymbol)symbol).MethodKind == MethodKind.LocalFunction)
                {
                    // https://github.com/dotnet/roslyn/issues/27233 Handle type substitution for local functions.
                    return symbol;
                }
            }

            if (symbol is TupleElementFieldSymbol or TupleErrorFieldSymbol)
            {
                return symbol.SymbolAsMember(containingType);
            }

            var symbolContainer = symbol.ContainingType;
            if (symbolContainer.IsAnonymousType)
            {
                int? memberIndex = symbol.Kind == SymbolKind.Property ? symbol.MemberIndexOpt : null;
                if (!memberIndex.HasValue)
                {
                    return symbol;
                }
                return AnonymousTypeManager.GetAnonymousTypeProperty(containingType, memberIndex.GetValueOrDefault());
            }
            if (!symbolContainer.IsGenericType)
            {
                Debug.Assert(symbol.ContainingType.IsDefinition);
                return symbol;
            }
            if (!containingType.IsGenericType)
            {
                return symbol;
            }
            if (symbolContainer.IsInterface)
            {
                if (tryAsMemberOfSingleType(containingType, out var result))
                {
                    return result;
                }
                foreach (var @interface in containingType.AllInterfacesNoUseSiteDiagnostics)
                {
                    if (tryAsMemberOfSingleType(@interface, out result))
                    {
                        return result;
                    }
                }
            }
            else
            {
                while (true)
                {
                    if (tryAsMemberOfSingleType(containingType, out var result))
                    {
                        return result;
                    }
                    containingType = containingType.BaseTypeNoUseSiteDiagnostics;
                    if ((object)containingType == null)
                    {
                        break;
                    }
                }
            }
            Debug.Assert(false); // If this assert fails, add an appropriate test.
            return symbol;

            bool tryAsMemberOfSingleType(NamedTypeSymbol singleType, [NotNullWhen(true)] out Symbol? result)
            {
                if (!singleType.Equals(symbolContainer, TypeCompareKind.AllIgnoreOptions))
                {
                    result = null;
                    return false;
                }
                var symbolDef = symbol.OriginalDefinition;
                result = symbolDef.SymbolAsMember(singleType);
                if (result is MethodSymbol resultMethod && resultMethod.IsGenericMethod)
                {
                    result = resultMethod.Construct(((MethodSymbol)symbol).TypeArgumentsWithAnnotations);
                }
                return true;
            }
        }

        public override BoundNode? VisitConversion(BoundConversion node)
        {
            // https://github.com/dotnet/roslyn/issues/35732: Assert VisitConversion is only used for explicit conversions.
            //Debug.Assert(node.ExplicitCastInCode);
            //Debug.Assert(node.ConversionGroupOpt != null);
            //Debug.Assert(node.ConversionGroupOpt.ExplicitType.HasType);

            TypeWithAnnotations explicitType = node.ConversionGroupOpt?.ExplicitType ?? default;
            bool fromExplicitCast = explicitType.HasType;
            TypeWithAnnotations targetType = fromExplicitCast ? explicitType : TypeWithAnnotations.Create(node.Type);
            Debug.Assert(targetType.HasType);

            (BoundExpression operand, Conversion conversion) = RemoveConversion(node, includeExplicitConversions: true);
            SnapshotWalkerThroughConversionGroup(node, operand);
            TypeWithState operandType = VisitRvalueWithState(operand);
            SetResultType(node,
                VisitConversion(
                    node,
                    operand,
                    conversion,
                    targetType,
                    operandType,
                    checkConversion: true,
                    fromExplicitCast: fromExplicitCast,
                    useLegacyWarnings: fromExplicitCast,
                    AssignmentKind.Assignment,
                    reportTopLevelWarnings: fromExplicitCast,
                    reportRemainingWarnings: true,
                    trackMembers: true));

            return null;
        }

        /// <summary>
        /// Visit an expression. If an explicit target type is provided, the expression is converted
        /// to that type. This method should be called whenever an expression may contain
        /// an implicit conversion, even if that conversion was omitted from the bound tree,
        /// so the conversion can be re-classified with nullability.
        /// </summary>
        private TypeWithState VisitOptionalImplicitConversion(BoundExpression expr, TypeWithAnnotations targetTypeOpt, bool useLegacyWarnings, bool trackMembers, AssignmentKind assignmentKind)
        {
            if (!targetTypeOpt.HasType)
            {
                return VisitRvalueWithState(expr);
            }

            (BoundExpression operand, Conversion conversion) = RemoveConversion(expr, includeExplicitConversions: false);
            SnapshotWalkerThroughConversionGroup(expr, operand);
            var operandType = VisitRvalueWithState(operand);
            // If an explicit conversion was used in place of an implicit conversion, the explicit
            // conversion was created by initial binding after reporting "error CS0266:
            // Cannot implicitly convert type '...' to '...'. An explicit conversion exists ...".
            // Since an error was reported, we don't need to report nested warnings as well.
            bool reportNestedWarnings = !conversion.IsExplicit;
            var resultType = VisitConversion(
                GetConversionIfApplicable(expr, operand),
                operand,
                conversion,
                targetTypeOpt,
                operandType,
                checkConversion: true,
                fromExplicitCast: false,
                useLegacyWarnings: useLegacyWarnings,
                assignmentKind,
                reportTopLevelWarnings: true,
                reportRemainingWarnings: reportNestedWarnings,
                trackMembers: trackMembers);

            return resultType;
        }

        private static bool AreNullableAndUnderlyingTypes([NotNullWhen(true)] TypeSymbol? nullableTypeOpt, [NotNullWhen(true)] TypeSymbol? underlyingTypeOpt, out TypeWithAnnotations underlyingTypeWithAnnotations)
        {
            if (nullableTypeOpt?.IsNullableType() == true &&
                underlyingTypeOpt?.IsNullableType() == false)
            {
                var typeArg = nullableTypeOpt.GetNullableUnderlyingTypeWithAnnotations();
                if (typeArg.Type.Equals(underlyingTypeOpt, TypeCompareKind.AllIgnoreOptions))
                {
                    underlyingTypeWithAnnotations = typeArg;
                    return true;
                }
            }
            underlyingTypeWithAnnotations = default;
            return false;
        }

        public override BoundNode? VisitTupleLiteral(BoundTupleLiteral node)
        {
            VisitTupleExpression(node);
            return null;
        }

        public override BoundNode? VisitConvertedTupleLiteral(BoundConvertedTupleLiteral node)
        {
            Debug.Assert(!IsConditionalState);
            var savedState = this.State.Clone();
            // Visit the source tuple so that the semantic model can correctly report nullability for it
            // Disable diagnostics, as we don't want to duplicate any that are produced by visiting the converted literal below
            VisitWithoutDiagnostics(node.SourceTuple);

            this.SetState(savedState);
            VisitTupleExpression(node);

            return null;
        }

        private void VisitTupleExpression(BoundTupleExpression node)
        {
            var arguments = node.Arguments;
            ImmutableArray<TypeWithState> elementTypes = arguments.SelectAsArray((a, w) => w.VisitRvalueWithState(a), this);
            ImmutableArray<TypeWithAnnotations> elementTypesWithAnnotations = elementTypes.SelectAsArray(a => a.ToTypeWithAnnotations(compilation));
            var tupleOpt = (NamedTypeSymbol?)node.Type;
            if (tupleOpt is null)
            {
                SetResultType(node, TypeWithState.Create(null, NullableFlowState.NotNull));
            }
            else
            {
                int slot = GetOrCreatePlaceholderSlot(node);
                if (slot > 0)
                {
                    this.State[slot] = NullableFlowState.NotNull;
                    TrackNullableStateOfTupleElements(slot, tupleOpt, arguments, elementTypes, argsToParamsOpt: default, useRestField: false);
                }

                tupleOpt = tupleOpt.WithElementTypes(elementTypesWithAnnotations);
                if (!_disableDiagnostics)
                {
                    var locations = tupleOpt.TupleElements.SelectAsArray((element, location) => element.Locations.FirstOrDefault() ?? location, node.Syntax.Location);
                    tupleOpt.CheckConstraints(new ConstraintsHelper.CheckConstraintsArgs(compilation, _conversions, includeNullability: true, node.Syntax.Location, diagnostics: null),
                                              typeSyntax: node.Syntax, locations, nullabilityDiagnosticsOpt: new BindingDiagnosticBag(Diagnostics));
                }

                SetResultType(node, TypeWithState.Create(tupleOpt, NullableFlowState.NotNull));
            }
        }

        /// <summary>
        /// Set the nullability of tuple elements for tuples at the point of construction.
        /// If <paramref name="useRestField"/> is true, the tuple was constructed with an explicit
        /// 'new ValueTuple' call, in which case the 8-th element, if any, represents the 'Rest' field.
        /// </summary>
        private void TrackNullableStateOfTupleElements(
            int slot,
            NamedTypeSymbol tupleType,
            ImmutableArray<BoundExpression> values,
            ImmutableArray<TypeWithState> types,
            ImmutableArray<int> argsToParamsOpt,
            bool useRestField)
        {
            Debug.Assert(tupleType.IsTupleType);
            Debug.Assert(values.Length == types.Length);
            Debug.Assert(values.Length == (useRestField ? Math.Min(tupleType.TupleElements.Length, NamedTypeSymbol.ValueTupleRestPosition) : tupleType.TupleElements.Length));

            if (slot > 0)
            {
                var tupleElements = tupleType.TupleElements;
                int n = values.Length;
                if (useRestField)
                {
                    n = Math.Min(n, NamedTypeSymbol.ValueTupleRestPosition - 1);
                }
                for (int i = 0; i < n; i++)
                {
                    var argOrdinal = GetArgumentOrdinalFromParameterOrdinal(i);
                    trackState(values[argOrdinal], tupleElements[i], types[argOrdinal]);
                }
                if (useRestField &&
                    values.Length == NamedTypeSymbol.ValueTupleRestPosition &&
                    tupleType.GetMembers(NamedTypeSymbol.ValueTupleRestFieldName).FirstOrDefault() is FieldSymbol restField)
                {
                    var argOrdinal = GetArgumentOrdinalFromParameterOrdinal(NamedTypeSymbol.ValueTupleRestPosition - 1);
                    trackState(values[argOrdinal], restField, types[argOrdinal]);
                }
            }

            void trackState(BoundExpression value, FieldSymbol field, TypeWithState valueType)
            {
                int targetSlot = GetOrCreateSlot(field, slot);
                TrackNullableStateForAssignment(value, field.TypeWithAnnotations, targetSlot, valueType, MakeSlot(value));
            }

            int GetArgumentOrdinalFromParameterOrdinal(int parameterOrdinal)
            {
                var index = argsToParamsOpt.IsDefault ? parameterOrdinal : argsToParamsOpt.IndexOf(parameterOrdinal);
                Debug.Assert(index != -1);
                return index;
            }
        }

        private void TrackNullableStateOfNullableValue(int containingSlot, TypeSymbol containingType, BoundExpression? value, TypeWithState valueType, int valueSlot)
        {
            Debug.Assert(containingType.OriginalDefinition.SpecialType == SpecialType.System_Nullable_T);
            Debug.Assert(containingSlot > 0);
            Debug.Assert(valueSlot > 0);

            int targetSlot = GetNullableOfTValueSlot(containingType, containingSlot, out Symbol? symbol);
            if (targetSlot > 0)
            {
                TrackNullableStateForAssignment(value, symbol!.GetTypeOrReturnType(), targetSlot, valueType, valueSlot);
            }
        }

        private void TrackNullableStateOfTupleConversion(
            BoundConversion? conversionOpt,
            BoundExpression convertedNode,
            Conversion conversion,
            TypeSymbol targetType,
            TypeSymbol operandType,
            int slot,
            int valueSlot,
            AssignmentKind assignmentKind,
            ParameterSymbol? parameterOpt,
            bool reportWarnings)
        {
            Debug.Assert(conversion.Kind == ConversionKind.ImplicitTuple || conversion.Kind == ConversionKind.ExplicitTuple);
            Debug.Assert(slot > 0);
            Debug.Assert(valueSlot > 0);

            var valueTuple = operandType as NamedTypeSymbol;
            if (valueTuple is null || !valueTuple.IsTupleType)
            {
                return;
            }

            var conversions = conversion.UnderlyingConversions;
            var targetElements = ((NamedTypeSymbol)targetType).TupleElements;
            var valueElements = valueTuple.TupleElements;
            int n = valueElements.Length;
            for (int i = 0; i < n; i++)
            {
                trackConvertedValue(targetElements[i], conversions[i], valueElements[i]);
            }

            void trackConvertedValue(FieldSymbol targetField, Conversion conversion, FieldSymbol valueField)
            {
                switch (conversion.Kind)
                {
                    case ConversionKind.Identity:
                    case ConversionKind.NullLiteral:
                    case ConversionKind.DefaultLiteral:
                    case ConversionKind.ImplicitReference:
                    case ConversionKind.ExplicitReference:
                    case ConversionKind.Boxing:
                    case ConversionKind.Unboxing:
                        InheritNullableStateOfMember(slot, valueSlot, valueField, isDefaultValue: false, skipSlot: slot);
                        break;
                    case ConversionKind.ImplicitTupleLiteral:
                    case ConversionKind.ExplicitTupleLiteral:
                    case ConversionKind.ImplicitTuple:
                    case ConversionKind.ExplicitTuple:
                        {
                            int targetFieldSlot = GetOrCreateSlot(targetField, slot);
                            if (targetFieldSlot > 0)
                            {
                                this.State[targetFieldSlot] = NullableFlowState.NotNull;
                                int valueFieldSlot = GetOrCreateSlot(valueField, valueSlot);
                                if (valueFieldSlot > 0)
                                {
                                    TrackNullableStateOfTupleConversion(conversionOpt, convertedNode, conversion, targetField.Type, valueField.Type, targetFieldSlot, valueFieldSlot, assignmentKind, parameterOpt, reportWarnings);
                                }
                            }
                        }
                        break;
                    case ConversionKind.ImplicitNullable:
                    case ConversionKind.ExplicitNullable:
                        // Conversion of T to Nullable<T> is equivalent to new Nullable<T>(t).
                        if (AreNullableAndUnderlyingTypes(targetField.Type, valueField.Type, out _))
                        {
                            int targetFieldSlot = GetOrCreateSlot(targetField, slot);
                            if (targetFieldSlot > 0)
                            {
                                this.State[targetFieldSlot] = NullableFlowState.NotNull;
                                int valueFieldSlot = GetOrCreateSlot(valueField, valueSlot);
                                if (valueFieldSlot > 0)
                                {
                                    TrackNullableStateOfNullableValue(targetFieldSlot, targetField.Type, null, valueField.TypeWithAnnotations.ToTypeWithState(), valueFieldSlot);
                                }
                            }
                        }
                        break;
                    case ConversionKind.ImplicitUserDefined:
                    case ConversionKind.ExplicitUserDefined:
                        {
                            var convertedType = VisitUserDefinedConversion(
                                conversionOpt,
                                convertedNode,
                                conversion,
                                targetField.TypeWithAnnotations,
                                valueField.TypeWithAnnotations.ToTypeWithState(),
                                useLegacyWarnings: false,
                                assignmentKind,
                                parameterOpt,
                                reportTopLevelWarnings: reportWarnings,
                                reportRemainingWarnings: reportWarnings,
                                diagnosticLocation: (conversionOpt ?? convertedNode).Syntax.GetLocation());
                            int targetFieldSlot = GetOrCreateSlot(targetField, slot);
                            if (targetFieldSlot > 0)
                            {
                                this.State[targetFieldSlot] = convertedType.State;
                            }
                        }
                        break;
                    default:
                        break;
                }
            }
        }

        public override BoundNode? VisitTupleBinaryOperator(BoundTupleBinaryOperator node)
        {
            base.VisitTupleBinaryOperator(node);
            SetNotNullResult(node);
            return null;
        }

        private void ReportNullabilityMismatchWithTargetDelegate(Location location, TypeSymbol targetType, MethodSymbol targetInvokeMethod, MethodSymbol sourceInvokeMethod, bool invokedAsExtensionMethod)
        {
            SourceMemberContainerTypeSymbol.CheckValidNullableMethodOverride(
                compilation,
                targetInvokeMethod,
                sourceInvokeMethod,
                new BindingDiagnosticBag(Diagnostics),
                reportBadDelegateReturn,
                reportBadDelegateParameter,
                extraArgument: (targetType, location),
                invokedAsExtensionMethod: invokedAsExtensionMethod);

            void reportBadDelegateReturn(BindingDiagnosticBag bag, MethodSymbol targetInvokeMethod, MethodSymbol sourceInvokeMethod, bool topLevel, (TypeSymbol targetType, Location location) arg)
            {
                ReportDiagnostic(ErrorCode.WRN_NullabilityMismatchInReturnTypeOfTargetDelegate, arg.location,
                    new FormattedSymbol(sourceInvokeMethod, SymbolDisplayFormat.MinimallyQualifiedFormat),
                    arg.targetType);
            }

            void reportBadDelegateParameter(BindingDiagnosticBag bag, MethodSymbol sourceInvokeMethod, MethodSymbol targetInvokeMethod, ParameterSymbol parameter, bool topLevel, (TypeSymbol targetType, Location location) arg)
            {
                ReportDiagnostic(ErrorCode.WRN_NullabilityMismatchInParameterTypeOfTargetDelegate, arg.location,
                    GetParameterAsDiagnosticArgument(parameter),
                    GetContainingSymbolAsDiagnosticArgument(parameter),
                    arg.targetType);
            }
        }

        private void ReportNullabilityMismatchWithTargetDelegate(Location location, NamedTypeSymbol delegateType, UnboundLambda unboundLambda)
        {
            if (!unboundLambda.HasExplicitlyTypedParameterList)
            {
                return;
            }

            var invoke = delegateType?.DelegateInvokeMethod;
            if (invoke is null)
            {
                return;
            }

            Debug.Assert(delegateType is object);
            int count = Math.Min(invoke.ParameterCount, unboundLambda.ParameterCount);
            for (int i = 0; i < count; i++)
            {
                var invokeParameter = invoke.Parameters[i];
                // Parameter nullability is expected to match exactly. This corresponds to the behavior of initial binding.
                //    Action<string> x = (object o) => { }; // error CS1661: Cannot convert lambda expression to delegate type 'Action<string>' because the parameter types do not match the delegate parameter types
                //    Action<object> y = (object? o) => { }; // warning CS8622: Nullability of reference types in type of parameter 'o' of 'lambda expression' doesn't match the target delegate 'Action<object>'.
                // https://github.com/dotnet/roslyn/issues/35564: Consider relaxing and allow implicit conversions of nullability.
                // (Compare with method group conversions which pass `requireIdentity: false`.)
                if (IsNullabilityMismatch(invokeParameter.TypeWithAnnotations, unboundLambda.ParameterTypeWithAnnotations(i), requireIdentity: true))
                {
                    // Should the warning be reported using location of specific lambda parameter?
                    ReportDiagnostic(ErrorCode.WRN_NullabilityMismatchInParameterTypeOfTargetDelegate, location,
                        unboundLambda.ParameterName(i),
                        unboundLambda.MessageID.Localize(),
                        delegateType);
                }
            }
        }

        private bool IsNullabilityMismatch(TypeWithAnnotations source, TypeWithAnnotations destination, bool requireIdentity)
        {
            if (!HasTopLevelNullabilityConversion(source, destination, requireIdentity))
            {
                return true;
            }
            if (requireIdentity)
            {
                return IsNullabilityMismatch(source, destination);
            }
            var sourceType = source.Type;
            var destinationType = destination.Type;
            var discardedUseSiteInfo = CompoundUseSiteInfo<AssemblySymbol>.Discarded;
            return !_conversions.ClassifyImplicitConversionFromType(sourceType, destinationType, ref discardedUseSiteInfo).Exists;
        }

        private bool HasTopLevelNullabilityConversion(TypeWithAnnotations source, TypeWithAnnotations destination, bool requireIdentity)
        {
            return requireIdentity ?
                _conversions.HasTopLevelNullabilityIdentityConversion(source, destination) :
                _conversions.HasTopLevelNullabilityImplicitConversion(source, destination);
        }

        /// <summary>
        /// Gets the conversion node for passing to <see cref="VisitConversion(BoundConversion, BoundExpression, Conversion, TypeWithAnnotations, TypeWithState, bool, bool, bool, AssignmentKind, ParameterSymbol, bool, bool, bool, Optional{LocalState}, bool, Location)"/>,
        /// if one should be passed.
        /// </summary>
        private static BoundConversion? GetConversionIfApplicable(BoundExpression? conversionOpt, BoundExpression convertedNode)
        {
            Debug.Assert(conversionOpt is null
                         || convertedNode == conversionOpt // Note that convertedNode itself can be a BoundConversion, so we do this check explicitly
                                                           // because the below calls to RemoveConversion could potentially strip that conversion.
                         || convertedNode == RemoveConversion(conversionOpt, includeExplicitConversions: false).expression
                         || convertedNode == RemoveConversion(conversionOpt, includeExplicitConversions: true).expression);
            return conversionOpt == convertedNode ? null : (BoundConversion?)conversionOpt;
        }

        /// <summary>
        /// Apply the conversion to the type of the operand and return the resulting type. (If the
        /// operand does not have an explicit type, the operand expression is used for the type.)
        /// If `checkConversion` is set, the incoming conversion is assumed to be from binding and will be
        /// re-calculated, this time considering nullability. (Note that the conversion calculation considers
        /// nested nullability only. The caller is responsible for checking the top-level nullability of
        /// the type returned by this method.) `trackMembers` should be set if the nullability of any
        /// members of the operand should be copied to the converted result when possible.
        /// </summary>
        private TypeWithState VisitConversion(
            BoundConversion? conversionOpt,
            BoundExpression conversionOperand,
            Conversion conversion,
            TypeWithAnnotations targetTypeWithNullability,
            TypeWithState operandType,
            bool checkConversion,
            bool fromExplicitCast,
            bool useLegacyWarnings,
            AssignmentKind assignmentKind,
            ParameterSymbol? parameterOpt = null,
            bool reportTopLevelWarnings = true,
            bool reportRemainingWarnings = true,
            bool extensionMethodThisArgument = false,
            Optional<LocalState> stateForLambda = default,
            bool trackMembers = false,
            Location? diagnosticLocationOpt = null)
        {
            Debug.Assert(!trackMembers || !IsConditionalState);
            Debug.Assert(conversionOperand != null);

            NullableFlowState resultState = NullableFlowState.NotNull;
            bool canConvertNestedNullability = true;
            bool isSuppressed = false;
            diagnosticLocationOpt ??= (conversionOpt ?? conversionOperand).Syntax.GetLocation();

            if (conversionOperand.IsSuppressed == true)
            {
                reportTopLevelWarnings = false;
                reportRemainingWarnings = false;
                isSuppressed = true;
            }
#nullable disable

            TypeSymbol targetType = targetTypeWithNullability.Type;
            switch (conversion.Kind)
            {
                case ConversionKind.MethodGroup:
                    {
                        var group = conversionOperand as BoundMethodGroup;
                        var (invokeSignature, parameters) = getDelegateOrFunctionPointerInfo(targetType);
                        var method = conversion.Method;
                        if (group != null)
                        {
                            if (method?.OriginalDefinition is LocalFunctionSymbol localFunc)
                            {
                                VisitLocalFunctionUse(localFunc);
                            }
                            method = CheckMethodGroupReceiverNullability(group, parameters, method, conversion.IsExtensionMethod);
                        }
                        if (reportRemainingWarnings && invokeSignature != null)
                        {
                            ReportNullabilityMismatchWithTargetDelegate(diagnosticLocationOpt, targetType, invokeSignature, method, conversion.IsExtensionMethod);
                        }
                    }
                    resultState = NullableFlowState.NotNull;
                    break;

                    static (MethodSymbol invokeSignature, ImmutableArray<ParameterSymbol>) getDelegateOrFunctionPointerInfo(TypeSymbol targetType)
                        => targetType switch
                        {
                            NamedTypeSymbol { TypeKind: TypeKind.Delegate, DelegateInvokeMethod: { Parameters: { } parameters } signature } => (signature, parameters),
                            FunctionPointerTypeSymbol { Signature: { Parameters: { } parameters } signature } => (signature, parameters),
                            { SpecialType: SpecialType.System_Delegate } => (null, ImmutableArray<ParameterSymbol>.Empty),
                            ErrorTypeSymbol => (null, ImmutableArray<ParameterSymbol>.Empty),
                            _ => throw ExceptionUtilities.UnexpectedValue(targetType)
                        };

                case ConversionKind.AnonymousFunction:
                    if (conversionOperand is BoundLambda lambda)
                    {
                        var delegateType = targetType.GetDelegateType();
                        VisitLambda(lambda, delegateType, stateForLambda);
                        if (reportRemainingWarnings)
                        {
                            ReportNullabilityMismatchWithTargetDelegate(diagnosticLocationOpt, delegateType, lambda.UnboundLambda);
                        }

                        TrackAnalyzedNullabilityThroughConversionGroup(targetTypeWithNullability.ToTypeWithState(), conversionOpt, conversionOperand);

                        return TypeWithState.Create(targetType, NullableFlowState.NotNull);
                    }
                    break;

                case ConversionKind.InterpolatedString:
                    resultState = NullableFlowState.NotNull;
                    break;

                case ConversionKind.ObjectCreation:
                case ConversionKind.SwitchExpression:
                case ConversionKind.ConditionalExpression:
                    resultState = visitNestedTargetTypedConstructs();
                    TrackAnalyzedNullabilityThroughConversionGroup(targetTypeWithNullability.ToTypeWithState(), conversionOpt, conversionOperand);
                    break;

                case ConversionKind.ExplicitUserDefined:
                case ConversionKind.ImplicitUserDefined:
                    return VisitUserDefinedConversion(conversionOpt, conversionOperand, conversion, targetTypeWithNullability, operandType, useLegacyWarnings, assignmentKind, parameterOpt, reportTopLevelWarnings, reportRemainingWarnings, diagnosticLocationOpt);

                case ConversionKind.ExplicitDynamic:
                case ConversionKind.ImplicitDynamic:
                    resultState = getConversionResultState(operandType);
                    break;

                case ConversionKind.Boxing:
                    resultState = getBoxingConversionResultState(targetTypeWithNullability, operandType);
                    break;

                case ConversionKind.Unboxing:
                    if (targetType.IsNonNullableValueType())
                    {
                        if (!operandType.IsNotNull && reportRemainingWarnings)
                        {
                            ReportDiagnostic(ErrorCode.WRN_UnboxPossibleNull, diagnosticLocationOpt);
                        }

                        LearnFromNonNullTest(conversionOperand, ref State);
                    }
                    else
                    {
                        resultState = getUnboxingConversionResultState(operandType);
                    }
                    break;

                case ConversionKind.ImplicitThrow:
                    resultState = NullableFlowState.NotNull;
                    break;

                case ConversionKind.NoConversion:
                    resultState = getConversionResultState(operandType);
                    break;

                case ConversionKind.NullLiteral:
                case ConversionKind.DefaultLiteral:
                    checkConversion = false;
                    goto case ConversionKind.Identity;

                case ConversionKind.Identity:
                    // If the operand is an explicit conversion, and this identity conversion
                    // is converting to the same type including nullability, skip the conversion
                    // to avoid reporting redundant warnings. Also check useLegacyWarnings
                    // since that value was used when reporting warnings for the explicit cast.
                    // Don't skip the node when it's a user-defined conversion, as identity conversions
                    // on top of user-defined conversions means that we're coming in from VisitUserDefinedConversion
                    // and that any warnings caught by this recursive call of VisitConversion won't be redundant.
                    if (useLegacyWarnings && conversionOperand is BoundConversion operandConversion && !operandConversion.ConversionKind.IsUserDefinedConversion())
                    {
                        var explicitType = operandConversion.ConversionGroupOpt?.ExplicitType;
                        if (explicitType?.Equals(targetTypeWithNullability, TypeCompareKind.ConsiderEverything) == true)
                        {
                            TrackAnalyzedNullabilityThroughConversionGroup(
                                calculateResultType(targetTypeWithNullability, fromExplicitCast, operandType.State, isSuppressed, targetType),
                                conversionOpt,
                                conversionOperand);
                            return operandType;
                        }
                    }
                    if (operandType.Type?.IsTupleType == true || conversionOperand.Kind == BoundKind.TupleLiteral)
                    {
                        goto case ConversionKind.ImplicitTuple;
                    }
                    goto case ConversionKind.ImplicitReference;

                case ConversionKind.ImplicitReference:
                case ConversionKind.ExplicitReference:
                    // Inherit state from the operand.
                    if (checkConversion)
                    {
                        conversion = GenerateConversion(_conversions, conversionOperand, operandType.Type, targetType, fromExplicitCast, extensionMethodThisArgument);
                        canConvertNestedNullability = conversion.Exists;
                    }

                    resultState = conversion.IsReference ? getReferenceConversionResultState(targetTypeWithNullability, operandType) : operandType.State;
                    break;

                case ConversionKind.ImplicitNullable:
                    if (trackMembers)
                    {
                        Debug.Assert(conversionOperand != null);
                        if (AreNullableAndUnderlyingTypes(targetType, operandType.Type, out TypeWithAnnotations underlyingType))
                        {
                            // Conversion of T to Nullable<T> is equivalent to new Nullable<T>(t).
                            int valueSlot = MakeSlot(conversionOperand);
                            if (valueSlot > 0)
                            {
                                int containingSlot = GetOrCreatePlaceholderSlot(conversionOpt);
                                Debug.Assert(containingSlot > 0);
                                TrackNullableStateOfNullableValue(containingSlot, targetType, conversionOperand, underlyingType.ToTypeWithState(), valueSlot);
                            }
                        }
                    }

                    if (checkConversion)
                    {
                        conversion = GenerateConversion(_conversions, conversionOperand, operandType.Type, targetType, fromExplicitCast, extensionMethodThisArgument);
                        canConvertNestedNullability = conversion.Exists;
                    }

                    resultState = operandType.State;
                    break;

                case ConversionKind.ExplicitNullable:
                    if (operandType.Type?.IsNullableType() == true && !targetType.IsNullableType())
                    {
                        // Explicit conversion of Nullable<T> to T is equivalent to Nullable<T>.Value.
                        if (reportTopLevelWarnings && operandType.MayBeNull)
                        {
                            ReportDiagnostic(ErrorCode.WRN_NullableValueTypeMayBeNull, diagnosticLocationOpt);
                        }

                        // Mark the value as not nullable, regardless of whether it was known to be nullable,
                        // because the implied call to `.Value` will only succeed if not null.
                        if (conversionOperand != null)
                        {
                            LearnFromNonNullTest(conversionOperand, ref State);
                        }
                    }
                    goto case ConversionKind.ImplicitNullable;

                case ConversionKind.ImplicitTuple:
                case ConversionKind.ImplicitTupleLiteral:
                case ConversionKind.ExplicitTupleLiteral:
                case ConversionKind.ExplicitTuple:
                    if (trackMembers)
                    {
                        Debug.Assert(conversionOperand != null);
                        switch (conversion.Kind)
                        {
                            case ConversionKind.ImplicitTuple:
                            case ConversionKind.ExplicitTuple:
                                int valueSlot = MakeSlot(conversionOperand);
                                if (valueSlot > 0)
                                {
                                    int slot = GetOrCreatePlaceholderSlot(conversionOpt);
                                    if (slot > 0)
                                    {
                                        TrackNullableStateOfTupleConversion(conversionOpt, conversionOperand, conversion, targetType, operandType.Type, slot, valueSlot, assignmentKind, parameterOpt, reportWarnings: reportRemainingWarnings);
                                    }
                                }
                                break;
                        }
                    }

                    if (checkConversion && !targetType.IsErrorType())
                    {
                        // https://github.com/dotnet/roslyn/issues/29699: Report warnings for user-defined conversions on tuple elements.
                        conversion = GenerateConversion(_conversions, conversionOperand, operandType.Type, targetType, fromExplicitCast, extensionMethodThisArgument);
                        canConvertNestedNullability = conversion.Exists;
                    }
                    resultState = NullableFlowState.NotNull;
                    break;

                case ConversionKind.Deconstruction:
                    // Can reach here, with an error type, when the
                    // Deconstruct method is missing or inaccessible.
                    break;

                case ConversionKind.ExplicitEnumeration:
                    // Can reach here, with an error type.
                    break;

                default:
                    Debug.Assert(targetType.IsValueType || targetType.IsErrorType());
                    break;
            }

            TypeWithState resultType = calculateResultType(targetTypeWithNullability, fromExplicitCast, resultState, isSuppressed, targetType);

            if (operandType.Type?.IsErrorType() != true && !targetType.IsErrorType())
            {
                // Need to report all warnings that apply since the warnings can be suppressed individually.
                if (reportTopLevelWarnings)
                {
                    ReportNullableAssignmentIfNecessary(conversionOperand, targetTypeWithNullability, resultType, useLegacyWarnings, assignmentKind, parameterOpt, diagnosticLocationOpt);
                }
                if (reportRemainingWarnings && !canConvertNestedNullability)
                {
                    if (assignmentKind == AssignmentKind.Argument)
                    {
                        ReportNullabilityMismatchInArgument(diagnosticLocationOpt, operandType.Type, parameterOpt, targetType, forOutput: false);
                    }
                    else
                    {
                        ReportNullabilityMismatchInAssignment(diagnosticLocationOpt, GetTypeAsDiagnosticArgument(operandType.Type), targetType);
                    }
                }
            }

            TrackAnalyzedNullabilityThroughConversionGroup(resultType, conversionOpt, conversionOperand);

            return resultType;

#nullable enable
            static TypeWithState calculateResultType(TypeWithAnnotations targetTypeWithNullability, bool fromExplicitCast, NullableFlowState resultState, bool isSuppressed, TypeSymbol targetType)
            {
                if (isSuppressed)
                {
                    resultState = NullableFlowState.NotNull;
                }
                else if (fromExplicitCast && targetTypeWithNullability.NullableAnnotation.IsAnnotated() && !targetType.IsNullableType())
                {
                    // An explicit cast to a nullable reference type introduces nullability
                    resultState = targetType?.IsTypeParameterDisallowingAnnotationInCSharp8() == true ? NullableFlowState.MaybeDefault : NullableFlowState.MaybeNull;
                }

                var resultType = TypeWithState.Create(targetType, resultState);
                return resultType;
            }

            static NullableFlowState getReferenceConversionResultState(TypeWithAnnotations targetType, TypeWithState operandType)
            {
                var state = operandType.State;
                switch (state)
                {
                    case NullableFlowState.MaybeNull:
                        if (targetType.Type?.IsTypeParameterDisallowingAnnotationInCSharp8() == true)
                        {
                            var type = operandType.Type;
                            if (type is null || !type.IsTypeParameterDisallowingAnnotationInCSharp8())
                            {
                                return NullableFlowState.MaybeDefault;
                            }
                            else if (targetType.NullableAnnotation.IsNotAnnotated() &&
                                type is TypeParameterSymbol typeParameter1 &&
                                dependsOnTypeParameter(typeParameter1, (TypeParameterSymbol)targetType.Type, NullableAnnotation.NotAnnotated, out var annotation))
                            {
                                return (annotation == NullableAnnotation.Annotated) ? NullableFlowState.MaybeDefault : NullableFlowState.MaybeNull;
                            }
                        }
                        break;
                    case NullableFlowState.MaybeDefault:
                        if (targetType.Type?.IsTypeParameterDisallowingAnnotationInCSharp8() == false)
                        {
                            return NullableFlowState.MaybeNull;
                        }
                        break;
                }
                return state;
            }

            // Converting to a less-derived type (object, interface, type parameter).
            // If the operand is MaybeNull, the result should be
            // MaybeNull (if the target type allows) or MaybeDefault otherwise.
            static NullableFlowState getBoxingConversionResultState(TypeWithAnnotations targetType, TypeWithState operandType)
            {
                var state = operandType.State;
                if (state == NullableFlowState.MaybeNull)
                {
                    var type = operandType.Type;
                    if (type is null || !type.IsTypeParameterDisallowingAnnotationInCSharp8())
                    {
                        return NullableFlowState.MaybeDefault;
                    }
                    else if (targetType.NullableAnnotation.IsNotAnnotated() &&
                        type is TypeParameterSymbol typeParameter1 &&
                        targetType.Type is TypeParameterSymbol typeParameter2)
                    {
                        bool dependsOn = dependsOnTypeParameter(typeParameter1, typeParameter2, NullableAnnotation.NotAnnotated, out var annotation);
                        Debug.Assert(dependsOn); // If this case fails, add a corresponding test.
                        if (dependsOn)
                        {
                            return (annotation == NullableAnnotation.Annotated) ? NullableFlowState.MaybeDefault : NullableFlowState.MaybeNull;
                        }
                    }
                }
                return state;
            }

            // Converting to a more-derived type (struct, class, type parameter).
            // If the operand is MaybeNull or MaybeDefault, the result should be
            // MaybeDefault.
            static NullableFlowState getUnboxingConversionResultState(TypeWithState operandType)
            {
                var state = operandType.State;
                if (state == NullableFlowState.MaybeNull)
                {
                    return NullableFlowState.MaybeDefault;
                }
                return state;
            }

            static NullableFlowState getConversionResultState(TypeWithState operandType)
            {
                var state = operandType.State;
                if (state == NullableFlowState.MaybeNull)
                {
                    return NullableFlowState.MaybeDefault;
                }
                return state;
            }

            // If type parameter 1 depends on type parameter 2 (that is, if type parameter 2 appears
            // in the constraint types of type parameter 1), returns the effective annotation on
            // type parameter 2 in the constraints of type parameter 1.
            static bool dependsOnTypeParameter(TypeParameterSymbol typeParameter1, TypeParameterSymbol typeParameter2, NullableAnnotation typeParameter1Annotation, out NullableAnnotation annotation)
            {
                if (typeParameter1.Equals(typeParameter2, TypeCompareKind.AllIgnoreOptions))
                {
                    annotation = typeParameter1Annotation;
                    return true;
                }
                bool dependsOn = false;
                var combinedAnnotation = NullableAnnotation.Annotated;
                foreach (var constraintType in typeParameter1.ConstraintTypesNoUseSiteDiagnostics)
                {
                    if (constraintType.Type is TypeParameterSymbol constraintTypeParameter &&
                        dependsOnTypeParameter(constraintTypeParameter, typeParameter2, constraintType.NullableAnnotation, out var constraintAnnotation))
                    {
                        dependsOn = true;
                        combinedAnnotation = combinedAnnotation.Meet(constraintAnnotation);
                    }
                }
                if (dependsOn)
                {
                    annotation = combinedAnnotation.Join(typeParameter1Annotation);
                    return true;
                }
                annotation = default;
                return false;
            }

            NullableFlowState visitNestedTargetTypedConstructs()
            {
                switch (conversionOperand)
                {
                    case BoundConditionalOperator { WasTargetTyped: true } conditional:
                        {
                            Debug.Assert(ConditionalInfoForConversion.ContainsKey(conditional));
                            var info = ConditionalInfoForConversion[conditional];
                            Debug.Assert(info.Length == 2);

                            var consequence = conditional.Consequence;
                            (BoundExpression consequenceOperand, Conversion consequenceConversion) = RemoveConversion(consequence, includeExplicitConversions: false);
                            var consequenceRValue = ConvertConditionalOperandOrSwitchExpressionArmResult(consequence, consequenceOperand, consequenceConversion, targetTypeWithNullability, info[0].ResultType, info[0].State, info[0].EndReachable);
                            var alternative = conditional.Alternative;
                            (BoundExpression alternativeOperand, Conversion alternativeConversion) = RemoveConversion(alternative, includeExplicitConversions: false);
                            var alternativeRValue = ConvertConditionalOperandOrSwitchExpressionArmResult(alternative, alternativeOperand, alternativeConversion, targetTypeWithNullability, info[1].ResultType, info[1].State, info[1].EndReachable);

                            ConditionalInfoForConversion.Remove(conditional);

                            return consequenceRValue.State.Join(alternativeRValue.State);
                        }

                    case BoundConvertedSwitchExpression { WasTargetTyped: true } @switch:
                        {
                            Debug.Assert(ConditionalInfoForConversion.ContainsKey(@switch));
                            var info = ConditionalInfoForConversion[@switch];

                            Debug.Assert(info.Length == @switch.SwitchArms.Length);

                            var resultTypes = ArrayBuilder<TypeWithState>.GetInstance(info.Length);

                            for (int i = 0; i < info.Length; i++)
                            {
                                var (state, armResultType, isReachable) = info[i];
                                var arm = @switch.SwitchArms[i].Value;
                                var (operand, conversion) = RemoveConversion(arm, includeExplicitConversions: false);
                                resultTypes.Add(ConvertConditionalOperandOrSwitchExpressionArmResult(arm, operand, conversion, targetTypeWithNullability, armResultType, state, isReachable));
                            }

                            var resultState = BestTypeInferrer.GetNullableState(resultTypes);
                            resultTypes.Free();
                            ConditionalInfoForConversion.Remove(@switch);
                            return resultState;
                        }

                    case BoundObjectCreationExpression { WasTargetTyped: true }:
                    case BoundUnconvertedObjectCreationExpression:
                        return NullableFlowState.NotNull;

                    case BoundUnconvertedConditionalOperator:
                    case BoundUnconvertedSwitchExpression:
                        return operandType.State;

                    default:
                        throw ExceptionUtilities.UnexpectedValue(conversionOperand.Kind);
                }
            }
        }

        private TypeWithState VisitUserDefinedConversion(
            BoundConversion? conversionOpt,
            BoundExpression conversionOperand,
            Conversion conversion,
            TypeWithAnnotations targetTypeWithNullability,
            TypeWithState operandType,
            bool useLegacyWarnings,
            AssignmentKind assignmentKind,
            ParameterSymbol? parameterOpt,
            bool reportTopLevelWarnings,
            bool reportRemainingWarnings,
            Location diagnosticLocation)
        {
            Debug.Assert(!IsConditionalState);
            Debug.Assert(conversionOperand != null);
            Debug.Assert(targetTypeWithNullability.HasType);
            Debug.Assert(diagnosticLocation != null);
            Debug.Assert(conversion.Kind == ConversionKind.ExplicitUserDefined || conversion.Kind == ConversionKind.ImplicitUserDefined);

            TypeSymbol targetType = targetTypeWithNullability.Type;

            // cf. Binder.CreateUserDefinedConversion
            if (!conversion.IsValid)
            {
                var resultType = TypeWithState.Create(targetType, NullableFlowState.NotNull);
                TrackAnalyzedNullabilityThroughConversionGroup(resultType, conversionOpt, conversionOperand);
                return resultType;
            }

            // operand -> conversion "from" type
            // May be distinct from method parameter type for Nullable<T>.
            operandType = VisitConversion(
                conversionOpt,
                conversionOperand,
                conversion.UserDefinedFromConversion,
                TypeWithAnnotations.Create(conversion.BestUserDefinedConversionAnalysis!.FromType),
                operandType,
                checkConversion: true,
                fromExplicitCast: false,
                useLegacyWarnings,
                assignmentKind,
                parameterOpt,
                reportTopLevelWarnings,
                reportRemainingWarnings,
                diagnosticLocationOpt: diagnosticLocation);

            // Update method based on operandType: see https://github.com/dotnet/roslyn/issues/29605.
            // (see NullableReferenceTypesTests.ImplicitConversions_07).
            var method = conversion.Method;
            Debug.Assert(method is object);
            Debug.Assert(method.ParameterCount == 1);
            Debug.Assert(operandType.Type is object);

            var parameter = method.Parameters[0];
            var parameterAnnotations = GetParameterAnnotations(parameter);
            var parameterType = ApplyLValueAnnotations(parameter.TypeWithAnnotations, parameterAnnotations);
            TypeWithState underlyingOperandType = default;
            bool isLiftedConversion = false;

            if (operandType.Type.IsNullableType() && !parameterType.IsNullableType())
            {
                var underlyingOperandTypeWithAnnotations = operandType.Type.GetNullableUnderlyingTypeWithAnnotations();
                underlyingOperandType = underlyingOperandTypeWithAnnotations.ToTypeWithState();
                isLiftedConversion = parameterType.Equals(underlyingOperandTypeWithAnnotations, TypeCompareKind.AllIgnoreOptions);
            }

            // conversion "from" type -> method parameter type
            NullableFlowState operandState = operandType.State;
            Location operandLocation = conversionOperand.Syntax.GetLocation();
            _ = ClassifyAndVisitConversion(
                conversionOperand,
                parameterType,
                isLiftedConversion ? underlyingOperandType : operandType,
                useLegacyWarnings,
                AssignmentKind.Argument,
                parameterOpt: parameter,
                reportWarnings: reportRemainingWarnings,
                fromExplicitCast: false,
                diagnosticLocation: operandLocation);

            // in the case of a lifted conversion, we assume that the call to the operator occurs only if the argument is not-null
            if (!isLiftedConversion && CheckDisallowedNullAssignment(operandType, parameterAnnotations, conversionOperand.Syntax.Location))
            {
                LearnFromNonNullTest(conversionOperand, ref State);
            }

            // method parameter type -> method return type
            var methodReturnType = method.ReturnTypeWithAnnotations;
            operandType = GetLiftedReturnTypeIfNecessary(isLiftedConversion, methodReturnType, operandState);
            if (!isLiftedConversion || operandState.IsNotNull())
            {
                var returnNotNull = operandState.IsNotNull() && method.ReturnNotNullIfParameterNotNull.Contains(parameter.Name);
                if (returnNotNull)
                {
                    operandType = operandType.WithNotNullState();
                }
                else
                {
                    operandType = ApplyUnconditionalAnnotations(operandType, GetRValueAnnotations(method));
                }
            }

            // method return type -> conversion "to" type
            // May be distinct from method return type for Nullable<T>.
            operandType = ClassifyAndVisitConversion(
                conversionOperand,
                TypeWithAnnotations.Create(conversion.BestUserDefinedConversionAnalysis!.ToType),
                operandType,
                useLegacyWarnings,
                assignmentKind,
                parameterOpt,
                reportWarnings: reportRemainingWarnings,
                fromExplicitCast: false,
                diagnosticLocation: operandLocation);

            // conversion "to" type -> final type
            // We should only pass fromExplicitCast here. Given the following example:
            //
            // class A { public static explicit operator C(A a) => throw null!; }
            // class C
            // {
            //     void M() => var c = (C?)new A();
            // }
            //
            // This final conversion from the method return type "C" to the cast type "C?" is
            // where we will need to ensure that this is counted as an explicit cast, so that
            // the resulting operandType is nullable if that was introduced via cast.
            operandType = ClassifyAndVisitConversion(
                conversionOpt ?? conversionOperand,
                targetTypeWithNullability,
                operandType,
                useLegacyWarnings,
                assignmentKind,
                parameterOpt,
                reportWarnings: reportRemainingWarnings,
                fromExplicitCast: conversionOpt?.ExplicitCastInCode ?? false,
                diagnosticLocation);

            TrackAnalyzedNullabilityThroughConversionGroup(operandType, conversionOpt, conversionOperand);

            return operandType;
        }

        private void SnapshotWalkerThroughConversionGroup(BoundExpression conversionExpression, BoundExpression convertedNode)
        {
            if (_snapshotBuilderOpt is null)
            {
                return;
            }

            var conversionOpt = conversionExpression as BoundConversion;
            var conversionGroup = conversionOpt?.ConversionGroupOpt;
            while (conversionOpt != null &&
                   conversionOpt != convertedNode &&
                   conversionOpt.Syntax.SpanStart != convertedNode.Syntax.SpanStart)
            {
                Debug.Assert(conversionOpt.ConversionGroupOpt == conversionGroup);
                TakeIncrementalSnapshot(conversionOpt);
                conversionOpt = conversionOpt.Operand as BoundConversion;
            }
        }

        private void TrackAnalyzedNullabilityThroughConversionGroup(TypeWithState resultType, BoundConversion? conversionOpt, BoundExpression convertedNode)
        {
            var visitResult = new VisitResult(resultType, resultType.ToTypeWithAnnotations(compilation));
            var conversionGroup = conversionOpt?.ConversionGroupOpt;
            while (conversionOpt != null && conversionOpt != convertedNode)
            {
                Debug.Assert(conversionOpt.ConversionGroupOpt == conversionGroup);
                visitResult = withType(visitResult, conversionOpt.Type);
                SetAnalyzedNullability(conversionOpt, visitResult);
                conversionOpt = conversionOpt.Operand as BoundConversion;
            }

            static VisitResult withType(VisitResult visitResult, TypeSymbol newType) =>
                new VisitResult(TypeWithState.Create(newType, visitResult.RValueType.State),
                                TypeWithAnnotations.Create(newType, visitResult.LValueType.NullableAnnotation));
        }

        /// <summary>
        /// Return the return type for a lifted operator, given the nullability state of its operands.
        /// </summary>
        private TypeWithState GetLiftedReturnType(TypeWithAnnotations returnType, NullableFlowState operandState)
        {
            bool typeNeedsLifting = returnType.Type.IsNonNullableValueType();
            TypeSymbol type = typeNeedsLifting ? MakeNullableOf(returnType) : returnType.Type;
            NullableFlowState state = returnType.ToTypeWithState().State.Join(operandState);
            return TypeWithState.Create(type, state);
        }

        private static TypeWithState GetNullableUnderlyingTypeIfNecessary(bool isLifted, TypeWithState typeWithState)
        {
            if (isLifted)
            {
                var type = typeWithState.Type;
                if (type?.IsNullableType() == true)
                {
                    return type.GetNullableUnderlyingTypeWithAnnotations().ToTypeWithState();
                }
            }
            return typeWithState;
        }

        private TypeWithState GetLiftedReturnTypeIfNecessary(bool isLifted, TypeWithAnnotations returnType, NullableFlowState operandState)
        {
            return isLifted ?
                GetLiftedReturnType(returnType, operandState) :
                returnType.ToTypeWithState();
        }

        private TypeSymbol MakeNullableOf(TypeWithAnnotations underlying)
        {
            return compilation.GetSpecialType(SpecialType.System_Nullable_T).Construct(ImmutableArray.Create(underlying));
        }

        private TypeWithState ClassifyAndVisitConversion(
            BoundExpression node,
            TypeWithAnnotations targetType,
            TypeWithState operandType,
            bool useLegacyWarnings,
            AssignmentKind assignmentKind,
            ParameterSymbol? parameterOpt,
            bool reportWarnings,
            bool fromExplicitCast,
            Location diagnosticLocation)
        {
            Debug.Assert(operandType.Type is object);
            Debug.Assert(diagnosticLocation != null);
            var discardedUseSiteInfo = CompoundUseSiteInfo<AssemblySymbol>.Discarded;
            var conversion = _conversions.ClassifyStandardConversion(null, operandType.Type, targetType.Type, ref discardedUseSiteInfo);
            if (reportWarnings && !conversion.Exists)
            {
                if (assignmentKind == AssignmentKind.Argument)
                {
                    ReportNullabilityMismatchInArgument(diagnosticLocation, operandType.Type, parameterOpt, targetType.Type, forOutput: false);
                }
                else
                {
                    ReportNullabilityMismatchInAssignment(diagnosticLocation, operandType.Type, targetType.Type);
                }
            }

            return VisitConversion(
                conversionOpt: null,
                conversionOperand: node,
                conversion,
                targetType,
                operandType,
                checkConversion: false,
                fromExplicitCast,
                useLegacyWarnings: useLegacyWarnings,
                assignmentKind,
                parameterOpt,
                reportTopLevelWarnings: reportWarnings,
                reportRemainingWarnings: !fromExplicitCast && reportWarnings,
                diagnosticLocationOpt: diagnosticLocation);
        }

        public override BoundNode? VisitDelegateCreationExpression(BoundDelegateCreationExpression node)
        {
            Debug.Assert(node.Type.IsDelegateType());

            if (node.MethodOpt?.OriginalDefinition is LocalFunctionSymbol localFunc)
            {
                VisitLocalFunctionUse(localFunc);
            }

            var delegateType = (NamedTypeSymbol)node.Type;
            switch (node.Argument)
            {
                case BoundMethodGroup group:
                    {
                        VisitMethodGroup(group);
                        var method = node.MethodOpt;
                        if (method is object)
                        {
                            method = CheckMethodGroupReceiverNullability(group, delegateType.DelegateInvokeMethod.Parameters, method, node.IsExtensionMethod);
                            if (!group.IsSuppressed)
                            {
                                ReportNullabilityMismatchWithTargetDelegate(group.Syntax.Location, delegateType, delegateType.DelegateInvokeMethod, method, node.IsExtensionMethod);
                            }
                        }
                        SetAnalyzedNullability(group, default);
                    }
                    break;
                case BoundLambda lambda:
                    {
                        VisitLambda(lambda, delegateType);
                        SetNotNullResult(lambda);
                        if (!lambda.IsSuppressed)
                        {
                            ReportNullabilityMismatchWithTargetDelegate(lambda.Symbol.DiagnosticLocation, delegateType, lambda.UnboundLambda);
                        }
                    }
                    break;
                case BoundExpression arg when arg.Type is { TypeKind: TypeKind.Delegate } argType:
                    {
                        var argTypeWithAnnotations = TypeWithAnnotations.Create(argType, NullableAnnotation.NotAnnotated);
                        var argState = VisitRvalueWithState(arg);
                        ReportNullableAssignmentIfNecessary(arg, argTypeWithAnnotations, argState, useLegacyWarnings: false);
                        if (!arg.IsSuppressed)
                        {
                            ReportNullabilityMismatchWithTargetDelegate(arg.Syntax.Location, delegateType, delegateType.DelegateInvokeMethod, argType.DelegateInvokeMethod(), invokedAsExtensionMethod: false);
                        }

                        // Delegate creation will throw an exception if the argument is null
                        LearnFromNonNullTest(arg, ref State);
                    }
                    break;
                default:
                    VisitRvalue(node.Argument);
                    break;
            }

            SetNotNullResult(node);
            return null;
        }

        public override BoundNode? VisitMethodGroup(BoundMethodGroup node)
        {
            Debug.Assert(!IsConditionalState);

            var receiverOpt = node.ReceiverOpt;
            if (receiverOpt != null)
            {
                VisitRvalue(receiverOpt);
                // Receiver nullability is checked when applying the method group conversion,
                // when we have a specific method, to avoid reporting null receiver warnings
                // for extension method delegates. Here, store the receiver state for that check.
                SetMethodGroupReceiverNullability(receiverOpt, ResultType);
            }

            SetNotNullResult(node);
            return null;
        }

        private bool TryGetMethodGroupReceiverNullability([NotNullWhen(true)] BoundExpression? receiverOpt, out TypeWithState type)
        {
            if (receiverOpt != null &&
                _methodGroupReceiverMapOpt != null &&
                _methodGroupReceiverMapOpt.TryGetValue(receiverOpt, out type))
            {
                return true;
            }
            else
            {
                type = default;
                return false;
            }
        }

        private void SetMethodGroupReceiverNullability(BoundExpression receiver, TypeWithState type)
        {
            _methodGroupReceiverMapOpt ??= PooledDictionary<BoundExpression, TypeWithState>.GetInstance();
            _methodGroupReceiverMapOpt[receiver] = type;
        }

        private MethodSymbol CheckMethodGroupReceiverNullability(BoundMethodGroup group, ImmutableArray<ParameterSymbol> parameters, MethodSymbol method, bool invokedAsExtensionMethod)
        {
            var receiverOpt = group.ReceiverOpt;
            if (TryGetMethodGroupReceiverNullability(receiverOpt, out TypeWithState receiverType))
            {
                var syntax = group.Syntax;
                if (!invokedAsExtensionMethod)
                {
                    method = (MethodSymbol)AsMemberOfType(receiverType.Type, method);
                }
                if (method.IsGenericMethod && HasImplicitTypeArguments(group.Syntax))
                {
                    var arguments = ArrayBuilder<BoundExpression>.GetInstance();
                    if (invokedAsExtensionMethod)
                    {
                        arguments.Add(CreatePlaceholderIfNecessary(receiverOpt, receiverType.ToTypeWithAnnotations(compilation)));
                    }

                    // Create placeholders for the arguments. (See Conversions.GetDelegateArguments()
                    // which is used for that purpose in initial binding.)
                    foreach (var parameter in parameters)
                    {
                        var parameterType = parameter.TypeWithAnnotations;
                        arguments.Add(new BoundExpressionWithNullability(syntax, new BoundParameter(syntax, parameter), parameterType.NullableAnnotation, parameterType.Type));
                    }
                    Debug.Assert(_binder is object);
                    method = InferMethodTypeArguments(method, arguments.ToImmutableAndFree(), argumentRefKindsOpt: default, argsToParamsOpt: default, expanded: false);
                }
                if (invokedAsExtensionMethod)
                {
                    CheckExtensionMethodThisNullability(receiverOpt, Conversion.Identity, method.Parameters[0], receiverType);
                }
                else
                {
                    CheckPossibleNullReceiver(receiverOpt, receiverType, checkNullableValueType: false);
                }
                if (ConstraintsHelper.RequiresChecking(method))
                {
                    CheckMethodConstraints(syntax, method);
                }
            }
            return method;
        }

        public override BoundNode? VisitLambda(BoundLambda node)
        {
            // Note: actual lambda analysis happens after this call (primarily in VisitConversion).
            // Here we just indicate that a lambda expression produces a non-null value.
            SetNotNullResult(node);
            return null;
        }

        private void VisitLambda(BoundLambda node, NamedTypeSymbol? delegateTypeOpt, Optional<LocalState> initialState = default)
        {
            Debug.Assert(delegateTypeOpt?.IsDelegateType() != false);

            var delegateInvokeMethod = delegateTypeOpt?.DelegateInvokeMethod;
            bool useDelegateInvokeParameterTypes = UseDelegateInvokeParameterTypes(node, delegateInvokeMethod);
            if (useDelegateInvokeParameterTypes && _snapshotBuilderOpt is object)
            {
                SetUpdatedSymbol(node, node.Symbol, delegateTypeOpt!);
            }

            AnalyzeLocalFunctionOrLambda(
                node,
                node.Symbol,
                initialState.HasValue ? initialState.Value : State.Clone(),
                delegateInvokeMethod,
                useDelegateInvokeParameterTypes);
        }

        private static bool UseDelegateInvokeParameterTypes(BoundLambda lambda, MethodSymbol? delegateInvokeMethod)
        {
            return delegateInvokeMethod is object && !lambda.UnboundLambda.HasExplicitlyTypedParameterList;
        }

        public override BoundNode? VisitUnboundLambda(UnboundLambda node)
        {
            // The presence of this node suggests an error was detected in an earlier phase.
            // Analyze the body to report any additional warnings.
            var lambda = node.BindForErrorRecovery();
            VisitLambda(lambda, delegateTypeOpt: null);
            SetNotNullResult(node);
            return null;
        }

        public override BoundNode? VisitThisReference(BoundThisReference node)
        {
            VisitThisOrBaseReference(node);
            return null;
        }

        private void VisitThisOrBaseReference(BoundExpression node)
        {
            var rvalueResult = TypeWithState.Create(node.Type, NullableFlowState.NotNull);
            var lvalueResult = TypeWithAnnotations.Create(node.Type, NullableAnnotation.NotAnnotated);
            SetResult(node, rvalueResult, lvalueResult);
        }

        public override BoundNode? VisitParameter(BoundParameter node)
        {
            var parameter = node.ParameterSymbol;
            int slot = GetOrCreateSlot(parameter);
            var parameterType = GetDeclaredParameterResult(parameter);
            var typeWithState = GetParameterState(parameterType, parameter.FlowAnalysisAnnotations);
            SetResult(node, GetAdjustedResult(typeWithState, slot), parameterType);
            return null;
        }

        public override BoundNode? VisitAssignmentOperator(BoundAssignmentOperator node)
        {
            Debug.Assert(!IsConditionalState);

            var left = node.Left;
            switch (left)
            {
                // when binding initializers, we treat assignments to auto-properties or field-like events as direct assignments to the underlying field.
                // in order to track member state based on these initializers, we need to see the assignment in terms of the associated member
                case BoundFieldAccess { ExpressionSymbol: FieldSymbol { AssociatedSymbol: PropertySymbol autoProperty } } fieldAccess:
                    left = new BoundPropertyAccess(fieldAccess.Syntax, fieldAccess.ReceiverOpt, autoProperty, LookupResultKind.Viable, autoProperty.Type, fieldAccess.HasErrors);
                    break;
                case BoundFieldAccess { ExpressionSymbol: FieldSymbol { AssociatedSymbol: EventSymbol @event } } fieldAccess:
                    left = new BoundEventAccess(fieldAccess.Syntax, fieldAccess.ReceiverOpt, @event, isUsableAsField: true, LookupResultKind.Viable, @event.Type, fieldAccess.HasErrors);
                    break;
            }

            var right = node.Right;
            VisitLValue(left);
            // we may enter a conditional state for error scenarios on the LHS.
            Unsplit();

            FlowAnalysisAnnotations leftAnnotations = GetLValueAnnotations(left);
            TypeWithAnnotations declaredType = LvalueResultType;
            TypeWithAnnotations leftLValueType = ApplyLValueAnnotations(declaredType, leftAnnotations);

            if (left.Kind == BoundKind.EventAccess && ((BoundEventAccess)left).EventSymbol.IsWindowsRuntimeEvent)
            {
                // Event assignment is a call to an Add method. (Note that assignment
                // of non-field-like events uses BoundEventAssignmentOperator
                // rather than BoundAssignmentOperator.)
                VisitRvalue(right);
                SetNotNullResult(node);
            }
            else
            {
                TypeWithState rightState;
                if (!node.IsRef)
                {
                    var discarded = left is BoundDiscardExpression;
                    rightState = VisitOptionalImplicitConversion(right, targetTypeOpt: discarded ? default : leftLValueType, UseLegacyWarnings(left, leftLValueType), trackMembers: true, AssignmentKind.Assignment);
                }
                else
                {
                    rightState = VisitRefExpression(right, leftLValueType);
                }

                // If the LHS has annotations, we perform an additional check for nullable value types
                CheckDisallowedNullAssignment(rightState, leftAnnotations, right.Syntax.Location);

                AdjustSetValue(left, ref rightState);
                TrackNullableStateForAssignment(right, leftLValueType, MakeSlot(left), rightState, MakeSlot(right));

                if (left is BoundDiscardExpression)
                {
                    var lvalueType = rightState.ToTypeWithAnnotations(compilation);
                    SetResult(left, rightState, lvalueType, isLvalue: true);
                    SetResult(node, rightState, lvalueType);
                }
                else
                {
                    SetResult(node, TypeWithState.Create(leftLValueType.Type, rightState.State), leftLValueType);
                }
            }

            return null;
        }

        private bool IsPropertyOutputMoreStrictThanInput(PropertySymbol property)
        {
            var type = property.TypeWithAnnotations;
            var annotations = IsAnalyzingAttribute ? FlowAnalysisAnnotations.None : property.GetFlowAnalysisAnnotations();
            var lValueType = ApplyLValueAnnotations(type, annotations);
            if (lValueType.NullableAnnotation.IsOblivious() || !lValueType.CanBeAssignedNull)
            {
                return false;
            }

            var rValueType = ApplyUnconditionalAnnotations(type.ToTypeWithState(), annotations);
            return rValueType.IsNotNull;
        }

        /// <summary>
        /// When the allowed output of a property/indexer is not-null but the allowed input is maybe-null, we store a not-null value instead.
        /// This way, assignment of a legal input value results in a legal output value.
        /// This adjustment doesn't apply to oblivious properties/indexers.
        /// </summary>
        private void AdjustSetValue(BoundExpression left, ref TypeWithState rightState)
        {
            var property = left switch
            {
                BoundPropertyAccess propAccess => propAccess.PropertySymbol,
                BoundIndexerAccess indexerAccess => indexerAccess.Indexer,
                _ => null
            };

            if (property is not null && IsPropertyOutputMoreStrictThanInput(property))
            {
                rightState = rightState.WithNotNullState();
            }
        }

        private FlowAnalysisAnnotations GetLValueAnnotations(BoundExpression expr)
        {
            // Annotations are ignored when binding an attribute to avoid cycles. (Members used
            // in attributes are error scenarios, so missing warnings should not be important.)
            if (IsAnalyzingAttribute)
            {
                return FlowAnalysisAnnotations.None;
            }

            var annotations = expr switch
            {
                BoundPropertyAccess property => property.PropertySymbol.GetFlowAnalysisAnnotations(),
                BoundIndexerAccess indexer => indexer.Indexer.GetFlowAnalysisAnnotations(),
                BoundFieldAccess field => getFieldAnnotations(field.FieldSymbol),
                BoundObjectInitializerMember { MemberSymbol: PropertySymbol prop } => prop.GetFlowAnalysisAnnotations(),
                BoundObjectInitializerMember { MemberSymbol: FieldSymbol field } => getFieldAnnotations(field),
                BoundParameter { ParameterSymbol: ParameterSymbol parameter }
                    => ToInwardAnnotations(GetParameterAnnotations(parameter) & ~FlowAnalysisAnnotations.NotNull), // NotNull is enforced upon method exit
                _ => FlowAnalysisAnnotations.None
            };

            return annotations & (FlowAnalysisAnnotations.DisallowNull | FlowAnalysisAnnotations.AllowNull);

            static FlowAnalysisAnnotations getFieldAnnotations(FieldSymbol field)
            {
                return field.AssociatedSymbol is PropertySymbol property ?
                    property.GetFlowAnalysisAnnotations() :
                    field.FlowAnalysisAnnotations;
            }
        }

        private static FlowAnalysisAnnotations ToInwardAnnotations(FlowAnalysisAnnotations outwardAnnotations)
        {
            var annotations = FlowAnalysisAnnotations.None;
            if ((outwardAnnotations & FlowAnalysisAnnotations.MaybeNull) != 0)
            {
                // MaybeNull and MaybeNullWhen count as MaybeNull
                annotations |= FlowAnalysisAnnotations.AllowNull;
            }
            if ((outwardAnnotations & FlowAnalysisAnnotations.NotNull) == FlowAnalysisAnnotations.NotNull)
            {
                // NotNullWhenTrue and NotNullWhenFalse don't count on their own. Only NotNull (ie. both flags) matters.
                annotations |= FlowAnalysisAnnotations.DisallowNull;
            }
            return annotations;
        }

        private static bool UseLegacyWarnings(BoundExpression expr, TypeWithAnnotations exprType)
        {
            switch (expr.Kind)
            {
                case BoundKind.Local:
                    return expr.GetRefKind() == RefKind.None;
                case BoundKind.Parameter:
                    RefKind kind = ((BoundParameter)expr).ParameterSymbol.RefKind;
                    return kind == RefKind.None;
                default:
                    return false;
            }
        }

        public override BoundNode? VisitDeconstructionAssignmentOperator(BoundDeconstructionAssignmentOperator node)
        {
            return VisitDeconstructionAssignmentOperator(node, rightResultOpt: null);
        }

        private BoundNode? VisitDeconstructionAssignmentOperator(BoundDeconstructionAssignmentOperator node, TypeWithState? rightResultOpt)
        {
            var previousDisableNullabilityAnalysis = _disableNullabilityAnalysis;
            _disableNullabilityAnalysis = true;
            var left = node.Left;
            var right = node.Right;
            var variables = GetDeconstructionAssignmentVariables(left);

            if (node.HasErrors)
            {
                // In the case of errors, simply visit the right as an r-value to update
                // any nullability state even though deconstruction is skipped.
                VisitRvalue(right.Operand);
            }
            else
            {
                VisitDeconstructionArguments(variables, right.Conversion, right.Operand, rightResultOpt);
            }

            variables.FreeAll(v => v.NestedVariables);

            // https://github.com/dotnet/roslyn/issues/33011: Result type should be inferred and the constraints should
            // be re-verified. Even though the standard tuple type has no constraints we support that scenario. Constraints_78
            // has a test for this case that should start failing when this is fixed.
            SetNotNullResult(node);

            _disableNullabilityAnalysis = previousDisableNullabilityAnalysis;
            return null;
        }

        private void VisitDeconstructionArguments(ArrayBuilder<DeconstructionVariable> variables, Conversion conversion, BoundExpression right, TypeWithState? rightResultOpt = null)
        {
            Debug.Assert(conversion.Kind == ConversionKind.Deconstruction);

            if (!conversion.DeconstructionInfo.IsDefault)
            {
                VisitDeconstructMethodArguments(variables, conversion, right, rightResultOpt);
            }
            else
            {
                VisitTupleDeconstructionArguments(variables, conversion.UnderlyingConversions, right);
            }
        }

        private void VisitDeconstructMethodArguments(ArrayBuilder<DeconstructionVariable> variables, Conversion conversion, BoundExpression right, TypeWithState? rightResultOpt)
        {
            VisitRvalue(right);

            // If we were passed an explicit right result, use that rather than the visited result
            if (rightResultOpt.HasValue)
            {
                SetResultType(right, rightResultOpt.Value);
            }
            var rightResult = ResultType;

            var invocation = conversion.DeconstructionInfo.Invocation as BoundCall;
            var deconstructMethod = invocation?.Method;

            if (deconstructMethod is object)
            {
                Debug.Assert(invocation is object);
                Debug.Assert(rightResult.Type is object);

                int n = variables.Count;
                if (!invocation.InvokedAsExtensionMethod)
                {
                    _ = CheckPossibleNullReceiver(right);

                    // update the deconstruct method with any inferred type parameters of the containing type
                    if (deconstructMethod.OriginalDefinition != deconstructMethod)
                    {
                        deconstructMethod = deconstructMethod.OriginalDefinition.AsMember((NamedTypeSymbol)rightResult.Type);
                    }
                }
                else
                {
                    if (deconstructMethod.IsGenericMethod)
                    {
                        // re-infer the deconstruct parameters based on the 'this' parameter
                        ArrayBuilder<BoundExpression> placeholderArgs = ArrayBuilder<BoundExpression>.GetInstance(n + 1);
                        placeholderArgs.Add(CreatePlaceholderIfNecessary(right, rightResult.ToTypeWithAnnotations(compilation)));
                        for (int i = 0; i < n; i++)
                        {
                            placeholderArgs.Add(new BoundExpressionWithNullability(variables[i].Expression.Syntax, variables[i].Expression, NullableAnnotation.Oblivious, conversion.DeconstructionInfo.OutputPlaceholders[i].Type));
                        }
                        deconstructMethod = InferMethodTypeArguments(deconstructMethod, placeholderArgs.ToImmutableAndFree(), invocation.ArgumentRefKindsOpt, invocation.ArgsToParamsOpt, invocation.Expanded);

                        // check the constraints remain valid with the re-inferred parameter types
                        if (ConstraintsHelper.RequiresChecking(deconstructMethod))
                        {
                            CheckMethodConstraints(invocation.Syntax, deconstructMethod);
                        }
                    }
                }

                var parameters = deconstructMethod.Parameters;
                int offset = invocation.InvokedAsExtensionMethod ? 1 : 0;
                Debug.Assert(parameters.Length - offset == n);

                if (invocation.InvokedAsExtensionMethod)
                {
                    // Check nullability for `this` parameter
                    var argConversion = RemoveConversion(invocation.Arguments[0], includeExplicitConversions: false).conversion;
                    CheckExtensionMethodThisNullability(right, argConversion, deconstructMethod.Parameters[0], rightResult);
                }

                for (int i = 0; i < n; i++)
                {
                    var variable = variables[i];
                    var parameter = parameters[i + offset];
                    var underlyingConversion = conversion.UnderlyingConversions[i];
                    var nestedVariables = variable.NestedVariables;
                    if (nestedVariables != null)
                    {
                        var nestedRight = CreatePlaceholderIfNecessary(invocation.Arguments[i + offset], parameter.TypeWithAnnotations);
                        VisitDeconstructionArguments(nestedVariables, underlyingConversion, right: nestedRight);
                    }
                    else
                    {
                        VisitArgumentConversionAndInboundAssignmentsAndPreConditions(conversionOpt: null, variable.Expression, underlyingConversion, parameter.RefKind,
                            parameter, parameter.TypeWithAnnotations, GetParameterAnnotations(parameter), new VisitArgumentResult(new VisitResult(variable.Type.ToTypeWithState(), variable.Type), stateForLambda: default),
                            extensionMethodThisArgument: false);
                    }
                }

                for (int i = 0; i < n; i++)
                {
                    var variable = variables[i];
                    var parameter = parameters[i + offset];
                    var nestedVariables = variable.NestedVariables;
                    if (nestedVariables == null)
                    {
                        VisitArgumentOutboundAssignmentsAndPostConditions(
                            variable.Expression, parameter.RefKind, parameter, parameter.TypeWithAnnotations, GetRValueAnnotations(parameter),
                            new VisitArgumentResult(new VisitResult(variable.Type.ToTypeWithState(), variable.Type), stateForLambda: default),
                            notNullParametersOpt: null, compareExchangeInfoOpt: default);
                    }
                }
            }
        }

        private void VisitTupleDeconstructionArguments(ArrayBuilder<DeconstructionVariable> variables, ImmutableArray<Conversion> conversions, BoundExpression right)
        {
            int n = variables.Count;
            var rightParts = GetDeconstructionRightParts(right);
            Debug.Assert(rightParts.Length == n);

            for (int i = 0; i < n; i++)
            {
                var variable = variables[i];
                var underlyingConversion = conversions[i];
                var rightPart = rightParts[i];
                var nestedVariables = variable.NestedVariables;
                if (nestedVariables != null)
                {
                    VisitDeconstructionArguments(nestedVariables, underlyingConversion, rightPart);
                }
                else
                {
                    var lvalueType = variable.Type;
                    var leftAnnotations = GetLValueAnnotations(variable.Expression);
                    lvalueType = ApplyLValueAnnotations(lvalueType, leftAnnotations);

                    TypeWithState operandType;
                    TypeWithState valueType;
                    int valueSlot;
                    if (underlyingConversion.IsIdentity)
                    {
                        if (variable.Expression is BoundLocal { DeclarationKind: BoundLocalDeclarationKind.WithInferredType } local)
                        {
                            // when the LHS is a var declaration, we can just visit the right part to infer the type
                            valueType = operandType = VisitRvalueWithState(rightPart);
                            _variables.SetType(local.LocalSymbol, operandType.ToAnnotatedTypeWithAnnotations(compilation));
                        }
                        else
                        {
                            operandType = default;
                            valueType = VisitOptionalImplicitConversion(rightPart, lvalueType, useLegacyWarnings: true, trackMembers: true, AssignmentKind.Assignment);
                        }
                        valueSlot = MakeSlot(rightPart);
                    }
                    else
                    {
                        operandType = VisitRvalueWithState(rightPart);
                        valueType = VisitConversion(
                            conversionOpt: null,
                            rightPart,
                            underlyingConversion,
                            lvalueType,
                            operandType,
                            checkConversion: true,
                            fromExplicitCast: false,
                            useLegacyWarnings: true,
                            AssignmentKind.Assignment,
                            reportTopLevelWarnings: true,
                            reportRemainingWarnings: true,
                            trackMembers: false);
                        valueSlot = -1;
                    }

                    // If the LHS has annotations, we perform an additional check for nullable value types
                    CheckDisallowedNullAssignment(valueType, leftAnnotations, right.Syntax.Location);

                    int targetSlot = MakeSlot(variable.Expression);
                    AdjustSetValue(variable.Expression, ref valueType);
                    TrackNullableStateForAssignment(rightPart, lvalueType, targetSlot, valueType, valueSlot);

                    // Conversion of T to Nullable<T> is equivalent to new Nullable<T>(t).
                    if (targetSlot > 0 &&
                        underlyingConversion.Kind == ConversionKind.ImplicitNullable &&
                        AreNullableAndUnderlyingTypes(lvalueType.Type, operandType.Type, out TypeWithAnnotations underlyingType))
                    {
                        valueSlot = MakeSlot(rightPart);
                        if (valueSlot > 0)
                        {
                            var valueBeforeNullableWrapping = TypeWithState.Create(underlyingType.Type, NullableFlowState.NotNull);
                            TrackNullableStateOfNullableValue(targetSlot, lvalueType.Type, rightPart, valueBeforeNullableWrapping, valueSlot);
                        }
                    }
                }
            }
        }

        private readonly struct DeconstructionVariable
        {
            internal readonly BoundExpression Expression;
            internal readonly TypeWithAnnotations Type;
            internal readonly ArrayBuilder<DeconstructionVariable>? NestedVariables;

            internal DeconstructionVariable(BoundExpression expression, TypeWithAnnotations type)
            {
                Expression = expression;
                Type = type;
                NestedVariables = null;
            }

            internal DeconstructionVariable(BoundExpression expression, ArrayBuilder<DeconstructionVariable> nestedVariables)
            {
                Expression = expression;
                Type = default;
                NestedVariables = nestedVariables;
            }
        }

        private ArrayBuilder<DeconstructionVariable> GetDeconstructionAssignmentVariables(BoundTupleExpression tuple)
        {
            var arguments = tuple.Arguments;
            var builder = ArrayBuilder<DeconstructionVariable>.GetInstance(arguments.Length);
            foreach (var argument in arguments)
            {
                builder.Add(getDeconstructionAssignmentVariable(argument));
            }
            return builder;

            DeconstructionVariable getDeconstructionAssignmentVariable(BoundExpression expr)
            {
                switch (expr.Kind)
                {
                    case BoundKind.TupleLiteral:
                    case BoundKind.ConvertedTupleLiteral:
                        return new DeconstructionVariable(expr, GetDeconstructionAssignmentVariables((BoundTupleExpression)expr));
                    default:
                        VisitLValue(expr);
                        return new DeconstructionVariable(expr, LvalueResultType);
                }
            }
        }

        /// <summary>
        /// Return the sub-expressions for the righthand side of a deconstruction
        /// assignment. cf. LocalRewriter.GetRightParts.
        /// </summary>
        private ImmutableArray<BoundExpression> GetDeconstructionRightParts(BoundExpression expr)
        {
            switch (expr.Kind)
            {
                case BoundKind.TupleLiteral:
                case BoundKind.ConvertedTupleLiteral:
                    return ((BoundTupleExpression)expr).Arguments;
                case BoundKind.Conversion:
                    {
                        var conv = (BoundConversion)expr;
                        switch (conv.ConversionKind)
                        {
                            case ConversionKind.Identity:
                            case ConversionKind.ImplicitTupleLiteral:
                                return GetDeconstructionRightParts(conv.Operand);
                        }
                    }
                    break;
            }

            if (expr.Type is NamedTypeSymbol { IsTupleType: true } tupleType)
            {
                // https://github.com/dotnet/roslyn/issues/33011: Should include conversion.UnderlyingConversions[i].
                // For instance, Boxing conversions (see Deconstruction_ImplicitBoxingConversion_02) and
                // ImplicitNullable conversions (see Deconstruction_ImplicitNullableConversion_02).
                var fields = tupleType.TupleElements;
                return fields.SelectAsArray((f, e) => (BoundExpression)new BoundFieldAccess(e.Syntax, e, f, constantValueOpt: null), expr);
            }

            throw ExceptionUtilities.Unreachable;
        }

        public override BoundNode? VisitIncrementOperator(BoundIncrementOperator node)
        {
            Debug.Assert(!IsConditionalState);

            var operandType = VisitRvalueWithState(node.Operand);
            var operandLvalue = LvalueResultType;
            bool setResult = false;

            if (this.State.Reachable)
            {
                // https://github.com/dotnet/roslyn/issues/29961 Update increment method based on operand type.
                MethodSymbol? incrementOperator = (node.OperatorKind.IsUserDefined() && node.MethodOpt?.ParameterCount == 1) ? node.MethodOpt : null;
                TypeWithAnnotations targetTypeOfOperandConversion;
                AssignmentKind assignmentKind = AssignmentKind.Assignment;
                ParameterSymbol? parameter = null;

                // Analyze operator call properly (honoring [Disallow|Allow|Maybe|NotNull] attribute annotations) https://github.com/dotnet/roslyn/issues/32671
                // https://github.com/dotnet/roslyn/issues/29961 Update conversion method based on operand type.
                if (node.OperandConversion.IsUserDefined && node.OperandConversion.Method?.ParameterCount == 1)
                {
                    targetTypeOfOperandConversion = node.OperandConversion.Method.ReturnTypeWithAnnotations;
                }
                else if (incrementOperator is object)
                {
                    targetTypeOfOperandConversion = incrementOperator.Parameters[0].TypeWithAnnotations;
                    assignmentKind = AssignmentKind.Argument;
                    parameter = incrementOperator.Parameters[0];
                }
                else
                {
                    // Either a built-in increment, or an error case.
                    targetTypeOfOperandConversion = default;
                }

                TypeWithState resultOfOperandConversionType;

                if (targetTypeOfOperandConversion.HasType)
                {
                    // https://github.com/dotnet/roslyn/issues/29961 Should something special be done for targetTypeOfOperandConversion for lifted case?
                    resultOfOperandConversionType = VisitConversion(
                        conversionOpt: null,
                        node.Operand,
                        node.OperandConversion,
                        targetTypeOfOperandConversion,
                        operandType,
                        checkConversion: true,
                        fromExplicitCast: false,
                        useLegacyWarnings: false,
                        assignmentKind,
                        parameter,
                        reportTopLevelWarnings: true,
                        reportRemainingWarnings: true);
                }
                else
                {
                    resultOfOperandConversionType = operandType;
                }

                TypeWithState resultOfIncrementType;
                if (incrementOperator is null)
                {
                    resultOfIncrementType = resultOfOperandConversionType;
                }
                else
                {
                    resultOfIncrementType = incrementOperator.ReturnTypeWithAnnotations.ToTypeWithState();
                }

                var operandTypeWithAnnotations = operandType.ToTypeWithAnnotations(compilation);
                resultOfIncrementType = VisitConversion(
                    conversionOpt: null,
                    node,
                    node.ResultConversion,
                    operandTypeWithAnnotations,
                    resultOfIncrementType,
                    checkConversion: true,
                    fromExplicitCast: false,
                    useLegacyWarnings: false,
                    AssignmentKind.Assignment);

                // https://github.com/dotnet/roslyn/issues/29961 Check node.Type.IsErrorType() instead?
                if (!node.HasErrors)
                {
                    var op = node.OperatorKind.Operator();
                    TypeWithState resultType = (op == UnaryOperatorKind.PrefixIncrement || op == UnaryOperatorKind.PrefixDecrement) ? resultOfIncrementType : operandType;
                    SetResultType(node, resultType);
                    setResult = true;

                    TrackNullableStateForAssignment(node, targetType: operandLvalue, targetSlot: MakeSlot(node.Operand), valueType: resultOfIncrementType);
                }
            }

            if (!setResult)
            {
                SetNotNullResult(node);
            }

            return null;
        }

        public override BoundNode? VisitCompoundAssignmentOperator(BoundCompoundAssignmentOperator node)
        {
            var left = node.Left;
            var right = node.Right;
            Visit(left);
            TypeWithAnnotations declaredType = LvalueResultType;
            TypeWithAnnotations leftLValueType = declaredType;
            TypeWithState leftResultType = ResultType;

            Debug.Assert(!IsConditionalState);

            TypeWithState leftOnRightType = GetAdjustedResult(leftResultType, MakeSlot(node.Left));

            // https://github.com/dotnet/roslyn/issues/29962 Update operator based on inferred argument types.
            if ((object)node.Operator.LeftType != null)
            {
                // https://github.com/dotnet/roslyn/issues/29962 Ignoring top-level nullability of operator left parameter.
                leftOnRightType = VisitConversion(
                    conversionOpt: null,
                    node.Left,
                    node.LeftConversion,
                    TypeWithAnnotations.Create(node.Operator.LeftType),
                    leftOnRightType,
                    checkConversion: true,
                    fromExplicitCast: false,
                    useLegacyWarnings: false,
                    AssignmentKind.Assignment,
                    reportTopLevelWarnings: false,
                    reportRemainingWarnings: true);
            }
            else
            {
                leftOnRightType = default;
            }

            TypeWithState resultType;
            TypeWithState rightType = VisitRvalueWithState(right);
            if ((object)node.Operator.ReturnType != null)
            {
                if (node.Operator.Kind.IsUserDefined() && (object)node.Operator.Method != null && node.Operator.Method.ParameterCount == 2)
                {
                    MethodSymbol method = node.Operator.Method;
                    VisitArguments(node, ImmutableArray.Create(node.Left, right), method.ParameterRefKinds, method.Parameters, argsToParamsOpt: default, defaultArguments: default,
                        expanded: true, invokedAsExtensionMethod: false, method);
                }

                resultType = InferResultNullability(node.Operator.Kind, node.Operator.Method, node.Operator.ReturnType, leftOnRightType, rightType);

                FlowAnalysisAnnotations leftAnnotations = GetLValueAnnotations(node.Left);
                leftLValueType = ApplyLValueAnnotations(leftLValueType, leftAnnotations);

                resultType = VisitConversion(
                    conversionOpt: null,
                    node,
                    node.FinalConversion,
                    leftLValueType,
                    resultType,
                    checkConversion: true,
                    fromExplicitCast: false,
                    useLegacyWarnings: false,
                    AssignmentKind.Assignment);

                // If the LHS has annotations, we perform an additional check for nullable value types
                CheckDisallowedNullAssignment(resultType, leftAnnotations, node.Syntax.Location);
            }
            else
            {
                resultType = TypeWithState.Create(node.Type, NullableFlowState.NotNull);
            }

            AdjustSetValue(left, ref resultType);
            TrackNullableStateForAssignment(node, leftLValueType, MakeSlot(node.Left), resultType);

            SetResultType(node, resultType);
            return null;
        }

        public override BoundNode? VisitFixedLocalCollectionInitializer(BoundFixedLocalCollectionInitializer node)
        {
            var initializer = node.Expression;
            if (initializer.Kind == BoundKind.AddressOfOperator)
            {
                initializer = ((BoundAddressOfOperator)initializer).Operand;
            }

            VisitRvalue(initializer);
            if (node.Expression.Kind == BoundKind.AddressOfOperator)
            {
                SetResultType(node.Expression, TypeWithState.Create(node.Expression.Type, ResultType.State));
            }
            SetNotNullResult(node);
            return null;
        }

        public override BoundNode? VisitAddressOfOperator(BoundAddressOfOperator node)
        {
            Visit(node.Operand);
            SetNotNullResult(node);
            return null;
        }

        private void ReportArgumentWarnings(BoundExpression argument, TypeWithState argumentType, ParameterSymbol parameter)
        {
            var paramType = parameter.TypeWithAnnotations;
            ReportNullableAssignmentIfNecessary(argument, paramType, argumentType, useLegacyWarnings: false, AssignmentKind.Argument, parameterOpt: parameter);

            if (argumentType.Type is { } argType && IsNullabilityMismatch(paramType.Type, argType))
            {
                ReportNullabilityMismatchInArgument(argument.Syntax, argType, parameter, paramType.Type, forOutput: false);
            }
        }

        private void ReportNullabilityMismatchInRefArgument(BoundExpression argument, TypeSymbol argumentType, ParameterSymbol parameter, TypeSymbol parameterType)
        {
            ReportDiagnostic(ErrorCode.WRN_NullabilityMismatchInArgument,
                argument.Syntax, argumentType, parameterType,
                GetParameterAsDiagnosticArgument(parameter),
                GetContainingSymbolAsDiagnosticArgument(parameter));
        }

        /// <summary>
        /// Report warning passing argument where nested nullability does not match
        /// parameter (e.g.: calling `void F(object[] o)` with `F(new[] { maybeNull })`).
        /// </summary>
        private void ReportNullabilityMismatchInArgument(SyntaxNode argument, TypeSymbol argumentType, ParameterSymbol parameter, TypeSymbol parameterType, bool forOutput)
        {
            ReportNullabilityMismatchInArgument(argument.GetLocation(), argumentType, parameter, parameterType, forOutput);
        }

        private void ReportNullabilityMismatchInArgument(Location argumentLocation, TypeSymbol argumentType, ParameterSymbol? parameterOpt, TypeSymbol parameterType, bool forOutput)
        {
            ReportDiagnostic(forOutput ? ErrorCode.WRN_NullabilityMismatchInArgumentForOutput : ErrorCode.WRN_NullabilityMismatchInArgument,
                argumentLocation, argumentType,
                parameterOpt?.Type.IsNonNullableValueType() == true && parameterType.IsNullableType() ? parameterOpt.Type : parameterType, // Compensate for operator lifting
                GetParameterAsDiagnosticArgument(parameterOpt),
                GetContainingSymbolAsDiagnosticArgument(parameterOpt));
        }

        private TypeWithAnnotations GetDeclaredLocalResult(LocalSymbol local)
        {
            return _variables.TryGetType(local, out TypeWithAnnotations type) ?
                type :
                local.TypeWithAnnotations;
        }

        private TypeWithAnnotations GetDeclaredParameterResult(ParameterSymbol parameter)
        {
            return _variables.TryGetType(parameter, out TypeWithAnnotations type) ?
                type :
                parameter.TypeWithAnnotations;
        }

        public override BoundNode? VisitBaseReference(BoundBaseReference node)
        {
            VisitThisOrBaseReference(node);
            return null;
        }

        public override BoundNode? VisitFieldAccess(BoundFieldAccess node)
        {
            var updatedSymbol = VisitMemberAccess(node, node.ReceiverOpt, node.FieldSymbol);

            SplitIfBooleanConstant(node);
            SetUpdatedSymbol(node, node.FieldSymbol, updatedSymbol);
            return null;
        }

        public override BoundNode? VisitPropertyAccess(BoundPropertyAccess node)
        {
            var property = node.PropertySymbol;
            var updatedMember = VisitMemberAccess(node, node.ReceiverOpt, property);

            if (!IsAnalyzingAttribute)
            {
                if (_expressionIsRead)
                {
                    ApplyMemberPostConditions(node.ReceiverOpt, property.GetMethod);
                }
                else
                {
                    ApplyMemberPostConditions(node.ReceiverOpt, property.SetMethod);
                }
            }

            SetUpdatedSymbol(node, property, updatedMember);
            return null;
        }

        public override BoundNode? VisitIndexerAccess(BoundIndexerAccess node)
        {
            var receiverOpt = node.ReceiverOpt;
            var receiverType = VisitRvalueWithState(receiverOpt).Type;
            // https://github.com/dotnet/roslyn/issues/30598: Mark receiver as not null
            // after indices have been visited, and only if the receiver has not changed.
            _ = CheckPossibleNullReceiver(receiverOpt);

            var indexer = node.Indexer;
            if (receiverType is object)
            {
                // Update indexer based on inferred receiver type.
                indexer = (PropertySymbol)AsMemberOfType(receiverType, indexer);
            }

            VisitArguments(node, node.Arguments, node.ArgumentRefKindsOpt, indexer, node.ArgsToParamsOpt, node.DefaultArguments, node.Expanded);

            var resultType = ApplyUnconditionalAnnotations(indexer.TypeWithAnnotations.ToTypeWithState(), GetRValueAnnotations(indexer));
            SetResult(node, resultType, indexer.TypeWithAnnotations);
            SetUpdatedSymbol(node, node.Indexer, indexer);
            return null;
        }

        public override BoundNode? VisitIndexOrRangePatternIndexerAccess(BoundIndexOrRangePatternIndexerAccess node)
        {
            BoundExpression receiver = node.Receiver;
            var receiverType = VisitRvalueWithState(receiver).Type;
            // https://github.com/dotnet/roslyn/issues/30598: Mark receiver as not null
            // after indices have been visited, and only if the receiver has not changed.
            _ = CheckPossibleNullReceiver(receiver);

            VisitRvalue(node.Argument);
            var patternSymbol = node.PatternSymbol;
            if (receiverType is object)
            {
                patternSymbol = AsMemberOfType(receiverType, patternSymbol);
            }

            SetLvalueResultType(node, patternSymbol.GetTypeOrReturnType());
            SetUpdatedSymbol(node, node.PatternSymbol, patternSymbol);
            return null;
        }

        public override BoundNode? VisitEventAccess(BoundEventAccess node)
        {
            var updatedSymbol = VisitMemberAccess(node, node.ReceiverOpt, node.EventSymbol);
            SetUpdatedSymbol(node, node.EventSymbol, updatedSymbol);
            return null;
        }

        private Symbol VisitMemberAccess(BoundExpression node, BoundExpression? receiverOpt, Symbol member)
        {
            Debug.Assert(!IsConditionalState);

            var receiverType = (receiverOpt != null) ? VisitRvalueWithState(receiverOpt) : default;

            SpecialMember? nullableOfTMember = null;
            if (member.RequiresInstanceReceiver())
            {
                member = AsMemberOfType(receiverType.Type, member);
                nullableOfTMember = GetNullableOfTMember(member);
                // https://github.com/dotnet/roslyn/issues/30598: For l-values, mark receiver as not null
                // after RHS has been visited, and only if the receiver has not changed.
                bool skipReceiverNullCheck = nullableOfTMember != SpecialMember.System_Nullable_T_get_Value;
                _ = CheckPossibleNullReceiver(receiverOpt, checkNullableValueType: !skipReceiverNullCheck);
            }

            var type = member.GetTypeOrReturnType();
            var memberAnnotations = GetRValueAnnotations(member);
            var resultType = ApplyUnconditionalAnnotations(type.ToTypeWithState(), memberAnnotations);

            // We are supposed to track information for the node. Use whatever we managed to
            // accumulate so far.
            if (PossiblyNullableType(resultType.Type))
            {
                int slot = MakeMemberSlot(receiverOpt, member);
                if (this.State.HasValue(slot))
                {
                    var state = this.State[slot];
                    resultType = TypeWithState.Create(resultType.Type, state);
                }
            }

            Debug.Assert(!IsConditionalState);
            if (nullableOfTMember == SpecialMember.System_Nullable_T_get_HasValue && !(receiverOpt is null))
            {
                int containingSlot = MakeSlot(receiverOpt);
                if (containingSlot > 0)
                {
                    Split();
                    this.StateWhenTrue[containingSlot] = NullableFlowState.NotNull;
                }
            }

            SetResult(node, resultType, type);
            return member;
        }

        private SpecialMember? GetNullableOfTMember(Symbol member)
        {
            if (member.Kind == SymbolKind.Property)
            {
                var getMethod = ((PropertySymbol)member.OriginalDefinition).GetMethod;
                if ((object)getMethod != null && getMethod.ContainingType.SpecialType == SpecialType.System_Nullable_T)
                {
                    if (getMethod == compilation.GetSpecialTypeMember(SpecialMember.System_Nullable_T_get_Value))
                    {
                        return SpecialMember.System_Nullable_T_get_Value;
                    }
                    if (getMethod == compilation.GetSpecialTypeMember(SpecialMember.System_Nullable_T_get_HasValue))
                    {
                        return SpecialMember.System_Nullable_T_get_HasValue;
                    }
                }
            }
            return null;
        }

        private int GetNullableOfTValueSlot(TypeSymbol containingType, int containingSlot, out Symbol? valueProperty, bool forceSlotEvenIfEmpty = false)
        {
            Debug.Assert(containingType.IsNullableType());
            Debug.Assert(TypeSymbol.Equals(NominalSlotType(containingSlot), containingType, TypeCompareKind.ConsiderEverything2));

            var getValue = (MethodSymbol)compilation.GetSpecialTypeMember(SpecialMember.System_Nullable_T_get_Value);
            valueProperty = getValue?.AsMember((NamedTypeSymbol)containingType)?.AssociatedSymbol;
            return (valueProperty is null) ? -1 : GetOrCreateSlot(valueProperty, containingSlot, forceSlotEvenIfEmpty: forceSlotEvenIfEmpty);
        }

        protected override void VisitForEachExpression(BoundForEachStatement node)
        {
            if (node.Expression.Kind != BoundKind.Conversion)
            {
                // If we're in this scenario, there was a binding error, and we should suppress any further warnings.
                Debug.Assert(node.HasErrors);
                VisitRvalue(node.Expression);
                return;
            }

            var (expr, conversion) = RemoveConversion(node.Expression, includeExplicitConversions: false);
            SnapshotWalkerThroughConversionGroup(node.Expression, expr);

            // There are 7 ways that a foreach can be created:
            //    1. The collection type is an array type. For this, initial binding will generate an implicit reference conversion to
            //       IEnumerable, and we do not need to do any reinferring of enumerators here.
            //    2. The collection type is dynamic. For this we do the same as 1.
            //    3. The collection type implements the GetEnumerator pattern. For this, there is an identity conversion. Because
            //       this identity conversion uses nested types from initial binding, we cannot trust them and must instead use
            //       the type of the expression returned from VisitResult to reinfer the enumerator information.
            //    4. The collection type implements IEnumerable<T>. Only a few cases can hit this without being caught by number 3,
            //       such as a type with a private implementation of IEnumerable<T>, or a type parameter constrained to that type.
            //       In these cases, there will be an implicit conversion to IEnumerable<T>, but this will use types from
            //       initial binding. For this scenario, we need to look through the list of implemented interfaces on the type and
            //       find the version of IEnumerable<T> that it has after nullable analysis, as type substitution could have changed
            //       nested nullability of type parameters. See ForEach_22 for a concrete example of this.
            //    5. The collection type implements IEnumerable (non-generic). Because this version isn't generic, we don't need to
            //       do any reinference, and the existing conversion can stand as is.
            //    6. The target framework's System.String doesn't implement IEnumerable. This is a compat case: System.String normally
            //       does implement IEnumerable, but there are certain target frameworks where this isn't the case. The compiler will
            //       still emit code for foreach in these scenarios.
            //    7. The collection type implements the GetEnumerator pattern via an extension GetEnumerator. For this, there will be 
            //       conversion to the parameter of the extension method.
            //    8. Some binding error occurred, and some other error has already been reported. Usually this doesn't have any kind
            //       of conversion on top, but if there was an explicit conversion in code then we could get past the initial check
            //       for a BoundConversion node.

            var resultTypeWithState = VisitRvalueWithState(expr);
            var resultType = resultTypeWithState.Type;
            Debug.Assert(resultType is object);

            SetAnalyzedNullability(expr, _visitResult);
            TypeWithAnnotations targetTypeWithAnnotations;

            MethodSymbol? reinferredGetEnumeratorMethod = null;

            if (node.EnumeratorInfoOpt?.GetEnumeratorInfo is { Method: { IsExtensionMethod: true, Parameters: var parameters } } enumeratorMethodInfo)
            {
                // this is case 7
                // We do not need to do this same analysis for non-extension methods because they do not have generic parameters that
                // can be inferred from usage like extension methods can. We don't warn about default arguments at the call site, so
                // there's nothing that can be learned from the non-extension case.
                var (method, results, _) = VisitArguments(
                    node,
                    enumeratorMethodInfo.Arguments,
                    refKindsOpt: default,
                    parameters,
                    argsToParamsOpt: enumeratorMethodInfo.ArgsToParamsOpt,
                    defaultArguments: enumeratorMethodInfo.DefaultArguments,
                    expanded: false,
                    invokedAsExtensionMethod: true,
                    enumeratorMethodInfo.Method);

                targetTypeWithAnnotations = results[0].LValueType;
                reinferredGetEnumeratorMethod = method;
            }
            else if (conversion.IsIdentity ||
                (conversion.Kind == ConversionKind.ExplicitReference && resultType.SpecialType == SpecialType.System_String))
            {
                // This is case 3 or 6.
                targetTypeWithAnnotations = resultTypeWithState.ToTypeWithAnnotations(compilation);
            }
            else if (conversion.IsImplicit)
            {
                bool isAsync = node.AwaitOpt != null;
                if (node.Expression.Type!.SpecialType == SpecialType.System_Collections_IEnumerable)
                {
                    // If this is a conversion to IEnumerable (non-generic), nothing to do. This is cases 1, 2, and 5.
                    targetTypeWithAnnotations = TypeWithAnnotations.Create(node.Expression.Type);
                }
                else if (ForEachLoopBinder.IsIEnumerableT(node.Expression.Type.OriginalDefinition, isAsync, compilation))
                {
                    // This is case 4. We need to look for the IEnumerable<T> that this reinferred expression implements,
                    // so that we pick up any nested type substitutions that could have occurred.
                    var discardedUseSiteInfo = CompoundUseSiteInfo<AssemblySymbol>.Discarded;
                    targetTypeWithAnnotations = TypeWithAnnotations.Create(ForEachLoopBinder.GetIEnumerableOfT(resultType, isAsync, compilation, ref discardedUseSiteInfo, out bool foundMultiple));
                    Debug.Assert(!foundMultiple);
                    Debug.Assert(targetTypeWithAnnotations.HasType);
                }
                else
                {
                    // This is case 8. There was not a successful binding, as a successful binding will _always_ generate one of the
                    // above conversions. Just return, as we want to suppress further errors.
                    return;
                }
            }
            else
            {
                // This is also case 8.
                return;
            }

            var convertedResult = VisitConversion(
                GetConversionIfApplicable(node.Expression, expr),
                expr,
                conversion,
                targetTypeWithAnnotations,
                resultTypeWithState,
                checkConversion: true,
                fromExplicitCast: false,
                useLegacyWarnings: false,
                AssignmentKind.Assignment);

            bool reportedDiagnostic = node.EnumeratorInfoOpt?.GetEnumeratorInfo.Method is { IsExtensionMethod: true }
                ? false
                : CheckPossibleNullReceiver(expr);

            SetAnalyzedNullability(node.Expression, new VisitResult(convertedResult, convertedResult.ToTypeWithAnnotations(compilation)));

            TypeWithState currentPropertyGetterTypeWithState;

            if (node.EnumeratorInfoOpt is null)
            {
                currentPropertyGetterTypeWithState = default;
            }
            else if (resultType is ArrayTypeSymbol arrayType)
            {
                // Even though arrays use the IEnumerator pattern, we use the array element type as the foreach target type, so
                // directly get our source type from there instead of doing method reinference.
                currentPropertyGetterTypeWithState = arrayType.ElementTypeWithAnnotations.ToTypeWithState();
            }
            else if (resultType.SpecialType == SpecialType.System_String)
            {
                // There are frameworks where System.String does not implement IEnumerable, but we still lower it to a for loop
                // using the indexer over the individual characters anyway. So the type must be not annotated char.
                currentPropertyGetterTypeWithState =
                    TypeWithAnnotations.Create(node.EnumeratorInfoOpt.ElementType, NullableAnnotation.NotAnnotated).ToTypeWithState();
            }
            else
            {
                // Reinfer the return type of the node.Expression.GetEnumerator().Current property, so that if
                // the collection changed nested generic types we pick up those changes.
                reinferredGetEnumeratorMethod ??= (MethodSymbol)AsMemberOfType(convertedResult.Type, node.EnumeratorInfoOpt.GetEnumeratorInfo.Method);
                var enumeratorReturnType = GetReturnTypeWithState(reinferredGetEnumeratorMethod);

                if (enumeratorReturnType.State != NullableFlowState.NotNull)
                {
                    if (!reportedDiagnostic && !(node.Expression is BoundConversion { Operand: { IsSuppressed: true } }))
                    {
                        ReportDiagnostic(ErrorCode.WRN_NullReferenceReceiver, expr.Syntax.GetLocation());
                    }
                }

                var currentPropertyGetter = (MethodSymbol)AsMemberOfType(enumeratorReturnType.Type, node.EnumeratorInfoOpt.CurrentPropertyGetter);

                currentPropertyGetterTypeWithState = ApplyUnconditionalAnnotations(
                    currentPropertyGetter.ReturnTypeWithAnnotations.ToTypeWithState(),
                    currentPropertyGetter.ReturnTypeFlowAnalysisAnnotations);

                // Analyze `await MoveNextAsync()`
                if (node.AwaitOpt is { AwaitableInstancePlaceholder: BoundAwaitableValuePlaceholder moveNextPlaceholder } awaitMoveNextInfo)
                {
                    var moveNextAsyncMethod = (MethodSymbol)AsMemberOfType(reinferredGetEnumeratorMethod.ReturnType, node.EnumeratorInfoOpt.MoveNextInfo.Method);

                    EnsureAwaitablePlaceholdersInitialized();
                    var result = new VisitResult(GetReturnTypeWithState(moveNextAsyncMethod), moveNextAsyncMethod.ReturnTypeWithAnnotations);
                    _awaitablePlaceholdersOpt.Add(moveNextPlaceholder, (moveNextPlaceholder, result));
                    Visit(awaitMoveNextInfo);
                    _awaitablePlaceholdersOpt.Remove(moveNextPlaceholder);
                }

                // Analyze `await DisposeAsync()`
                if (node.EnumeratorInfoOpt is { NeedsDisposal: true, DisposeAwaitableInfo: BoundAwaitableInfo awaitDisposalInfo })
                {
                    var disposalPlaceholder = awaitDisposalInfo.AwaitableInstancePlaceholder;
                    bool addedPlaceholder = false;
                    if (node.EnumeratorInfoOpt.PatternDisposeInfo is { Method: var originalDisposeMethod }) // no statically known Dispose method if doing a runtime check
                    {
                        Debug.Assert(disposalPlaceholder is not null);
                        var disposeAsyncMethod = (MethodSymbol)AsMemberOfType(reinferredGetEnumeratorMethod.ReturnType, originalDisposeMethod);
                        EnsureAwaitablePlaceholdersInitialized();
                        var result = new VisitResult(GetReturnTypeWithState(disposeAsyncMethod), disposeAsyncMethod.ReturnTypeWithAnnotations);
                        _awaitablePlaceholdersOpt.Add(disposalPlaceholder, (disposalPlaceholder, result));
                        addedPlaceholder = true;
                    }

                    Visit(awaitDisposalInfo);

                    if (addedPlaceholder)
                    {
                        _awaitablePlaceholdersOpt!.Remove(disposalPlaceholder!);
                    }
                }
            }

            SetResultType(expression: null, currentPropertyGetterTypeWithState);
        }

        public override void VisitForEachIterationVariables(BoundForEachStatement node)
        {
            // ResultType should have been set by VisitForEachExpression, called just before this.
            var sourceState = node.EnumeratorInfoOpt == null ? default : ResultType;
            TypeWithAnnotations sourceType = sourceState.ToTypeWithAnnotations(compilation);

#pragma warning disable IDE0055 // Fix formatting
            var variableLocation = node.Syntax switch
            {
                ForEachStatementSyntax statement => statement.Identifier.GetLocation(),
                ForEachVariableStatementSyntax variableStatement => variableStatement.Variable.GetLocation(),
                _ => throw ExceptionUtilities.UnexpectedValue(node.Syntax)
            };
#pragma warning restore IDE0055 // Fix formatting

            if (node.DeconstructionOpt is object)
            {
                var assignment = node.DeconstructionOpt.DeconstructionAssignment;

                // Visit the assignment as a deconstruction with an explicit type
                VisitDeconstructionAssignmentOperator(assignment, sourceState.HasNullType ? (TypeWithState?)null : sourceState);

                // https://github.com/dotnet/roslyn/issues/35010: if the iteration variable is a tuple deconstruction, we need to put something in the tree
                Visit(node.IterationVariableType);
            }
            else
            {
                Visit(node.IterationVariableType);
                foreach (var iterationVariable in node.IterationVariables)
                {
                    var state = NullableFlowState.NotNull;
                    if (!sourceState.HasNullType)
                    {
                        TypeWithAnnotations destinationType = iterationVariable.TypeWithAnnotations;
                        TypeWithState result = sourceState;
                        TypeWithState resultForType = sourceState;
                        if (iterationVariable.IsRef)
                        {
                            // foreach (ref DestinationType variable in collection)
                            if (IsNullabilityMismatch(sourceType, destinationType))
                            {
                                var foreachSyntax = (ForEachStatementSyntax)node.Syntax;
                                ReportNullabilityMismatchInAssignment(foreachSyntax.Type, sourceType, destinationType);
                            }
                        }
                        else if (iterationVariable is SourceLocalSymbol { IsVar: true })
                        {
                            // foreach (var variable in collection)
                            destinationType = sourceState.ToAnnotatedTypeWithAnnotations(compilation);
                            _variables.SetType(iterationVariable, destinationType);
                            resultForType = destinationType.ToTypeWithState();
                        }
                        else
                        {
                            // foreach (DestinationType variable in collection)
                            // and asynchronous variants
                            var discardedUseSiteInfo = CompoundUseSiteInfo<AssemblySymbol>.Discarded;
                            Conversion conversion = node.ElementConversion.Kind == ConversionKind.UnsetConversionKind
                                ? _conversions.ClassifyImplicitConversionFromType(sourceType.Type, destinationType.Type, ref discardedUseSiteInfo)
                                : node.ElementConversion;
                            result = VisitConversion(
                                conversionOpt: null,
                                conversionOperand: node.IterationVariableType,
                                conversion,
                                destinationType,
                                sourceState,
                                checkConversion: true,
                                fromExplicitCast: !conversion.IsImplicit,
                                useLegacyWarnings: true,
                                AssignmentKind.ForEachIterationVariable,
                                reportTopLevelWarnings: true,
                                reportRemainingWarnings: true,
                                diagnosticLocationOpt: variableLocation);
                        }

                        // In non-error cases we'll only run this loop a single time. In error cases we'll set the nullability of the VariableType multiple times, but at least end up with something
                        SetAnalyzedNullability(node.IterationVariableType, new VisitResult(resultForType, destinationType), isLvalue: true);
                        state = result.State;
                    }

                    int slot = GetOrCreateSlot(iterationVariable);
                    if (slot > 0)
                    {
                        this.State[slot] = state;
                    }
                }

            }
        }

        public override BoundNode? VisitFromEndIndexExpression(BoundFromEndIndexExpression node)
        {
            var result = base.VisitFromEndIndexExpression(node);
            SetNotNullResult(node);
            return result;
        }

        public override BoundNode? VisitObjectInitializerMember(BoundObjectInitializerMember node)
        {
            // Should be handled by VisitObjectCreationExpression.
            throw ExceptionUtilities.Unreachable;
        }

        public override BoundNode? VisitDynamicObjectInitializerMember(BoundDynamicObjectInitializerMember node)
        {
            SetNotNullResult(node);
            return null;
        }

        public override BoundNode? VisitBadExpression(BoundBadExpression node)
        {
            foreach (var child in node.ChildBoundNodes)
            {
                // https://github.com/dotnet/roslyn/issues/35042, we need to implement similar workarounds for object, collection, and dynamic initializers.
                if (child is BoundLambda lambda)
                {
                    TakeIncrementalSnapshot(lambda);
                    VisitLambda(lambda, delegateTypeOpt: null);
                    VisitRvalueEpilogue(lambda);
                }
                else
                {
                    VisitRvalue(child as BoundExpression);
                }
            }

            var type = TypeWithAnnotations.Create(node.Type);
            SetLvalueResultType(node, type);
            return null;
        }

        public override BoundNode? VisitTypeExpression(BoundTypeExpression node)
        {
            var result = base.VisitTypeExpression(node);

            if (node.BoundContainingTypeOpt != null)
            {
                VisitTypeExpression(node.BoundContainingTypeOpt);
            }

            SetNotNullResult(node);
            return result;
        }

        public override BoundNode? VisitTypeOrValueExpression(BoundTypeOrValueExpression node)
        {
            // These should not appear after initial binding except in error cases.
            var result = base.VisitTypeOrValueExpression(node);
            SetNotNullResult(node);
            return result;
        }

        public override BoundNode? VisitUnaryOperator(BoundUnaryOperator node)
        {
            Debug.Assert(!IsConditionalState);

            TypeWithState resultType;

            switch (node.OperatorKind)
            {
                case UnaryOperatorKind.BoolLogicalNegation:
                    Visit(node.Operand);
                    if (IsConditionalState)
                        SetConditionalState(StateWhenFalse, StateWhenTrue);
                    resultType = adjustForLifting(ResultType);
                    break;
                case UnaryOperatorKind.DynamicTrue:
                    // We cannot use VisitCondition, because the operand is not of type bool.
                    // Yet we want to keep the result split if it was split.  So we simply visit.
                    Visit(node.Operand);
                    resultType = adjustForLifting(ResultType);
                    break;
                case UnaryOperatorKind.DynamicLogicalNegation:
                    // We cannot use VisitCondition, because the operand is not of type bool.
                    // Yet we want to keep the result split if it was split.  So we simply visit.
                    Visit(node.Operand);
                    // If the state is split, the result is `bool` at runtime and we invert it here.
                    if (IsConditionalState)
                        SetConditionalState(StateWhenFalse, StateWhenTrue);
                    resultType = adjustForLifting(ResultType);
                    break;
                default:
                    if (node.OperatorKind.IsUserDefined() &&
                        node.MethodOpt is MethodSymbol method &&
                        method.ParameterCount == 1)
                    {
                        var (operand, conversion) = RemoveConversion(node.Operand, includeExplicitConversions: false);
                        VisitRvalue(operand);
                        var operandResult = ResultType;
                        bool isLifted = node.OperatorKind.IsLifted();
                        var operandType = GetNullableUnderlyingTypeIfNecessary(isLifted, operandResult);
                        // Update method based on inferred operand type.
                        method = (MethodSymbol)AsMemberOfType(operandType.Type!.StrippedType(), method);
                        // Analyze operator call properly (honoring [Disallow|Allow|Maybe|NotNull] attribute annotations) https://github.com/dotnet/roslyn/issues/32671
                        var parameter = method.Parameters[0];
                        _ = VisitConversion(
                            node.Operand as BoundConversion,
                            operand,
                            conversion,
                            parameter.TypeWithAnnotations,
                            operandType,
                            checkConversion: true,
                            fromExplicitCast: false,
                            useLegacyWarnings: false,
                            assignmentKind: AssignmentKind.Argument,
                            parameterOpt: parameter);
                        resultType = GetLiftedReturnTypeIfNecessary(isLifted, method.ReturnTypeWithAnnotations, operandResult.State);
                        SetUpdatedSymbol(node, node.MethodOpt, method);
                    }
                    else
                    {
                        VisitRvalue(node.Operand);
                        resultType = adjustForLifting(ResultType);
                    }
                    break;
            }

            SetResultType(node, resultType);
            return null;

            TypeWithState adjustForLifting(TypeWithState argumentResult) =>
                TypeWithState.Create(node.Type, node.OperatorKind.IsLifted() ? argumentResult.State : NullableFlowState.NotNull);
        }

        public override BoundNode? VisitPointerIndirectionOperator(BoundPointerIndirectionOperator node)
        {
            var result = base.VisitPointerIndirectionOperator(node);
            var type = TypeWithAnnotations.Create(node.Type);
            SetLvalueResultType(node, type);
            return result;
        }

        public override BoundNode? VisitPointerElementAccess(BoundPointerElementAccess node)
        {
            var result = base.VisitPointerElementAccess(node);
            var type = TypeWithAnnotations.Create(node.Type);
            SetLvalueResultType(node, type);
            return result;
        }

        public override BoundNode? VisitRefTypeOperator(BoundRefTypeOperator node)
        {
            VisitRvalue(node.Operand);
            SetNotNullResult(node);
            return null;
        }

        public override BoundNode? VisitMakeRefOperator(BoundMakeRefOperator node)
        {
            var result = base.VisitMakeRefOperator(node);
            SetNotNullResult(node);
            return result;
        }

        public override BoundNode? VisitRefValueOperator(BoundRefValueOperator node)
        {
            var result = base.VisitRefValueOperator(node);
            var type = TypeWithAnnotations.Create(node.Type, node.NullableAnnotation);
            SetLvalueResultType(node, type);
            return result;
        }

        private TypeWithState InferResultNullability(BoundUserDefinedConditionalLogicalOperator node)
        {
            if (node.OperatorKind.IsLifted())
            {
                // https://github.com/dotnet/roslyn/issues/33879 Conversions: Lifted operator
                // Should this use the updated flow type and state?  How should it compute nullability?
                return TypeWithState.Create(node.Type, NullableFlowState.NotNull);
            }

            // Update method based on inferred operand types: see https://github.com/dotnet/roslyn/issues/29605.
            // Analyze operator result properly (honoring [Maybe|NotNull] and [Maybe|NotNullWhen] attribute annotations) https://github.com/dotnet/roslyn/issues/32671
            if ((object)node.LogicalOperator != null && node.LogicalOperator.ParameterCount == 2)
            {
                return GetReturnTypeWithState(node.LogicalOperator);
            }
            else
            {
                return default;
            }
        }

        protected override void AfterLeftChildOfBinaryLogicalOperatorHasBeenVisited(BoundExpression node, BoundExpression right, bool isAnd, bool isBool, ref LocalState leftTrue, ref LocalState leftFalse)
        {
            Debug.Assert(!IsConditionalState);
            TypeWithState leftType = ResultType;
            // https://github.com/dotnet/roslyn/issues/29605 Update operator methods based on inferred operand types.
            MethodSymbol? logicalOperator = null;
            MethodSymbol? trueFalseOperator = null;
            BoundExpression? left = null;

            switch (node.Kind)
            {
                case BoundKind.BinaryOperator:
                    Debug.Assert(!((BoundBinaryOperator)node).OperatorKind.IsUserDefined());
                    break;
                case BoundKind.UserDefinedConditionalLogicalOperator:
                    var binary = (BoundUserDefinedConditionalLogicalOperator)node;
                    if (binary.LogicalOperator != null && binary.LogicalOperator.ParameterCount == 2)
                    {
                        logicalOperator = binary.LogicalOperator;
                        left = binary.Left;
                        trueFalseOperator = isAnd ? binary.FalseOperator : binary.TrueOperator;

                        if ((object)trueFalseOperator != null && trueFalseOperator.ParameterCount != 1)
                        {
                            trueFalseOperator = null;
                        }
                    }
                    break;
                default:
                    throw ExceptionUtilities.UnexpectedValue(node.Kind);
            }

            Debug.Assert(trueFalseOperator is null || logicalOperator is object);
            Debug.Assert(logicalOperator is null || left is object);

            // Analyze operator call properly (honoring [Disallow|Allow|Maybe|NotNull] attribute annotations) https://github.com/dotnet/roslyn/issues/32671
            if (trueFalseOperator is object)
            {
                ReportArgumentWarnings(left!, leftType, trueFalseOperator.Parameters[0]);
            }

            if (logicalOperator is object)
            {
                ReportArgumentWarnings(left!, leftType, logicalOperator.Parameters[0]);
            }

            Visit(right);
            TypeWithState rightType = ResultType;

            SetResultType(node, InferResultNullabilityOfBinaryLogicalOperator(node, leftType, rightType));

            if (logicalOperator is object)
            {
                ReportArgumentWarnings(right, rightType, logicalOperator.Parameters[1]);
            }

            AfterRightChildOfBinaryLogicalOperatorHasBeenVisited(node, right, isAnd, isBool, ref leftTrue, ref leftFalse);
        }

        private TypeWithState InferResultNullabilityOfBinaryLogicalOperator(BoundExpression node, TypeWithState leftType, TypeWithState rightType)
        {
            return node switch
            {
                BoundBinaryOperator binary => InferResultNullability(binary.OperatorKind, binary.MethodOpt, binary.Type, leftType, rightType),
                BoundUserDefinedConditionalLogicalOperator userDefined => InferResultNullability(userDefined),
                _ => throw ExceptionUtilities.UnexpectedValue(node)
            };
        }

        public override BoundNode? VisitAwaitExpression(BoundAwaitExpression node)
        {
            var result = base.VisitAwaitExpression(node);
            var awaitableInfo = node.AwaitableInfo;
            var placeholder = awaitableInfo.AwaitableInstancePlaceholder;
            Debug.Assert(placeholder is object);

            EnsureAwaitablePlaceholdersInitialized();
            _awaitablePlaceholdersOpt.Add(placeholder, (node.Expression, _visitResult));
            Visit(awaitableInfo);
            _awaitablePlaceholdersOpt.Remove(placeholder);

            if (node.Type.IsValueType || node.HasErrors || awaitableInfo.GetResult is null)
            {
                SetNotNullResult(node);
            }
            else
            {
                // It is possible for the awaiter type returned from GetAwaiter to not be a named type. e.g. it could be a type parameter.
                // Proper handling of this is additional work which only benefits a very uncommon scenario,
                // so we will just use the originally bound GetResult method in this case.
                var getResult = awaitableInfo.GetResult;
                var reinferredGetResult = _visitResult.RValueType.Type is NamedTypeSymbol taskAwaiterType
                    ? getResult.OriginalDefinition.AsMember(taskAwaiterType)
                    : getResult;

                SetResultType(node, reinferredGetResult.ReturnTypeWithAnnotations.ToTypeWithState());
            }

            return result;
        }

        public override BoundNode? VisitTypeOfOperator(BoundTypeOfOperator node)
        {
            var result = base.VisitTypeOfOperator(node);
            SetResultType(node, TypeWithState.Create(node.Type, NullableFlowState.NotNull));
            return result;
        }

        public override BoundNode? VisitMethodInfo(BoundMethodInfo node)
        {
            var result = base.VisitMethodInfo(node);
            SetNotNullResult(node);
            return result;
        }

        public override BoundNode? VisitFieldInfo(BoundFieldInfo node)
        {
            var result = base.VisitFieldInfo(node);
            SetNotNullResult(node);
            return result;
        }

        public override BoundNode? VisitDefaultLiteral(BoundDefaultLiteral node)
        {
            // Can occur in error scenarios and lambda scenarios
            var result = base.VisitDefaultLiteral(node);
            SetResultType(node, TypeWithState.Create(node.Type, NullableFlowState.MaybeDefault));
            return result;
        }

        public override BoundNode? VisitDefaultExpression(BoundDefaultExpression node)
        {
            Debug.Assert(!this.IsConditionalState);

            var result = base.VisitDefaultExpression(node);
            TypeSymbol type = node.Type;
            if (EmptyStructTypeCache.IsTrackableStructType(type))
            {
                int slot = GetOrCreatePlaceholderSlot(node);
                if (slot > 0)
                {
                    this.State[slot] = NullableFlowState.NotNull;
                    InheritNullableStateOfTrackableStruct(type, slot, valueSlot: -1, isDefaultValue: true);
                }
            }

            // https://github.com/dotnet/roslyn/issues/33344: this fails to produce an updated tuple type for a default expression
            // (should produce nullable element types for those elements that are of reference types)
            SetResultType(node, TypeWithState.ForType(type));
            return result;
        }

        public override BoundNode? VisitIsOperator(BoundIsOperator node)
        {
            Debug.Assert(!this.IsConditionalState);

            var operand = node.Operand;
            var typeExpr = node.TargetType;

            VisitPossibleConditionalAccess(operand, out var conditionalStateWhenNotNull);
            Unsplit();

            LocalState stateWhenNotNull;
            if (!conditionalStateWhenNotNull.IsConditionalState)
            {
                stateWhenNotNull = conditionalStateWhenNotNull.State;
            }
            else
            {
                stateWhenNotNull = conditionalStateWhenNotNull.StateWhenTrue;
                Join(ref stateWhenNotNull, ref conditionalStateWhenNotNull.StateWhenFalse);
            }

            Debug.Assert(node.Type.SpecialType == SpecialType.System_Boolean);

            SetConditionalState(stateWhenNotNull, State);
            if (typeExpr.Type?.SpecialType == SpecialType.System_Object)
            {
                LearnFromNullTest(operand, ref StateWhenFalse);
            }

            VisitTypeExpression(typeExpr);
            SetNotNullResult(node);
            return null;
        }

        public override BoundNode? VisitAsOperator(BoundAsOperator node)
        {
            var argumentType = VisitRvalueWithState(node.Operand);
            NullableFlowState resultState = NullableFlowState.NotNull;
            var type = node.Type;

            if (type.CanContainNull())
            {
                switch (node.Conversion.Kind)
                {
                    case ConversionKind.Identity:
                    case ConversionKind.ImplicitReference:
                    case ConversionKind.Boxing:
                    case ConversionKind.ImplicitNullable:
                        resultState = argumentType.State;
                        break;

                    default:
                        resultState = NullableFlowState.MaybeDefault;
                        break;
                }
            }

            VisitTypeExpression(node.TargetType);
            SetResultType(node, TypeWithState.Create(type, resultState));
            return null;
        }

        public override BoundNode? VisitSizeOfOperator(BoundSizeOfOperator node)
        {
            var result = base.VisitSizeOfOperator(node);
            VisitTypeExpression(node.SourceType);
            SetNotNullResult(node);
            return result;
        }

        public override BoundNode? VisitArgList(BoundArgList node)
        {
            var result = base.VisitArgList(node);
            Debug.Assert(node.Type.SpecialType == SpecialType.System_RuntimeArgumentHandle);
            SetNotNullResult(node);
            return result;
        }

        public override BoundNode? VisitArgListOperator(BoundArgListOperator node)
        {
            VisitArgumentsEvaluate(node.Syntax, node.Arguments, node.ArgumentRefKindsOpt, parametersOpt: default, argsToParamsOpt: default, defaultArguments: default, expanded: false);
            Debug.Assert(node.Type is null);
            SetNotNullResult(node);
            return null;
        }

        public override BoundNode? VisitLiteral(BoundLiteral node)
        {
            Debug.Assert(!IsConditionalState);
            var result = base.VisitLiteral(node);
            SetResultType(node, TypeWithState.Create(node.Type, node.Type?.CanContainNull() != false && node.ConstantValue?.IsNull == true ? NullableFlowState.MaybeDefault : NullableFlowState.NotNull));
            return result;
        }

        public override BoundNode? VisitPreviousSubmissionReference(BoundPreviousSubmissionReference node)
        {
            var result = base.VisitPreviousSubmissionReference(node);
            Debug.Assert(node.WasCompilerGenerated);
            SetNotNullResult(node);
            return result;
        }

        public override BoundNode? VisitHostObjectMemberReference(BoundHostObjectMemberReference node)
        {
            var result = base.VisitHostObjectMemberReference(node);
            Debug.Assert(node.WasCompilerGenerated);
            SetNotNullResult(node);
            return result;
        }

        public override BoundNode? VisitPseudoVariable(BoundPseudoVariable node)
        {
            var result = base.VisitPseudoVariable(node);
            SetNotNullResult(node);
            return result;
        }

        public override BoundNode? VisitRangeExpression(BoundRangeExpression node)
        {
            var result = base.VisitRangeExpression(node);
            SetNotNullResult(node);
            return result;
        }

        public override BoundNode? VisitRangeVariable(BoundRangeVariable node)
        {
            VisitWithoutDiagnostics(node.Value);
            SetNotNullResult(node); // https://github.com/dotnet/roslyn/issues/29863 Need to review this
            return null;
        }

        public override BoundNode? VisitLabel(BoundLabel node)
        {
            var result = base.VisitLabel(node);
            SetUnknownResultNullability(node);
            return result;
        }

        public override BoundNode? VisitDynamicMemberAccess(BoundDynamicMemberAccess node)
        {
            var receiver = node.Receiver;
            VisitRvalue(receiver);
            _ = CheckPossibleNullReceiver(receiver);

            Debug.Assert(node.Type.IsDynamic());
            var result = TypeWithAnnotations.Create(node.Type);
            SetLvalueResultType(node, result);
            return null;
        }

        public override BoundNode? VisitDynamicInvocation(BoundDynamicInvocation node)
        {
            var expr = node.Expression;
            VisitRvalue(expr);

            // If the expression was a MethodGroup, check nullability of receiver.
            var receiverOpt = (expr as BoundMethodGroup)?.ReceiverOpt;
            if (TryGetMethodGroupReceiverNullability(receiverOpt, out TypeWithState receiverType))
            {
                CheckPossibleNullReceiver(receiverOpt, receiverType, checkNullableValueType: false);
            }

            VisitArgumentsEvaluate(node.Syntax, node.Arguments, node.ArgumentRefKindsOpt, parametersOpt: default, argsToParamsOpt: default, defaultArguments: default, expanded: false);
            Debug.Assert(node.Type.IsDynamic());
            Debug.Assert(node.Type.IsReferenceType);
            var result = TypeWithAnnotations.Create(node.Type, NullableAnnotation.Oblivious);
            SetLvalueResultType(node, result);
            return null;
        }

        public override BoundNode? VisitEventAssignmentOperator(BoundEventAssignmentOperator node)
        {
            var receiverOpt = node.ReceiverOpt;
            VisitRvalue(receiverOpt);
            Debug.Assert(!IsConditionalState);
            var @event = node.Event;
            if (!@event.IsStatic)
            {
                @event = (EventSymbol)AsMemberOfType(ResultType.Type, @event);
                // https://github.com/dotnet/roslyn/issues/30598: Mark receiver as not null
                // after arguments have been visited, and only if the receiver has not changed.
                _ = CheckPossibleNullReceiver(receiverOpt);
                SetUpdatedSymbol(node, node.Event, @event);
            }
            VisitRvalue(node.Argument);
            // https://github.com/dotnet/roslyn/issues/31018: Check for delegate mismatch.
            if (node.Argument.ConstantValue?.IsNull != true
                && MakeMemberSlot(receiverOpt, @event) is > 0 and var memberSlot)
            {
                this.State[memberSlot] = node.IsAddition
                    ? this.State[memberSlot].Meet(ResultType.State)
                    : NullableFlowState.MaybeNull;
            }
            SetNotNullResult(node); // https://github.com/dotnet/roslyn/issues/29969 Review whether this is the correct result
            return null;
        }

        public override BoundNode? VisitDynamicObjectCreationExpression(BoundDynamicObjectCreationExpression node)
        {
            Debug.Assert(!IsConditionalState);
            var arguments = node.Arguments;
            var argumentResults = VisitArgumentsEvaluate(node.Syntax, arguments, node.ArgumentRefKindsOpt, parametersOpt: default, argsToParamsOpt: default, defaultArguments: default, expanded: false);
            VisitObjectOrDynamicObjectCreation(node, arguments, argumentResults, node.InitializerExpressionOpt);
            return null;
        }

        public override BoundNode? VisitObjectInitializerExpression(BoundObjectInitializerExpression node)
        {
            // Only reachable from bad expression. Otherwise handled in VisitObjectCreationExpression().
            // https://github.com/dotnet/roslyn/issues/35042: Do we need to analyze child expressions anyway for the public API?
            SetNotNullResult(node);
            return null;
        }

        public override BoundNode? VisitCollectionInitializerExpression(BoundCollectionInitializerExpression node)
        {
            // Only reachable from bad expression. Otherwise handled in VisitObjectCreationExpression().
            // https://github.com/dotnet/roslyn/issues/35042: Do we need to analyze child expressions anyway for the public API?
            SetNotNullResult(node);
            return null;
        }

        public override BoundNode? VisitDynamicCollectionElementInitializer(BoundDynamicCollectionElementInitializer node)
        {
            // Only reachable from bad expression. Otherwise handled in VisitObjectCreationExpression().
            // https://github.com/dotnet/roslyn/issues/35042: Do we need to analyze child expressions anyway for the public API?
            SetNotNullResult(node);
            return null;
        }

        public override BoundNode? VisitImplicitReceiver(BoundImplicitReceiver node)
        {
            var result = base.VisitImplicitReceiver(node);
            SetNotNullResult(node);
            return result;
        }

        public override BoundNode? VisitAnonymousPropertyDeclaration(BoundAnonymousPropertyDeclaration node)
        {
            throw ExceptionUtilities.Unreachable;
        }

        public override BoundNode? VisitNoPiaObjectCreationExpression(BoundNoPiaObjectCreationExpression node)
        {
            var result = base.VisitNoPiaObjectCreationExpression(node);
            SetResultType(node, TypeWithState.Create(node.Type, NullableFlowState.NotNull));
            return result;
        }

        public override BoundNode? VisitNewT(BoundNewT node)
        {
            VisitObjectOrDynamicObjectCreation(node, ImmutableArray<BoundExpression>.Empty, ImmutableArray<VisitArgumentResult>.Empty, node.InitializerExpressionOpt);
            return null;
        }

        public override BoundNode? VisitArrayInitialization(BoundArrayInitialization node)
        {
            var result = base.VisitArrayInitialization(node);
            SetNotNullResult(node);
            return result;
        }

        private void SetUnknownResultNullability(BoundExpression expression)
        {
            SetResultType(expression, TypeWithState.Create(expression.Type, default));
        }

        public override BoundNode? VisitStackAllocArrayCreation(BoundStackAllocArrayCreation node)
        {
            var result = base.VisitStackAllocArrayCreation(node);
            Debug.Assert(node.Type is null || node.Type.IsErrorType() || node.Type.IsRefLikeType);
            SetNotNullResult(node);
            return result;
        }

        public override BoundNode? VisitDynamicIndexerAccess(BoundDynamicIndexerAccess node)
        {
            var receiver = node.Receiver;
            VisitRvalue(receiver);
            // https://github.com/dotnet/roslyn/issues/30598: Mark receiver as not null
            // after indices have been visited, and only if the receiver has not changed.
            _ = CheckPossibleNullReceiver(receiver);
            VisitArgumentsEvaluate(node.Syntax, node.Arguments, node.ArgumentRefKindsOpt, parametersOpt: default, argsToParamsOpt: default, defaultArguments: default, expanded: false);
            Debug.Assert(node.Type.IsDynamic());
            var result = TypeWithAnnotations.Create(node.Type, NullableAnnotation.Oblivious);
            SetLvalueResultType(node, result);
            return null;
        }

        private bool CheckPossibleNullReceiver(BoundExpression? receiverOpt, bool checkNullableValueType = false)
        {
            return CheckPossibleNullReceiver(receiverOpt, ResultType, checkNullableValueType);
        }

        private bool CheckPossibleNullReceiver(BoundExpression? receiverOpt, TypeWithState resultType, bool checkNullableValueType)
        {
            Debug.Assert(!this.IsConditionalState);
            bool reportedDiagnostic = false;
            if (receiverOpt != null && this.State.Reachable)
            {
                var resultTypeSymbol = resultType.Type;
                if (resultTypeSymbol is null)
                {
                    return false;
                }
#if DEBUG
                Debug.Assert(receiverOpt.Type is null || AreCloseEnough(receiverOpt.Type, resultTypeSymbol));
#endif
                if (!ReportPossibleNullReceiverIfNeeded(resultTypeSymbol, resultType.State, checkNullableValueType, receiverOpt.Syntax, out reportedDiagnostic))
                {
                    return reportedDiagnostic;
                }

                LearnFromNonNullTest(receiverOpt, ref this.State);
            }

            return reportedDiagnostic;
        }

        // Returns false if the type wasn't interesting
        private bool ReportPossibleNullReceiverIfNeeded(TypeSymbol type, NullableFlowState state, bool checkNullableValueType, SyntaxNode syntax, out bool reportedDiagnostic)
        {
            reportedDiagnostic = false;
            if (state.MayBeNull())
            {
                bool isValueType = type.IsValueType;
                if (isValueType && (!checkNullableValueType || !type.IsNullableTypeOrTypeParameter() || type.GetNullableUnderlyingType().IsErrorType()))
                {
                    return false;
                }

                ReportDiagnostic(isValueType ? ErrorCode.WRN_NullableValueTypeMayBeNull : ErrorCode.WRN_NullReferenceReceiver, syntax);
                reportedDiagnostic = true;
            }

            return true;
        }

        private void CheckExtensionMethodThisNullability(BoundExpression expr, Conversion conversion, ParameterSymbol parameter, TypeWithState result)
        {
            VisitArgumentConversionAndInboundAssignmentsAndPreConditions(
                conversionOpt: null,
                expr,
                conversion,
                parameter.RefKind,
                parameter,
                parameter.TypeWithAnnotations,
                GetParameterAnnotations(parameter),
                new VisitArgumentResult(new VisitResult(result, result.ToTypeWithAnnotations(compilation)), stateForLambda: default),
                extensionMethodThisArgument: true);
        }

        private static bool IsNullabilityMismatch(TypeWithAnnotations type1, TypeWithAnnotations type2)
        {
            // Note, when we are paying attention to nullability, we ignore oblivious mismatch.
            // See TypeCompareKind.ObliviousNullableModifierMatchesAny
            return type1.Equals(type2, TypeCompareKind.AllIgnoreOptions) &&
                !type1.Equals(type2, TypeCompareKind.AllIgnoreOptions & ~TypeCompareKind.IgnoreNullableModifiersForReferenceTypes);
        }

        private static bool IsNullabilityMismatch(TypeSymbol type1, TypeSymbol type2)
        {
            // Note, when we are paying attention to nullability, we ignore oblivious mismatch.
            // See TypeCompareKind.ObliviousNullableModifierMatchesAny
            return type1.Equals(type2, TypeCompareKind.AllIgnoreOptions) &&
                !type1.Equals(type2, TypeCompareKind.AllIgnoreOptions & ~TypeCompareKind.IgnoreNullableModifiersForReferenceTypes);
        }

        public override BoundNode? VisitQueryClause(BoundQueryClause node)
        {
            var result = base.VisitQueryClause(node);
            SetNotNullResult(node); // https://github.com/dotnet/roslyn/issues/29863 Implement nullability analysis in LINQ queries
            return result;
        }

        public override BoundNode? VisitNameOfOperator(BoundNameOfOperator node)
        {
            var result = base.VisitNameOfOperator(node);
            SetResultType(node, TypeWithState.Create(node.Type, NullableFlowState.NotNull));
            return result;
        }

        public override BoundNode? VisitNamespaceExpression(BoundNamespaceExpression node)
        {
            var result = base.VisitNamespaceExpression(node);
            SetUnknownResultNullability(node);
            return result;
        }

        public override BoundNode? VisitInterpolatedString(BoundInterpolatedString node)
        {
            var result = base.VisitInterpolatedString(node);
            SetResultType(node, TypeWithState.Create(node.Type, NullableFlowState.NotNull));
            return result;
        }

        public override BoundNode? VisitUnconvertedInterpolatedString(BoundUnconvertedInterpolatedString node)
        {
            // This is only involved with unbound lambdas or when visiting the source of a converted tuple literal
            var result = base.VisitUnconvertedInterpolatedString(node);
            SetResultType(node, TypeWithState.Create(node.Type, NullableFlowState.NotNull));
            return result;
        }

        public override BoundNode? VisitStringInsert(BoundStringInsert node)
        {
            var result = base.VisitStringInsert(node);
            SetUnknownResultNullability(node);
            return result;
        }

        public override BoundNode? VisitConvertedStackAllocExpression(BoundConvertedStackAllocExpression node)
        {
            var result = base.VisitConvertedStackAllocExpression(node);
            SetNotNullResult(node);
            return result;
        }

        public override BoundNode? VisitDiscardExpression(BoundDiscardExpression node)
        {
            var result = TypeWithAnnotations.Create(node.Type);
            var rValueType = TypeWithState.ForType(node.Type);
            SetResult(node, rValueType, result);
            return null;
        }

        public override BoundNode? VisitThrowExpression(BoundThrowExpression node)
        {
            VisitThrow(node.Expression);
            SetResultType(node, default);
            return null;
        }

        public override BoundNode? VisitThrowStatement(BoundThrowStatement node)
        {
            VisitThrow(node.ExpressionOpt);
            return null;
        }

        private void VisitThrow(BoundExpression? expr)
        {
            if (expr != null)
            {
                var result = VisitRvalueWithState(expr);
                // Cases:
                // null
                // null!
                // Other (typed) expression, including suppressed ones
                if (result.MayBeNull)
                {
                    ReportDiagnostic(ErrorCode.WRN_ThrowPossibleNull, expr.Syntax);
                }
            }
            SetUnreachable();
        }

        public override BoundNode? VisitYieldReturnStatement(BoundYieldReturnStatement node)
        {
            BoundExpression expr = node.Expression;
            if (expr == null)
            {
                return null;
            }
            var method = (MethodSymbol)CurrentSymbol;
            TypeWithAnnotations elementType = InMethodBinder.GetIteratorElementTypeFromReturnType(compilation, RefKind.None,
                method.ReturnType, errorLocation: null, diagnostics: null);

            _ = VisitOptionalImplicitConversion(expr, elementType, useLegacyWarnings: false, trackMembers: false, AssignmentKind.Return);
            return null;
        }

        protected override void VisitCatchBlock(BoundCatchBlock node, ref LocalState finallyState)
        {
            TakeIncrementalSnapshot(node);
            if (node.Locals.Length > 0)
            {
                LocalSymbol local = node.Locals[0];
                if (local.DeclarationKind == LocalDeclarationKind.CatchVariable)
                {
                    int slot = GetOrCreateSlot(local);
                    if (slot > 0)
                        this.State[slot] = NullableFlowState.NotNull;
                }
            }

            if (node.ExceptionSourceOpt != null)
            {
                VisitWithoutDiagnostics(node.ExceptionSourceOpt);
            }

            base.VisitCatchBlock(node, ref finallyState);
        }

        public override BoundNode? VisitLockStatement(BoundLockStatement node)
        {
            VisitRvalue(node.Argument);
            _ = CheckPossibleNullReceiver(node.Argument);
            VisitStatement(node.Body);
            return null;
        }

        public override BoundNode? VisitAttribute(BoundAttribute node)
        {
            VisitArguments(node, node.ConstructorArguments, ImmutableArray<RefKind>.Empty, node.Constructor, argsToParamsOpt: node.ConstructorArgumentsToParamsOpt, defaultArguments: default, expanded: node.ConstructorExpanded, invokedAsExtensionMethod: false);
            foreach (var assignment in node.NamedArguments)
            {
                Visit(assignment);
            }

            SetNotNullResult(node);
            return null;
        }

        public override BoundNode? VisitExpressionWithNullability(BoundExpressionWithNullability node)
        {
            var typeWithAnnotations = TypeWithAnnotations.Create(node.Type, node.NullableAnnotation);
            SetResult(node.Expression, typeWithAnnotations.ToTypeWithState(), typeWithAnnotations);
            return null;
        }

        public override BoundNode? VisitDeconstructValuePlaceholder(BoundDeconstructValuePlaceholder node)
        {
            SetNotNullResult(node);
            return null;
        }

        public override BoundNode? VisitObjectOrCollectionValuePlaceholder(BoundObjectOrCollectionValuePlaceholder node)
        {
            SetNotNullResult(node);
            return null;
        }

        [MemberNotNull(nameof(_awaitablePlaceholdersOpt))]
        private void EnsureAwaitablePlaceholdersInitialized()
        {
            _awaitablePlaceholdersOpt ??= PooledDictionary<BoundAwaitableValuePlaceholder, (BoundExpression AwaitableExpression, VisitResult Result)>.GetInstance();
        }

        public override BoundNode? VisitAwaitableValuePlaceholder(BoundAwaitableValuePlaceholder node)
        {
            if (_awaitablePlaceholdersOpt != null && _awaitablePlaceholdersOpt.TryGetValue(node, out var value))
            {
                var result = value.Result;
                SetResult(node, result.RValueType, result.LValueType);
            }
            else
            {
                SetNotNullResult(node);
            }
            return null;
        }

        public override BoundNode? VisitAwaitableInfo(BoundAwaitableInfo node)
        {
            Visit(node.AwaitableInstancePlaceholder);
            Visit(node.GetAwaiter);
            return null;
        }

        public override BoundNode? VisitFunctionPointerInvocation(BoundFunctionPointerInvocation node)
        {
            _ = Visit(node.InvokedExpression);
            Debug.Assert(ResultType is TypeWithState { Type: FunctionPointerTypeSymbol { }, State: NullableFlowState.NotNull });
            _ = VisitArguments(
                node,
                node.Arguments,
                node.ArgumentRefKindsOpt,
                node.FunctionPointer.Signature,
                argsToParamsOpt: default,
                defaultArguments: default,
                expanded: false,
                invokedAsExtensionMethod: false);

            var returnTypeWithAnnotations = node.FunctionPointer.Signature.ReturnTypeWithAnnotations;
            SetResult(node, returnTypeWithAnnotations.ToTypeWithState(), returnTypeWithAnnotations);

            return null;
        }

        protected override string Dump(LocalState state)
        {
            return state.Dump(_variables);
        }

        protected override bool Meet(ref LocalState self, ref LocalState other)
        {
            if (!self.Reachable)
                return false;

            if (!other.Reachable)
            {
                self = other.Clone();
                return true;
            }

            Normalize(ref self);
            Normalize(ref other);

            return self.Meet(in other);
        }

        protected override bool Join(ref LocalState self, ref LocalState other)
        {
            if (!other.Reachable)
                return false;

            if (!self.Reachable)
            {
                self = other.Clone();
                return true;
            }

            Normalize(ref self);
            Normalize(ref other);

            return self.Join(in other);
        }

        private void Join(ref PossiblyConditionalState other)
        {
            var otherIsConditional = other.IsConditionalState;
            if (otherIsConditional)
            {
                Split();
            }

            if (IsConditionalState)
            {
                Join(ref StateWhenTrue, ref otherIsConditional ? ref other.StateWhenTrue : ref other.State);
                Join(ref StateWhenFalse, ref otherIsConditional ? ref other.StateWhenFalse : ref other.State);
            }
            else
            {
                Debug.Assert(!otherIsConditional);
                Join(ref State, ref other.State);
            }
        }

        private LocalState CloneAndUnsplit(ref PossiblyConditionalState conditionalState)
        {
            if (!conditionalState.IsConditionalState)
            {
                return conditionalState.State.Clone();
            }

            var state = conditionalState.StateWhenTrue.Clone();
            Join(ref state, ref conditionalState.StateWhenFalse);
            return state;
        }

        private void SetPossiblyConditionalState(in PossiblyConditionalState conditionalState)
        {
            if (!conditionalState.IsConditionalState)
            {
                SetState(conditionalState.State);
            }
            else
            {
                SetConditionalState(conditionalState.StateWhenTrue, conditionalState.StateWhenFalse);
            }
        }

        internal sealed class LocalStateSnapshot
        {
            internal readonly int Id;
            internal readonly LocalStateSnapshot? Container;
            internal readonly BitVector State;

            internal LocalStateSnapshot(int id, LocalStateSnapshot? container, BitVector state)
            {
                Id = id;
                Container = container;
                State = state;
            }
        }

        /// <summary>
        /// A bit array containing the nullability of variables associated with a method scope. If the method is a
        /// nested function (a lambda or a local function), there is a reference to the corresponding instance for
        /// the containing method scope. The instances in the chain are associated with a corresponding
        /// <see cref="Variables"/> chain, and the <see cref="Id"/> field in this type matches <see cref="Variables.Id"/>.
        /// </summary>
        [DebuggerDisplay("{GetDebuggerDisplay(), nq}")]
        internal struct LocalState : ILocalDataFlowState
        {
            private sealed class Boxed
            {
                internal LocalState Value;

                internal Boxed(LocalState value)
                {
                    Value = value;
                }
            }

            internal readonly int Id;
            private readonly Boxed? _container;

            // The representation of a state is a bit vector with two bits per slot:
            // (false, false) => NotNull, (false, true) => MaybeNull, (true, true) => MaybeDefault.
            // Slot 0 is used to represent whether the state is reachable (true) or not.
            private BitVector _state;

            private LocalState(int id, Boxed? container, BitVector state)
            {
                Id = id;
                _container = container;
                _state = state;
            }

            internal static LocalState Create(LocalStateSnapshot snapshot)
            {
                var container = snapshot.Container is null ? null : new Boxed(Create(snapshot.Container));
                return new LocalState(snapshot.Id, container, snapshot.State.Clone());
            }

            internal LocalStateSnapshot CreateSnapshot()
            {
                return new LocalStateSnapshot(Id, _container?.Value.CreateSnapshot(), _state.Clone());
            }

            public bool Reachable => _state[0];

            public bool NormalizeToBottom => false;

            public static LocalState ReachableState(Variables variables)
            {
                return CreateReachableOrUnreachableState(variables, reachable: true);
            }

            public static LocalState UnreachableState(Variables variables)
            {
                return CreateReachableOrUnreachableState(variables, reachable: false);
            }

            private static LocalState CreateReachableOrUnreachableState(Variables variables, bool reachable)
            {
                var container = variables.Container is null ?
                    null :
                    new Boxed(CreateReachableOrUnreachableState(variables.Container, reachable));
                int capacity = reachable ? variables.NextAvailableIndex : 1;
                return new LocalState(variables.Id, container, CreateBitVector(capacity, reachable));
            }

            public LocalState CreateNestedMethodState(Variables variables)
            {
                Debug.Assert(Id == variables.Container!.Id);
                return new LocalState(variables.Id, container: new Boxed(this), CreateBitVector(capacity: variables.NextAvailableIndex, reachable: true));
            }

            private static BitVector CreateBitVector(int capacity, bool reachable)
            {
                if (capacity < 1)
                    capacity = 1;

                BitVector state = BitVector.Create(capacity * 2);
                state[0] = reachable;
                return state;
            }

            private int Capacity => _state.Capacity / 2;

            private void EnsureCapacity(int capacity)
            {
                _state.EnsureCapacity(capacity * 2);
            }

            public bool HasVariable(int slot)
            {
                if (slot <= 0)
                {
                    return false;
                }
                (int id, int index) = Variables.DeconstructSlot(slot);
                return HasVariable(id, index);
            }

            private bool HasVariable(int id, int index)
            {
                if (Id > id)
                {
                    return _container!.Value.HasValue(id, index);
                }
                else
                {
                    return Id == id;
                }
            }

            public bool HasValue(int slot)
            {
                if (slot <= 0)
                {
                    return false;
                }
                (int id, int index) = Variables.DeconstructSlot(slot);
                return HasValue(id, index);
            }

            private bool HasValue(int id, int index)
            {
                if (Id != id)
                {
                    Debug.Assert(Id > id);
                    return _container!.Value.HasValue(id, index);
                }
                else
                {
                    return index < Capacity;
                }
            }

            public void Normalize(NullableWalker walker, Variables variables)
            {
                if (Id != variables.Id)
                {
                    Debug.Assert(Id < variables.Id);
                    Normalize(walker, variables.Container!);
                }
                else
                {
                    _container?.Value.Normalize(walker, variables.Container!);
                    int start = Capacity;
                    EnsureCapacity(variables.NextAvailableIndex);
                    Populate(walker, start);
                }
            }

            public void PopulateAll(NullableWalker walker)
            {
                _container?.Value.PopulateAll(walker);
                Populate(walker, start: 1);
            }

            private void Populate(NullableWalker walker, int start)
            {
                int capacity = Capacity;
                for (int index = start; index < capacity; index++)
                {
                    int slot = Variables.ConstructSlot(Id, index);
                    SetValue(Id, index, walker.GetDefaultState(ref this, slot));
                }
            }

            public NullableFlowState this[int slot]
            {
                get
                {
                    (int id, int index) = Variables.DeconstructSlot(slot);
                    return GetValue(id, index);
                }
                set
                {
                    (int id, int index) = Variables.DeconstructSlot(slot);
                    SetValue(id, index, value);
                }
            }

            private NullableFlowState GetValue(int id, int index)
            {
                if (Id != id)
                {
                    Debug.Assert(Id > id);
                    return _container!.Value.GetValue(id, index);
                }
                else
                {
                    if (index < Capacity && this.Reachable)
                    {
                        index *= 2;
                        var result = (_state[index + 1], _state[index]) switch
                        {
                            (false, false) => NullableFlowState.NotNull,
                            (false, true) => NullableFlowState.MaybeNull,
                            (true, false) => throw ExceptionUtilities.UnexpectedValue(index),
                            (true, true) => NullableFlowState.MaybeDefault
                        };
                        return result;
                    }
                    return NullableFlowState.NotNull;
                }
            }

            private void SetValue(int id, int index, NullableFlowState value)
            {
                if (Id != id)
                {
                    Debug.Assert(Id > id);
                    _container!.Value.SetValue(id, index, value);
                }
                else
                {
                    // No states should be modified in unreachable code, as there is only one unreachable state.
                    if (!this.Reachable) return;
                    index *= 2;
                    _state[index] = (value != NullableFlowState.NotNull);
                    _state[index + 1] = (value == NullableFlowState.MaybeDefault);
                }
            }

            internal void ForEach<TArg>(Action<int, TArg> action, TArg arg)
            {
                _container?.Value.ForEach(action, arg);
                for (int index = 1; index < Capacity; index++)
                {
                    action(Variables.ConstructSlot(Id, index), arg);
                }
            }

            internal LocalState GetStateForVariables(int id)
            {
                var state = this;
                while (state.Id != id)
                {
                    state = state._container!.Value;
                }
                return state;
            }

            /// <summary>
            /// Produce a duplicate of this flow analysis state.
            /// </summary>
            /// <returns></returns>
            public LocalState Clone()
            {
                var container = _container is null ? null : new Boxed(_container.Value.Clone());
                return new LocalState(Id, container, _state.Clone());
            }

            public bool Join(in LocalState other)
            {
                Debug.Assert(Id == other.Id);
                bool result = false;
                if (_container is { } && _container.Value.Join(in other._container!.Value))
                {
                    result = true;
                }
                if (_state.UnionWith(in other._state))
                {
                    result = true;
                }
                return result;
            }

            public bool Meet(in LocalState other)
            {
                Debug.Assert(Id == other.Id);
                bool result = false;
                if (_container is { } && _container.Value.Meet(in other._container!.Value))
                {
                    result = true;
                }
                if (_state.IntersectWith(in other._state))
                {
                    result = true;
                }
                return result;
            }

            internal string GetDebuggerDisplay()
            {
                var pooledBuilder = PooledStringBuilder.GetInstance();
                var builder = pooledBuilder.Builder;
                builder.Append(" ");
                int n = Math.Min(Capacity, 8);
                for (int i = n - 1; i >= 0; i--)
                    builder.Append(_state[i * 2] ? '?' : '!');

                return pooledBuilder.ToStringAndFree();
            }

            internal string Dump(Variables variables)
            {
                if (!this.Reachable)
                    return "unreachable";

                if (Id != variables.Id)
                    return "invalid";

                var builder = PooledStringBuilder.GetInstance();
                Dump(builder, variables);
                return builder.ToStringAndFree();
            }

            private void Dump(StringBuilder builder, Variables variables)
            {
                _container?.Value.Dump(builder, variables.Container!);

                for (int index = 1; index < Capacity; index++)
                {
                    if (getName(Variables.ConstructSlot(Id, index)) is string name)
                    {
                        builder.Append(name);
                        var annotation = GetValue(Id, index) switch
                        {
                            NullableFlowState.MaybeNull => "?",
                            NullableFlowState.MaybeDefault => "??",
                            _ => "!"
                        };
                        builder.Append(annotation);
                    }
                }

                string? getName(int slot)
                {
                    VariableIdentifier id = variables[slot];
                    var name = id.Symbol.Name;
                    int containingSlot = id.ContainingSlot;
                    return containingSlot > 0 ?
                        getName(containingSlot) + "." + name :
                        name;
                }
            }
        }

        internal sealed class LocalFunctionState : AbstractLocalFunctionState
        {
            /// <summary>
            /// Defines the starting state used in the local function body to
            /// produce diagnostics and determine types.
            /// </summary>
            public LocalState StartingState;
            public LocalFunctionState(LocalState unreachableState)
                : base(unreachableState.Clone(), unreachableState.Clone())
            {
                StartingState = unreachableState;
            }
        }

        protected override LocalFunctionState CreateLocalFunctionState(LocalFunctionSymbol symbol)
        {
            var variables = (symbol.ContainingSymbol is MethodSymbol containingMethod ? _variables.GetVariablesForMethodScope(containingMethod) : null) ??
                _variables.GetRootScope();
            return new LocalFunctionState(LocalState.UnreachableState(variables));
        }

        private sealed class NullabilityInfoTypeComparer : IEqualityComparer<(NullabilityInfo info, TypeSymbol? type)>
        {
            public static readonly NullabilityInfoTypeComparer Instance = new NullabilityInfoTypeComparer();

            public bool Equals((NullabilityInfo info, TypeSymbol? type) x, (NullabilityInfo info, TypeSymbol? type) y)
            {
                return x.info.Equals(y.info) &&
                       Symbols.SymbolEqualityComparer.ConsiderEverything.Equals(x.type, y.type);
            }

            public int GetHashCode((NullabilityInfo info, TypeSymbol? type) obj)
            {
                return obj.GetHashCode();
            }
        }

        private sealed class ExpressionAndSymbolEqualityComparer : IEqualityComparer<(BoundNode? expr, Symbol symbol)>
        {
            internal static readonly ExpressionAndSymbolEqualityComparer Instance = new ExpressionAndSymbolEqualityComparer();

            private ExpressionAndSymbolEqualityComparer() { }

            public bool Equals((BoundNode? expr, Symbol symbol) x, (BoundNode? expr, Symbol symbol) y)
            {
                RoslynDebug.Assert(x.symbol is object);
                RoslynDebug.Assert(y.symbol is object);

                // We specifically use reference equality for the symbols here because the BoundNode should be immutable.
                // We should be storing and retrieving the exact same instance of the symbol, not just an "equivalent"
                // symbol.
                return x.expr == y.expr && (object)x.symbol == y.symbol;
            }

            public int GetHashCode((BoundNode? expr, Symbol symbol) obj)
            {
                RoslynDebug.Assert(obj.symbol is object);
                return Hash.Combine(obj.expr, obj.symbol.GetHashCode());
            }
        }
    }
}<|MERGE_RESOLUTION|>--- conflicted
+++ resolved
@@ -3717,21 +3717,12 @@
                     // can preserve conditional state from `.TryGetValue` in `dict?.TryGetValue(key, out value) == true`,
                     // but not in `dict?.TryGetValue(key, out value) != false`
                     stateWhenNotNull = boolValue ? conditionalStateWhenNotNull.StateWhenTrue : conditionalStateWhenNotNull.StateWhenFalse;
-<<<<<<< HEAD
                 }
                 else
                 {
                     stateWhenNotNull = conditionalStateWhenNotNull.StateWhenTrue;
                     Join(ref stateWhenNotNull, ref conditionalStateWhenNotNull.StateWhenFalse);
                 }
-=======
-                }
-                else
-                {
-                    stateWhenNotNull = conditionalStateWhenNotNull.StateWhenTrue;
-                    Join(ref stateWhenNotNull, ref conditionalStateWhenNotNull.StateWhenFalse);
-                }
->>>>>>> d5863294
                 return stateWhenNotNull;
             }
 
