--- conflicted
+++ resolved
@@ -71,17 +71,12 @@
             public VisitResult(TypeSymbol type, NullableAnnotation annotation, NullableFlowState state)
             {
                 RValueType = new TypeWithState(type, state);
-                LValueType = TypeSymbolWithAnnotations.Create(type, annotation);
-                Debug.Assert(RValueType.Type.Equals(LValueType.TypeSymbol, TypeCompareKind.ConsiderEverything));
-            }
-
-<<<<<<< HEAD
-            public VisitResult WithType(TypeSymbol newType) => new VisitResult(new TypeWithState(newType, RValueType.State), TypeSymbolWithAnnotations.Create(newType, LValueType.NullableAnnotation));
+                LValueType = TypeWithAnnotations.Create(type, annotation);
+                Debug.Assert(RValueType.Type.Equals(LValueType.Type, TypeCompareKind.ConsiderEverything));
+            }
+
+            public VisitResult WithType(TypeSymbol newType) => new VisitResult(new TypeWithState(newType, RValueType.State), TypeWithAnnotations.Create(newType, LValueType.NullableAnnotation));
             private string GetDebuggerDisplay() => $"{{LValue: {LValueType.GetDebuggerDisplay()}, RValue: {RValueType.GetDebuggerDisplay()}}}";
-=======
-            private string GetDebuggerDisplay() =>
-                $"RValueType={RValueType.GetDebuggerDisplay()}, LValueType={LValueType.GetDebuggerDisplay()}";
->>>>>>> 4442cf47
         }
 
         /// <summary>
@@ -120,17 +115,6 @@
         private readonly ArrayBuilder<(BoundReturnStatement, TypeWithAnnotations)> _returnTypesOpt;
 
         /// <summary>
-<<<<<<< HEAD
-=======
-        /// An optional callback for callers to receive notification of the inferred type and nullability
-        /// of each expression in the method. Since the walker may require multiple passes, the callback
-        /// may be invoked multiple times for a single expression, potentially with different nullability
-        /// each time. The last call for each expression will include the final inferred type and nullability.
-        /// </summary>
-        private readonly Action<BoundExpression, TypeWithAnnotations> _callbackOpt;
-
-        /// <summary>
->>>>>>> 4442cf47
         /// Invalid type, used only to catch Visit methods that do not set
         /// _result.Type. See VisitExpressionWithoutStackGuard.
         /// </summary>
@@ -174,19 +158,12 @@
         private TypeWithState ResultType
         {
             get => _visitResult.RValueType;
-<<<<<<< HEAD
         }
 
         private void SetResultType(BoundExpression expression, TypeWithState type)
         {
 
-            SetResult(expression, resultType: type, lvalueType: type.ToTypeSymbolWithAnnotations());
-=======
-            set
-            {
-                SetResult(rvalueType: value, lvalueType: value.ToTypeWithAnnotations());
-            }
->>>>>>> 4442cf47
+            SetResult(expression, resultType: type, lvalueType: type.ToTypeWithAnnotations());
         }
 
         /// <summary>
@@ -194,24 +171,17 @@
         /// </summary>
         private void UseRvalueOnly(BoundExpression expression)
         {
-            SetResult(expression, ResultType, ResultType.ToTypeSymbolWithAnnotations(), isLvalue: false);
+            SetResult(expression, ResultType, ResultType.ToTypeWithAnnotations(), isLvalue: false);
         }
 
         private TypeWithAnnotations LvalueResultType
         {
             get => _visitResult.LValueType;
-<<<<<<< HEAD
-        }
-
-        private void SetLvalueResultType(BoundExpression expression, TypeSymbolWithAnnotations type)
+        }
+
+        private void SetLvalueResultType(BoundExpression expression, TypeWithAnnotations type)
         {
             SetResult(expression, resultType: type.ToTypeWithState(), lvalueType: type);
-=======
-            set
-            {
-                SetResult(rvalueType: value.ToTypeWithState(), lvalueType: value);
-            }
->>>>>>> 4442cf47
         }
 
         /// <summary>
@@ -222,10 +192,9 @@
             SetResult(expression, LvalueResultType.ToTypeWithState(), LvalueResultType, isLvalue: true);
         }
 
-<<<<<<< HEAD
-        private void SetInvalidResult() => SetResult(expression: null, _invalidType, _invalidType.ToTypeSymbolWithAnnotations(), updateAnalyzedNullability: false);
-
-        private void SetResult(BoundExpression expression, TypeWithState resultType, TypeSymbolWithAnnotations lvalueType, bool updateAnalyzedNullability = true, bool? isLvalue = null)
+        private void SetInvalidResult() => SetResult(expression: null, _invalidType, _invalidType.ToTypeWithAnnotations(), updateAnalyzedNullability: false);
+
+        private void SetResult(BoundExpression expression, TypeWithState resultType, TypeWithAnnotations lvalueType, bool updateAnalyzedNullability = true, bool? isLvalue = null)
         {
             _visitResult = new VisitResult(resultType, lvalueType);
             if (updateAnalyzedNullability)
@@ -284,11 +253,6 @@
                                                                         result.RValueType.State.ToPublicFlowState()),
                                                     result.RValueType.Type);
             }
-=======
-        private void SetResult(TypeWithState rvalueType, TypeWithAnnotations lvalueType)
-        {
-            _visitResult = new VisitResult(rvalueType, lvalueType);
->>>>>>> 4442cf47
         }
 
         /// <summary>
@@ -324,11 +288,7 @@
             BoundNode node,
             ArrayBuilder<(BoundReturnStatement, TypeWithAnnotations)> returnTypesOpt,
             VariableState initialState,
-<<<<<<< HEAD
             Dictionary<BoundExpression, (NullabilityInfo, TypeSymbol)> analyzedNullabilityMapOpt)
-=======
-            Action<BoundExpression, TypeWithAnnotations> callbackOpt)
->>>>>>> 4442cf47
             : base(compilation, method, node, new EmptyStructTypeCache(compilation, dev12CompilerCompatibility: false), trackUnassignments: true)
         {
             _binder = compilation.GetBinderFactory(node.SyntaxTree).GetBinder(node.Syntax);
@@ -401,12 +361,7 @@
             CSharpCompilation compilation,
             MethodSymbol method,
             BoundNode node,
-<<<<<<< HEAD
             DiagnosticBag diagnostics)
-=======
-            DiagnosticBag diagnostics,
-            Action<BoundExpression, TypeWithAnnotations> callbackOpt = null)
->>>>>>> 4442cf47
         {
             if (method.IsImplicitlyDeclared && (!method.IsImplicitConstructor || method.ContainingType.IsImplicitlyDeclared))
             {
@@ -461,7 +416,7 @@
                 return;
             }
 
-            Analyze(compilation, null, attribute, diagnostics, useMethodSignatureReturnType: false, useMethodSignatureParameterTypes: false, methodSignatureOpt: null, returnTypes: null, initialState: null, callbackOpt: null);
+            Analyze(compilation, null, attribute, diagnostics, useMethodSignatureReturnType: false, useMethodSignatureParameterTypes: false, methodSignatureOpt: null, returnTypes: null, initialState: null, analyzedNullabilityMapOpt: null);
         }
 
         internal static void Analyze(
@@ -469,14 +424,9 @@
             BoundLambda lambda,
             DiagnosticBag diagnostics,
             MethodSymbol delegateInvokeMethod,
-<<<<<<< HEAD
-            ArrayBuilder<(BoundReturnStatement, TypeSymbolWithAnnotations)> returnTypes,
+            ArrayBuilder<(BoundReturnStatement, TypeWithAnnotations)> returnTypes,
             VariableState initialState,
             Dictionary<BoundExpression, (NullabilityInfo, TypeSymbol)> analyzedNullabilityMapOpt)
-=======
-            ArrayBuilder<(BoundReturnStatement, TypeWithAnnotations)> returnTypes,
-            VariableState initialState)
->>>>>>> 4442cf47
         {
             Analyze(
                 compilation,
@@ -501,11 +451,7 @@
             MethodSymbol methodSignatureOpt,
             ArrayBuilder<(BoundReturnStatement, TypeWithAnnotations)> returnTypes,
             VariableState initialState,
-<<<<<<< HEAD
             Dictionary<BoundExpression, (NullabilityInfo, TypeSymbol)> analyzedNullabilityMapOpt)
-=======
-            Action<BoundExpression, TypeWithAnnotations> callbackOpt)
->>>>>>> 4442cf47
         {
             Debug.Assert(diagnostics != null);
             var walker = new NullableWalker(
@@ -875,7 +821,7 @@
         protected override void VisitRvalue(BoundExpression node)
         {
             Visit(node);
-            VisitRvalueEpilogue();
+            VisitRvalueEpilogue(node);
         }
 
         /// <summary>
@@ -886,7 +832,7 @@
         /// to exceed our thresholds in EndToEndTests.OverflowOnFluentCall.
         /// </summary>
         [MethodImpl(MethodImplOptions.NoInlining)]
-        private void VisitRvalueEpilogue()
+        private void VisitRvalueEpilogue(BoundExpression node)
         {
             Unsplit();
             UseRvalueOnly(node); // drop lvalue part
@@ -1354,13 +1300,9 @@
             for (int i = 0; i < methodParameters.Length; i++)
             {
                 var parameter = methodParameters[i];
-<<<<<<< HEAD
                 // In error scenarios, the method can potentially have more parameters than the signature. If so, use the parameter type for those
                 // errored parameters
-                var parameterType = i >= signatureParameters.Length ? parameter.Type : signatureParameters[i].Type;
-=======
-                var parameterType = signatureParameters[i].TypeWithAnnotations;
->>>>>>> 4442cf47
+                var parameterType = i >= signatureParameters.Length ? parameter.TypeWithAnnotations : signatureParameters[i].TypeWithAnnotations;
                 EnterParameter(parameter, parameterType);
             }
         }
@@ -1655,13 +1597,13 @@
             int slot = GetOrCreateSlot(local);
             var type = GetDeclaredLocalResult(local);
 
-            if (!node.Type.Equals(type.TypeSymbol, TypeCompareKind.ConsiderEverything | TypeCompareKind.IgnoreNullableModifiersForReferenceTypes | TypeCompareKind.IgnoreDynamicAndTupleNames))
+            if (!node.Type.Equals(type.Type, TypeCompareKind.ConsiderEverything | TypeCompareKind.IgnoreNullableModifiersForReferenceTypes | TypeCompareKind.IgnoreDynamicAndTupleNames))
             {
                 // When the local is used before or during initialization, there can potentially be a mismatch between node.LocalSymbol.Type and node.Type. We
                 // need to prefer node.Type as we shouldn't be changing the type of the BoundLocal node during rewrite.
                 // https://github.com/dotnet/roslyn/issues/34158
-                Debug.Assert(node.Type.IsErrorType() || type.TypeSymbol.IsErrorType());
-                type = TypeSymbolWithAnnotations.Create(node.Type, type.NullableAnnotation);
+                Debug.Assert(node.Type.IsErrorType() || type.Type.IsErrorType());
+                type = TypeWithAnnotations.Create(node.Type, type.NullableAnnotation);
             }
 
             SetResult(node, GetAdjustedResult(type, slot), type);
@@ -1722,21 +1664,12 @@
             Debug.Assert((object)resultType.Type != _invalidType.Type);
             Debug.Assert(AreCloseEnough(resultType.Type, node.Type));
 #endif
-<<<<<<< HEAD
 
             if (ShouldMakeNotNullRvalue(node, wasReachable))
             {
                 var result = resultType.WithNotNullState();
                 SetResult(node, result, LvalueResultType);
-=======
-            if (node.IsSuppressed || node.HasAnyErrors || !wasReachable)
-            {
-                resultType = resultType.WithNotNullState();
-                SetResult(resultType, LvalueResultType);
->>>>>>> 4442cf47
-            }
-
-            _callbackOpt?.Invoke(node, resultType.ToTypeWithAnnotations());
+            }
             return null;
         }
 
@@ -1997,17 +1930,13 @@
                     var argument = arguments[i];
                     var argumentType = argumentTypes[i];
                     var property = AnonymousTypeManager.GetAnonymousTypeProperty(anonymousType, i);
-<<<<<<< HEAD
-                    TrackNullableStateForAssignment(argument, property.Type, GetOrCreateSlot(property, receiverSlot), argumentType, MakeSlot(argument));
+                    TrackNullableStateForAssignment(argument, property.TypeWithAnnotations, GetOrCreateSlot(property, receiverSlot), argumentType, MakeSlot(argument));
 
                     var currentDeclaration = getDeclaration(node, property, ref currentDeclarationIndex);
                     if (!(currentDeclaration is null))
                     {
-                        SetAnalyzedNullability(currentDeclaration, new VisitResult(argumentType, property.Type));
-                    }
-=======
-                    TrackNullableStateForAssignment(argument, property.TypeWithAnnotations, GetOrCreateSlot(property, receiverSlot), argumentType, MakeSlot(argument));
->>>>>>> 4442cf47
+                        SetAnalyzedNullability(currentDeclaration, new VisitResult(argumentType, property.TypeWithAnnotations));
+                    }
                 }
             }
 
@@ -2311,7 +2240,10 @@
             }
 
             Debug.Assert(!IsConditionalState);
-            ResultType = InferResultNullability(binary, leftType, rightType);
+            // For nested binary operators, this can be the only time they're visited due to explicit stack used in AbstractFlowPass.VisitBinaryOperator,
+            // so we need to set the flow-analyzed type here.
+            var inferredResult = InferResultNullability(binary, leftType, rightType);
+            SetResult(binary, inferredResult, inferredResult.ToTypeWithAnnotations());
 
             BinaryOperatorKind op = binary.OperatorKind.Operator();
 
@@ -2361,27 +2293,6 @@
                     operandComparedToNull = binary.Right;
                 }
 
-<<<<<<< HEAD
-                Debug.Assert(!IsConditionalState);
-                // For nested binary operators, this can be the only time they're visited due to explicit stack used in AbstractFlowPass.VisitBinaryOperator,
-                // so we need to set the flow-analyzed type here.
-                var inferredResult = InferResultNullability(binary, leftType, rightType);
-                SetResult(binary, inferredResult, inferredResult.ToTypeSymbolWithAnnotations());
-
-                BinaryOperatorKind op = binary.OperatorKind.Operator();
-                if (op == BinaryOperatorKind.Equal || op == BinaryOperatorKind.NotEqual)
-                {
-                    BoundExpression operandComparedToNull = null;
-
-                    if (binary.Right.ConstantValue?.IsNull == true)
-                    {
-                        operandComparedToNull = binary.Left;
-                    }
-                    else if (binary.Left.ConstantValue?.IsNull == true)
-                    {
-                        operandComparedToNull = binary.Right;
-                    }
-=======
                 if (operandComparedToNull != null)
                 {
                     operandComparedToNull = SkipReferenceConversions(operandComparedToNull);
@@ -2389,7 +2300,6 @@
                     // Set all nested conditional slots. For example in a?.b?.c we'll set a, b, and c.
                     bool nonNullCase = op != BinaryOperatorKind.Equal; // true represents WhenTrue
                     splitAndLearnFromNonNullTest(operandComparedToNull, whenTrue: nonNullCase);
->>>>>>> 4442cf47
 
                     // `x == null` and `x != null` are pure null tests so update the null-state in the alternative branch too
                     LearnFromNullTest(operandComparedToNull, ref nonNullCase ? ref StateWhenFalse : ref StateWhenTrue);
@@ -2583,20 +2493,8 @@
             TypeWithState rightResult = VisitOptionalImplicitConversion(rightOperand, targetType, UseLegacyWarnings(leftOperand), AssignmentKind.Assignment);
             TrackNullableStateForAssignment(rightOperand, targetType, leftSlot, rightResult, MakeSlot(rightOperand));
             Join(ref this.State, ref leftState);
-<<<<<<< HEAD
-
-            TypeWithState resultType = GetNullCoalescingResultType(leftOperand, currentLeftType, rightOperand, rightResult, targetType.TypeSymbol);
+            TypeWithState resultType = GetNullCoalescingResultType(rightResult, targetType.Type);
             SetResultType(node, resultType);
-
-            if (leftSlot > 0)
-            {
-                this.State[leftSlot] = resultType.State;
-            }
-
-=======
-            TypeWithState resultType = GetNullCoalescingResultType(rightResult, targetType.Type);
-            ResultType = resultType;
->>>>>>> 4442cf47
             return null;
         }
 
@@ -2615,11 +2513,7 @@
                 rightResult = VisitRvalueWithState(rightOperand);
                 // Should be able to use rightResult for the result of the operator but
                 // binding may have generated a different result type in the case of errors.
-<<<<<<< HEAD
-                SetResultType(node, new TypeWithState(node.Type, getNullableState(rightOperand, rightResult)));
-=======
-                ResultType = new TypeWithState(node.Type, rightResult.State);
->>>>>>> 4442cf47
+                SetResultType(node, new TypeWithState(node.Type, rightResult.State));
                 return null;
             }
 
@@ -2664,11 +2558,7 @@
                     throw ExceptionUtilities.UnexpectedValue(node.OperatorResultKind);
             }
 
-<<<<<<< HEAD
-            SetResultType(node, GetNullCoalescingResultType(leftOperand, leftResult, rightOperand, rightResult, resultType));
-=======
-            ResultType = GetNullCoalescingResultType(rightResult, resultType);
->>>>>>> 4442cf47
+            SetResultType(node, GetNullCoalescingResultType(rightResult, resultType));
             return null;
 
             TypeSymbol getLeftResultType(TypeSymbol leftType, TypeSymbol rightType)
@@ -2764,13 +2654,9 @@
                 ReportSafetyDiagnostic(ErrorCode.WRN_ConditionalAccessMayReturnNull, node.Syntax, node.Type);
             }
 
-<<<<<<< HEAD
-            SetResultType(node, new TypeWithState(type, resultState));
-=======
             _currentConditionalReceiverVisitResult = default;
             _lastConditionalAccessSlot = previousConditionalAccessSlot;
-            ResultType = new TypeWithState(type, resultState);
->>>>>>> 4442cf47
+            SetResultType(node, new TypeWithState(type, resultState));
             return null;
         }
 
@@ -2980,7 +2866,7 @@
             {
                 rvalueType = rvalueType.GetNullableUnderlyingType();
             }
-            ResultType = new TypeWithState(rvalueType, NullableFlowState.NotNull);
+            SetResultType(node, new TypeWithState(rvalueType, NullableFlowState.NotNull));
             return null;
         }
 
@@ -3013,16 +2899,8 @@
                 ReplayReadsAndWrites(localFunc, node.Syntax, writes: true);
             }
 
-<<<<<<< HEAD
-            //if (this.State.Reachable) // Consider reachability: see https://github.com/dotnet/roslyn/issues/28798
-            {
-                var type = method.ReturnType;
-                SetLvalueResultType(node, type);
-            }
-=======
             var type = method.ReturnTypeWithAnnotations;
-            LvalueResultType = type;
->>>>>>> 4442cf47
+            SetLvalueResultType(node, type);
         }
 
         private TypeWithState VisitCallReceiver(BoundCall node)
@@ -4050,7 +3928,6 @@
 
             (BoundExpression operand, Conversion conversion) = RemoveConversion(node, includeExplicitConversions: true);
             TypeWithState operandType = VisitRvalueWithState(operand);
-<<<<<<< HEAD
             SetResultType(node,
                 ApplyConversion(
                     node,
@@ -4060,24 +3937,10 @@
                     operandType,
                     checkConversion: true,
                     fromExplicitCast: fromExplicitCast,
-                    useLegacyWarnings: fromExplicitCast && !RequiresSafetyWarningWhenNullIntroduced(explicitType.TypeSymbol),
+                    useLegacyWarnings: fromExplicitCast && !RequiresSafetyWarningWhenNullIntroduced(explicitType.Type),
                     AssignmentKind.Assignment,
                     reportTopLevelWarnings: fromExplicitCast,
                     reportRemainingWarnings: true));
-=======
-            ResultType = ApplyConversion(
-                node,
-                operand,
-                conversion,
-                targetType,
-                operandType,
-                checkConversion: true,
-                fromExplicitCast: fromExplicitCast,
-                useLegacyWarnings: fromExplicitCast && !RequiresSafetyWarningWhenNullIntroduced(explicitType.Type),
-                AssignmentKind.Assignment,
-                reportTopLevelWarnings: fromExplicitCast,
-                reportRemainingWarnings: true);
->>>>>>> 4442cf47
 
             switch (node.ConversionKind)
             {
@@ -4841,13 +4704,8 @@
         private void VisitThisOrBaseReference(BoundExpression node)
         {
             var rvalueResult = new TypeWithState(node.Type, NullableFlowState.NotNull);
-<<<<<<< HEAD
-            var lvalueResult = TypeSymbolWithAnnotations.Create(node.Type, NullableAnnotation.NotNullable);
+            var lvalueResult = TypeWithAnnotations.Create(node.Type, NullableAnnotation.NotAnnotated);
             SetResult(node, rvalueResult, lvalueResult);
-=======
-            var lvalueResult = TypeWithAnnotations.Create(node.Type, NullableAnnotation.NotAnnotated);
-            SetResult(rvalueResult, lvalueResult);
->>>>>>> 4442cf47
         }
 
         public override BoundNode VisitParameter(BoundParameter node)
@@ -4889,11 +4747,7 @@
                 }
 
                 TrackNullableStateForAssignment(right, leftLValueType, MakeSlot(left), rightType, MakeSlot(right));
-<<<<<<< HEAD
-                SetResult(node, new TypeWithState(leftLValueType.TypeSymbol, rightType.State), leftLValueType);
-=======
-                SetResult(new TypeWithState(leftLValueType.Type, rightType.State), leftLValueType);
->>>>>>> 4442cf47
+                SetResult(node, new TypeWithState(leftLValueType.Type, rightType.State), leftLValueType);
             }
 
             return null;
@@ -5283,10 +5137,6 @@
                     ReportArgumentWarnings(node.Right, rightType, node.Operator.Method.Parameters[1]);
                 }
 
-<<<<<<< HEAD
-                TrackNullableStateForAssignment(node, leftLValueType, MakeSlot(node.Left), resultType);
-                SetResultType(node, resultType);
-=======
                 resultType = InferResultNullability(node.Operator.Kind, node.Operator.Method, node.Operator.ReturnType, leftOnRightType, rightType);
                 resultType = ApplyConversion(
                     node,
@@ -5302,11 +5152,10 @@
             else
             {
                 resultType = new TypeWithState(node.Type, NullableFlowState.NotNull);
->>>>>>> 4442cf47
             }
 
             TrackNullableStateForAssignment(node, leftLValueType, MakeSlot(node.Left), resultType);
-            ResultType = resultType;
+            SetResultType(node, resultType);
             return null;
         }
 
@@ -5414,12 +5263,8 @@
 
             VisitArguments(node, node.Arguments, node.ArgumentRefKindsOpt, indexer, node.ArgsToParamsOpt, node.Expanded);
 
-<<<<<<< HEAD
-            SetLvalueResultType(node, indexer.Type);
-=======
-            LvalueResultType = indexer.TypeWithAnnotations;
+            SetLvalueResultType(node, indexer.TypeWithAnnotations);
             return null;
->>>>>>> 4442cf47
         }
 
         public override BoundNode VisitEventAccess(BoundEventAccess node)
@@ -5595,12 +5440,8 @@
         public override BoundNode VisitBadExpression(BoundBadExpression node)
         {
             var result = base.VisitBadExpression(node);
-<<<<<<< HEAD
-            SetLvalueResultType(node, TypeSymbolWithAnnotations.Create(node.Type));
-=======
             var type = TypeWithAnnotations.Create(node.Type);
-            LvalueResultType = type;
->>>>>>> 4442cf47
+            SetLvalueResultType(node, type);
             return result;
         }
 
@@ -5658,26 +5499,16 @@
         public override BoundNode VisitPointerIndirectionOperator(BoundPointerIndirectionOperator node)
         {
             var result = base.VisitPointerIndirectionOperator(node);
-<<<<<<< HEAD
-            var type = TypeSymbolWithAnnotations.Create(node.Type);
+            var type = TypeWithAnnotations.Create(node.Type);
             SetLvalueResultType(node, type);
-=======
+            return result;
+        }
+
+        public override BoundNode VisitPointerElementAccess(BoundPointerElementAccess node)
+        {
+            var result = base.VisitPointerElementAccess(node);
             var type = TypeWithAnnotations.Create(node.Type);
-            LvalueResultType = type;
->>>>>>> 4442cf47
-            return result;
-        }
-
-        public override BoundNode VisitPointerElementAccess(BoundPointerElementAccess node)
-        {
-            var result = base.VisitPointerElementAccess(node);
-<<<<<<< HEAD
-            var type = TypeSymbolWithAnnotations.Create(node.Type);
             SetLvalueResultType(node, type);
-=======
-            var type = TypeWithAnnotations.Create(node.Type);
-            LvalueResultType = type;
->>>>>>> 4442cf47
             return result;
         }
 
@@ -5698,13 +5529,8 @@
         public override BoundNode VisitRefValueOperator(BoundRefValueOperator node)
         {
             var result = base.VisitRefValueOperator(node);
-<<<<<<< HEAD
-            var type = TypeSymbolWithAnnotations.Create(node.Type);
+            var type = TypeWithAnnotations.Create(node.Type, node.NullableAnnotation);
             SetLvalueResultType(node, type);
-=======
-            var type = TypeWithAnnotations.Create(node.Type, node.NullableAnnotation);
-            LvalueResultType = type;
->>>>>>> 4442cf47
             return result;
         }
 
@@ -5775,11 +5601,7 @@
             Visit(right);
             TypeWithState rightType = ResultType;
 
-<<<<<<< HEAD
-                SetResultType(node, InferResultNullabilityOfBinaryLogicalOperator(node, leftType, rightType));
-=======
-            ResultType = InferResultNullabilityOfBinaryLogicalOperator(node, leftType, rightType);
->>>>>>> 4442cf47
+            SetResultType(node, InferResultNullabilityOfBinaryLogicalOperator(node, leftType, rightType));
 
             if ((object)logicalOperator != null)
             {
@@ -5813,11 +5635,7 @@
             else
             {
                 // Update method based on inferred receiver type: see https://github.com/dotnet/roslyn/issues/29605.
-<<<<<<< HEAD
-                SetResultType(node, node.AwaitableInfo.GetResult.ReturnType.ToTypeWithState());
-=======
-                ResultType = node.AwaitableInfo.GetResult.ReturnTypeWithAnnotations.ToTypeWithState();
->>>>>>> 4442cf47
+                SetResultType(node, node.AwaitableInfo.GetResult.ReturnTypeWithAnnotations.ToTypeWithState());
             }
 
             return result;
@@ -5961,13 +5779,7 @@
             var result = base.VisitLiteral(node);
 
             Debug.Assert(!IsConditionalState);
-<<<<<<< HEAD
-            //if (this.State.Reachable) // Consider reachability: see https://github.com/dotnet/roslyn/issues/28798
-            var resultType = new TypeWithState(node.Type, node.Type?.CanContainNull() != false && node.ConstantValue?.IsNull == true ? NullableFlowState.MaybeNull : NullableFlowState.NotNull);
-            SetResultType(node, resultType);
-=======
-            ResultType = new TypeWithState(node.Type, node.Type?.CanContainNull() != false && node.ConstantValue?.IsNull == true ? NullableFlowState.MaybeNull : NullableFlowState.NotNull);
->>>>>>> 4442cf47
+            SetResultType(node, new TypeWithState(node.Type, node.Type?.CanContainNull() != false && node.ConstantValue?.IsNull == true ? NullableFlowState.MaybeNull : NullableFlowState.NotNull));
 
             return result;
         }
@@ -6023,13 +5835,8 @@
             CheckPossibleNullReceiver(receiver);
 
             Debug.Assert(node.Type.IsDynamic());
-<<<<<<< HEAD
-            var result = TypeSymbolWithAnnotations.Create(node.Type);
+            var result = TypeWithAnnotations.Create(node.Type);
             SetLvalueResultType(node, result);
-=======
-            var result = TypeWithAnnotations.Create(node.Type);
-            LvalueResultType = result;
->>>>>>> 4442cf47
             return null;
         }
 
@@ -6039,16 +5846,8 @@
             VisitArgumentsEvaluate(node.Arguments, node.ArgumentRefKindsOpt);
             Debug.Assert(node.Type.IsDynamic());
             Debug.Assert(node.Type.IsReferenceType);
-<<<<<<< HEAD
-
-            // https://github.com/dotnet/roslyn/issues/29893 Update applicable members based on inferred argument types.
-            NullableAnnotation nullableAnnotation = InferResultNullabilityFromApplicableCandidates(StaticCast<Symbol>.From(node.ApplicableMethods));
-            var result = TypeSymbolWithAnnotations.Create(node.Type, nullableAnnotation);
+            var result = TypeWithAnnotations.Create(node.Type, NullableAnnotation.Oblivious);
             SetLvalueResultType(node, result);
-=======
-            var result = TypeWithAnnotations.Create(node.Type, NullableAnnotation.Oblivious);
-            LvalueResultType = result;
->>>>>>> 4442cf47
             return null;
         }
 
@@ -6125,14 +5924,8 @@
 
         public override BoundNode VisitNewT(BoundNewT node)
         {
-<<<<<<< HEAD
-            var result = base.VisitNewT(node);
-            SetResultType(node, new TypeWithState(node.Type, NullableFlowState.NotNull));
-            return result;
-=======
             VisitObjectOrDynamicObjectCreation(node, ImmutableArray<BoundExpression>.Empty, ImmutableArray<VisitResult>.Empty, node.InitializerExpressionOpt);
             return null;
->>>>>>> 4442cf47
         }
 
         public override BoundNode VisitArrayInitialization(BoundArrayInitialization node)
@@ -6164,17 +5957,8 @@
             CheckPossibleNullReceiver(receiver);
             VisitArgumentsEvaluate(node.Arguments, node.ArgumentRefKindsOpt);
             Debug.Assert(node.Type.IsDynamic());
-<<<<<<< HEAD
-
-            // https://github.com/dotnet/roslyn/issues/29893 Update applicable members based on inferred argument types.
-            NullableAnnotation nullableAnnotation = (object)node.Type != null && !node.Type.IsValueType ?
-                InferResultNullabilityFromApplicableCandidates(StaticCast<Symbol>.From(node.ApplicableIndexers)) :
-                NullableAnnotation.Unknown;
-            SetLvalueResultType(node, TypeSymbolWithAnnotations.Create(node.Type, nullableAnnotation));
-=======
             var result = TypeWithAnnotations.Create(node.Type, NullableAnnotation.Oblivious);
-            LvalueResultType = result;
->>>>>>> 4442cf47
+            SetLvalueResultType(node, result);
             return null;
         }
 
