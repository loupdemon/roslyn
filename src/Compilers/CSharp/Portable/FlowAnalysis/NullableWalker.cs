--- conflicted
+++ resolved
@@ -4455,7 +4455,7 @@
                     // In the other branch, the receiver is known to be non-null.
                     LearnFromNullTest(receiver, ref savedState);
                     makeAndAdjustReceiverSlot(receiver);
-                    SetState(stateWhenNotNull);
+                    SetPossiblyConditionalState(stateWhenNotNull);
                 }
 
                 // We want to preserve stateWhenNotNull from accesses in the same "chain":
@@ -9953,17 +9953,6 @@
             }
         }
 
-<<<<<<< HEAD
-        private void SetState(PossiblyConditionalState other)
-        {
-            if (other.IsConditionalState)
-            {
-                SetConditionalState(other.StateWhenTrue, other.StateWhenFalse);
-            }
-            else
-            {
-                SetState(other.State);
-=======
         private LocalState CloneAndUnsplit(ref PossiblyConditionalState conditionalState)
         {
             if (!conditionalState.IsConditionalState)
@@ -9985,7 +9974,6 @@
             else
             {
                 SetConditionalState(conditionalState.StateWhenTrue, conditionalState.StateWhenFalse);
->>>>>>> 980cb459
             }
         }
 
