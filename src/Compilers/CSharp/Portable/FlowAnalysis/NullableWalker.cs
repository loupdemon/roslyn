﻿// Copyright (c) Microsoft.  All Rights Reserved.  Licensed under the Apache License, Version 2.0.  See License.txt in the project root for license information.

#if DEBUG
// See comment in DefiniteAssignment.
#define REFERENCE_STATE
#endif

using System;
using System.Collections.Generic;
using System.Collections.Immutable;
using System.Diagnostics;
using System.Linq;
using Microsoft.CodeAnalysis.CSharp.Symbols;
using Microsoft.CodeAnalysis.CSharp.Syntax;
using Microsoft.CodeAnalysis.PooledObjects;
using Roslyn.Utilities;

namespace Microsoft.CodeAnalysis.CSharp
{
    /// <summary>
    /// Nullability flow analysis.
    /// </summary>
    [DebuggerDisplay("{GetDebuggerDisplay(), nq}")]
    internal sealed partial class NullableWalker : LocalDataFlowPass<NullableWalker.LocalState>
    {
        /// <summary>
        /// Used to copy variable slots and types from the NullableWalker for the containing method
        /// or lambda to the NullableWalker created for a nested lambda or local function.
        /// </summary>
        internal sealed class VariableState
        {
            // Consider referencing the collections directly from the original NullableWalker
            // rather than copying the collections. (Items are added to the collections
            // but never replaced so the collections are lazily populated but otherwise immutable.)
            internal readonly ImmutableDictionary<VariableIdentifier, int> VariableSlot;
            internal readonly ImmutableArray<VariableIdentifier> VariableBySlot;
            internal readonly ImmutableDictionary<Symbol, TypeSymbolWithAnnotations> VariableTypes;

            internal VariableState(
                ImmutableDictionary<VariableIdentifier, int> variableSlot,
                ImmutableArray<VariableIdentifier> variableBySlot,
                ImmutableDictionary<Symbol, TypeSymbolWithAnnotations> variableTypes)
            {
                VariableSlot = variableSlot;
                VariableBySlot = variableBySlot;
                VariableTypes = variableTypes;
            }
        }

        /// <summary>
        /// Represents the result of visiting an expression.
        /// Contains a result type which tells us whether the expression may be null,
        /// and an l-value type which tells us whether we can assign null to the expression.
        /// </summary>
        private readonly struct VisitResult
        {
            public readonly TypeWithState RValueType;
            public readonly TypeSymbolWithAnnotations LValueType;

            public VisitResult(TypeWithState resultType, TypeSymbolWithAnnotations lValueType)
            {
                RValueType = resultType;
                LValueType = lValueType;
            }
        }

        /// <summary>
        /// The inferred type at the point of declaration of var locals and parameters.
        /// </summary>
        private readonly PooledDictionary<Symbol, TypeSymbolWithAnnotations> _variableTypes = PooledDictionary<Symbol, TypeSymbolWithAnnotations>.GetInstance();

        private readonly Binder _binder;

        /// <summary>
        /// Conversions with nullability and unknown matching any.
        /// </summary>
        private readonly Conversions _conversions;

        /// <summary>
        /// Use the return type and nullability from _methodSignatureOpt to calculate return
        /// expression conversions. If false, the signature of _member is used instead.
        /// </summary>
        private readonly bool _useMethodSignatureReturnType;

        /// <summary>
        /// Use the the parameter types and nullability from _methodSignatureOpt for initial
        /// parameter state. If false, the signature of _member is used instead.
        /// </summary>
        private readonly bool _useMethodSignatureParameterTypes;

        /// <summary>
        /// Method signature used for return type or parameter types. Distinct from _member
        /// signature when _member is a lambda and type is inferred from MethodTypeInferrer.
        /// </summary>
        private readonly MethodSymbol _methodSignatureOpt;

        /// <summary>
        /// Return statements and the result types from analyzing the returned expressions. Used when inferring lambda return type in MethodTypeInferrer.
        /// </summary>
        private readonly ArrayBuilder<(BoundReturnStatement, TypeSymbolWithAnnotations)> _returnTypesOpt;

        /// <summary>
        /// An optional callback for callers to receive notification of the inferred type and nullability
        /// of each expression in the method. Since the walker may require multiple passes, the callback
        /// may be invoked multiple times for a single expression, potentially with different nullability
        /// each time. The last call for each expression will include the final inferred type and nullability.
        /// </summary>
        private readonly Action<BoundExpression, TypeSymbolWithAnnotations> _callbackOpt;

        /// <summary>
        /// Invalid type, used only to catch Visit methods that do not set
        /// _result.Type. See VisitExpressionWithoutStackGuard.
        /// </summary>
        private static readonly TypeWithState _invalidType = new TypeWithState(ErrorTypeSymbol.UnknownResultType, NullableFlowState.NotNull);

        /// <summary>
        /// The result and l-value type of the last visited expression.
        /// </summary>
        private VisitResult _visitResult;

        /// <summary>
        /// The result type represents the state of the last visited expression.
        /// </summary>
        private TypeWithState ResultType
        {
            get => _visitResult.RValueType;
            set
            {
                SetResult(resultType: value, lvalueType: value.ToTypeSymbolWithAnnotations());
            }
        }

        /// <summary>
        /// Force the inference of the LValueResultType from ResultType.
        /// </summary>
        private void UseRvalueOnly()
        {
            ResultType = ResultType;
        }

        private TypeSymbolWithAnnotations LvalueResultType
        {
            get => _visitResult.LValueType;
            set
            {
                SetResult(resultType: value.ToTypeWithState(), lvalueType: value);
            }
        }

        /// <summary>
        /// Force the inference of the ResultType from LValueResultType.
        /// </summary>
        private void UseLvalueOnly()
        {
            LvalueResultType = LvalueResultType;
        }

        private void SetResult(TypeWithState resultType, TypeSymbolWithAnnotations lvalueType)
        {
            _visitResult = new VisitResult(resultType, lvalueType);
        }

        /// <summary>
        /// Instances being constructed.
        /// </summary>
        private PooledDictionary<BoundExpression, ObjectCreationPlaceholderLocal> _placeholderLocalsOpt;

        /// <summary>
        /// For methods with annotations, we'll need to visit the arguments twice.
        /// Once for diagnostics and once for result state (but disabling diagnostics).
        /// </summary>
        private bool _disableDiagnostics = false;

        /// <summary>
        /// Used to allow <see cref="MakeSlot(BoundExpression)"/> to substitute the correct slot for a <see cref="BoundConditionalReceiver"/> when
        /// it's encountered.
        /// </summary>
        private int _lastConditionalAccessSlot = -1;

        protected override void Free()
        {
            _variableTypes.Free();
            _placeholderLocalsOpt?.Free();
            base.Free();
        }

        private NullableWalker(
            CSharpCompilation compilation,
            MethodSymbol method,
            bool useMethodSignatureReturnType,
            bool useMethodSignatureParameterTypes,
            MethodSymbol methodSignatureOpt,
            BoundNode node,
            ArrayBuilder<(BoundReturnStatement, TypeSymbolWithAnnotations)> returnTypesOpt,
            VariableState initialState,
            Action<BoundExpression, TypeSymbolWithAnnotations> callbackOpt)
            : base(compilation, method, node, new EmptyStructTypeCache(compilation, dev12CompilerCompatibility: false), trackUnassignments: true)
        {
            _callbackOpt = callbackOpt;
            _binder = compilation.GetBinderFactory(node.SyntaxTree).GetBinder(node.Syntax);
            Debug.Assert(!_binder.Conversions.IncludeNullability);
            _conversions = (Conversions)_binder.Conversions.WithNullability(true);
            _useMethodSignatureReturnType = (object)methodSignatureOpt != null && useMethodSignatureReturnType;
            _useMethodSignatureParameterTypes = (object)methodSignatureOpt != null && useMethodSignatureParameterTypes;
            _methodSignatureOpt = methodSignatureOpt;
            _returnTypesOpt = returnTypesOpt;
            if (initialState != null)
            {
                var variableBySlot = initialState.VariableBySlot;
                nextVariableSlot = variableBySlot.Length;
                foreach (var (variable, slot) in initialState.VariableSlot)
                {
                    Debug.Assert(slot < nextVariableSlot);
                    _variableSlot.Add(variable, slot);
                }
                this.variableBySlot = variableBySlot.ToArray();
                foreach (var pair in initialState.VariableTypes)
                {
                    _variableTypes.Add(pair.Key, pair.Value);
                }
            }
        }

        public string GetDebuggerDisplay()
        {
            if (this.IsConditionalState)
            {
                return $"{{{GetType().Name} WhenTrue:{Dump(StateWhenTrue)} WhenFalse:{Dump(StateWhenFalse)}{"}"}";
            }
            else
            {
                return $"{{{GetType().Name} {Dump(State)}{"}"}";
            }
        }

        // For purpose of nullability analysis, awaits create pending branches, so async usings and foreachs do too
        public sealed override bool AwaitUsingAndForeachAddsPendingBranch => true;

        protected override bool ConvertInsufficientExecutionStackExceptionToCancelledByStackGuardException()
        {
            return true;
        }

        protected override ImmutableArray<PendingBranch> Scan(ref bool badRegion)
        {
            if (_returnTypesOpt != null)
            {
                _returnTypesOpt.Clear();
            }
            this.Diagnostics.Clear();
            ParameterSymbol methodThisParameter = MethodThisParameter;
            this.State = TopState();                   // entry point is reachable
            this.regionPlace = RegionPlace.Before;
            EnterParameters();                               // with parameters assigned
            if ((object)methodThisParameter != null)
            {
                EnterParameter(methodThisParameter, methodThisParameter.Type);
            }

            ImmutableArray<PendingBranch> pendingReturns = base.Scan(ref badRegion);
            return pendingReturns;
        }

        internal static void Analyze(
            CSharpCompilation compilation,
            MethodSymbol method,
            BoundNode node,
            DiagnosticBag diagnostics,
            Action<BoundExpression, TypeSymbolWithAnnotations> callbackOpt = null)
        {
            if (method.IsImplicitlyDeclared && (!method.IsImplicitConstructor || method.ContainingType.IsImplicitlyDeclared))
            {
                return;
            }
            Analyze(compilation, method, node, diagnostics, useMethodSignatureReturnType: false, useMethodSignatureParameterTypes: false, methodSignatureOpt: null, returnTypes: null, initialState: null, callbackOpt);
        }

        internal static void Analyze(
            CSharpCompilation compilation,
            BoundLambda lambda,
            DiagnosticBag diagnostics,
            MethodSymbol delegateInvokeMethod,
            ArrayBuilder<(BoundReturnStatement, TypeSymbolWithAnnotations)> returnTypes,
            VariableState initialState)
        {
            Analyze(
                compilation,
                lambda.Symbol,
                lambda.Body,
                diagnostics,
                useMethodSignatureReturnType: true,
                useMethodSignatureParameterTypes: !lambda.UnboundLambda.HasExplicitlyTypedParameterList,
                methodSignatureOpt: delegateInvokeMethod,
                returnTypes, initialState,
                callbackOpt: null);
        }

        private static void Analyze(
            CSharpCompilation compilation,
            MethodSymbol method,
            BoundNode node,
            DiagnosticBag diagnostics,
            bool useMethodSignatureReturnType,
            bool useMethodSignatureParameterTypes,
            MethodSymbol methodSignatureOpt,
            ArrayBuilder<(BoundReturnStatement, TypeSymbolWithAnnotations)> returnTypes,
            VariableState initialState,
            Action<BoundExpression, TypeSymbolWithAnnotations> callbackOpt)
        {
            Debug.Assert(diagnostics != null);
            var walker = new NullableWalker(compilation, method, useMethodSignatureReturnType, useMethodSignatureParameterTypes, methodSignatureOpt, node, returnTypes, initialState, callbackOpt);
            try
            {
                bool badRegion = false;
                ImmutableArray<PendingBranch> returns = walker.Analyze(ref badRegion);
                diagnostics.AddRange(walker.Diagnostics);
                Debug.Assert(!badRegion);
            }
            catch (BoundTreeVisitor.CancelledByStackGuardException ex) when (diagnostics != null)
            {
                ex.AddAnError(diagnostics);
            }
            finally
            {
                walker.Free();
            }
        }

        protected override void Normalize(ref LocalState state)
        {
            if (!state.Reachable)
                return;

            int oldNext = state.Capacity;
            state.EnsureCapacity(nextVariableSlot);
            Populate(ref state, oldNext);
        }

        private void Populate(ref LocalState state, int start)
        {
            int capacity = state.Capacity;
            for (int slot = start; slot < capacity; slot++)
            {
                state[slot] = GetDefaultState(ref state, slot);
            }
        }

        private NullableFlowState GetDefaultState(ref LocalState state, int slot)
        {
            if (!state.Reachable)
                return NullableFlowState.NotNull;

            if (slot == 0)
                return NullableFlowState.MaybeNull;

            var variable = variableBySlot[slot];
            var symbol = variable.Symbol;

            switch (symbol.Kind)
            {
                case SymbolKind.Local:
                    return NullableFlowState.NotNull;
                case SymbolKind.Parameter:
                    {
                        var parameter = (ParameterSymbol)symbol;
                        if (parameter.RefKind == RefKind.Out)
                        {
                            return NullableFlowState.NotNull;
                        }

                        if (!_variableTypes.TryGetValue(parameter, out TypeSymbolWithAnnotations parameterType))
                        {
                            parameterType = parameter.Type;
                        }

                        return parameterType.ToTypeWithState().State;
                    }
                case SymbolKind.Field:
                case SymbolKind.Property:
                case SymbolKind.Event:
                    return symbol.GetTypeOrReturnType().ToTypeWithState().State;
                default:
                    throw ExceptionUtilities.UnexpectedValue(symbol.Kind);
            }
        }

        protected override bool TryGetReceiverAndMember(BoundExpression expr, out BoundExpression receiver, out Symbol member)
        {
            receiver = null;
            member = null;

            switch (expr.Kind)
            {
                case BoundKind.FieldAccess:
                    {
                        var fieldAccess = (BoundFieldAccess)expr;
                        var fieldSymbol = fieldAccess.FieldSymbol;
                        member = fieldSymbol;
                        if (fieldSymbol.IsFixedSizeBuffer)
                        {
                            return false;
                        }
                        if (fieldSymbol.IsStatic)
                        {
                            return true;
                        }
                        receiver = fieldAccess.ReceiverOpt;
                        break;
                    }
                case BoundKind.EventAccess:
                    {
                        var eventAccess = (BoundEventAccess)expr;
                        var eventSymbol = eventAccess.EventSymbol;
                        // https://github.com/dotnet/roslyn/issues/29901 Use AssociatedField for field-like events?
                        member = eventSymbol;
                        if (eventSymbol.IsStatic)
                        {
                            return true;
                        }
                        receiver = eventAccess.ReceiverOpt;
                        break;
                    }
                case BoundKind.PropertyAccess:
                    {
                        var propAccess = (BoundPropertyAccess)expr;
                        var propSymbol = propAccess.PropertySymbol;
                        member = GetBackingFieldIfStructProperty(propSymbol);
                        if (member is null)
                        {
                            return false;
                        }
                        if (propSymbol.IsStatic)
                        {
                            return true;
                        }
                        receiver = propAccess.ReceiverOpt;
                        break;
                    }
            }

            Debug.Assert(member?.IsStatic != true);

            return (object)member != null &&
                (object)receiver != null &&
                receiver.Kind != BoundKind.TypeExpression &&
                (object)receiver.Type != null;
        }

        // https://github.com/dotnet/roslyn/issues/29619 Use backing field for struct property
        // for now, to avoid cycles if the struct type contains a property of the struct type.
        // Remove this and populate struct members lazily to match classes.
        private Symbol GetBackingFieldIfStructProperty(Symbol symbol)
        {
            if (symbol.Kind == SymbolKind.Property && !symbol.ContainingType.IsNullableType())
            {
                var property = (PropertySymbol)symbol;
                var containingType = property.ContainingType;
                if (containingType.TypeKind == TypeKind.Struct)
                {
                    // https://github.com/dotnet/roslyn/issues/29619 Relying on field name
                    // will not work for properties declared in other languages.
                    var fieldName = GeneratedNames.MakeBackingFieldName(property.Name);
                    return _emptyStructTypeCache.GetStructFields(containingType, includeStatic: symbol.IsStatic).FirstOrDefault(f => f.Name == fieldName);
                }
            }
            return symbol;
        }

        // https://github.com/dotnet/roslyn/issues/29619 Temporary, until we're using
        // properties on structs directly.
        protected override int GetOrCreateSlot(Symbol symbol, int containingSlot = 0)
        {
            symbol = GetBackingFieldIfStructProperty(symbol);
            if (symbol is null)
            {
                return -1;
            }
            return base.GetOrCreateSlot(symbol, containingSlot);
        }

        protected override int MakeSlot(BoundExpression node)
        {
            switch (node.Kind)
            {
                case BoundKind.ThisReference:
                case BoundKind.BaseReference:
                    {
                        var method = getTopLevelMethod(_symbol as MethodSymbol);
                        var thisParameter = method?.ThisParameter;
                        return (object)thisParameter != null ? GetOrCreateSlot(thisParameter) : -1;
                    }
                case BoundKind.Conversion:
                    {
                        var conv = (BoundConversion)node;
                        switch (conv.Conversion.Kind)
                        {
                            case ConversionKind.ExplicitNullable:
                                {
                                    var operand = conv.Operand;
                                    var operandType = operand.Type;
                                    var convertedType = conv.Type;
                                    if (AreNullableAndUnderlyingTypes(operandType, convertedType, out _))
                                    {
                                        // Explicit conversion of Nullable<T> to T is equivalent to Nullable<T>.Value.
                                        // For instance, in the following, when evaluating `((A)a).B` we need to recognize
                                        // the nullability of `(A)a` (not nullable) and the slot (the slot for `a.Value`).
                                        //   struct A { B? B; }
                                        //   struct B { }
                                        //   if (a?.B != null) _ = ((A)a).B.Value; // no warning
                                        int containingSlot = MakeSlot(operand);
                                        return containingSlot < 0 ? -1 : GetNullableOfTValueSlot(operandType, containingSlot, out _);
                                    }
                                    else if (AreNullableAndUnderlyingTypes(convertedType, operandType, out _))
                                    {
                                        // Explicit conversion of T to Nullable<T> is equivalent to new Nullable<T>(t).
                                        return getPlaceholderSlot(node);
                                    }
                                }
                                break;
                            case ConversionKind.ImplicitNullable:
                                // Implicit conversion of T to Nullable<T> is equivalent to new Nullable<T>(t).
                                if (AreNullableAndUnderlyingTypes(conv.Type, conv.Operand.Type, out _))
                                {
                                    return getPlaceholderSlot(node);
                                }
                                break;
                            case ConversionKind.Identity:
                            case ConversionKind.ImplicitTupleLiteral:
                            case ConversionKind.ImplicitTuple:
                                if (isSupportedConversion(conv.Conversion, conv.Operand))
                                {
                                    return MakeSlot(conv.Operand);
                                }
                                break;
                        }
                    }
                    break;
                case BoundKind.DefaultExpression:
                case BoundKind.ObjectCreationExpression:
                case BoundKind.DynamicObjectCreationExpression:
                case BoundKind.AnonymousObjectCreationExpression:
                case BoundKind.TupleLiteral:
                case BoundKind.ConvertedTupleLiteral:
                    return getPlaceholderSlot(node);
                case BoundKind.ConditionalReceiver:
                    {
                        int slot = _lastConditionalAccessSlot;
                        _lastConditionalAccessSlot = -1;
                        return slot;
                    }
                default:
                    // If there was a placeholder local for this node, we should
                    // use the placeholder for the slot. See other cases above.
                    Debug.Assert(_placeholderLocalsOpt?.TryGetValue(node, out _) != true);
                    return base.MakeSlot(node);
            }

            return -1;

            int getPlaceholderSlot(BoundExpression expr)
            {
                if (_placeholderLocalsOpt != null && _placeholderLocalsOpt.TryGetValue(expr, out ObjectCreationPlaceholderLocal placeholder))
                {
                    return GetOrCreateSlot(placeholder);
                }
                return -1;
            }

            MethodSymbol getTopLevelMethod(MethodSymbol method)
            {
                while ((object)method != null)
                {
                    var container = method.ContainingSymbol;
                    if (container.Kind == SymbolKind.NamedType)
                    {
                        return method;
                    }
                    method = container as MethodSymbol;
                }
                return null;
            }

            // Returns true if the nullable state from the operand of the conversion
            // can be used as is, and we can create a slot from the conversion.
            bool isSupportedConversion(Conversion conversion, BoundExpression operandOpt)
            {
                // https://github.com/dotnet/roslyn/issues/32599: Allow implicit and explicit
                // conversions where the nullable state of the operand remains valid.
                switch (conversion.Kind)
                {
                    case ConversionKind.Identity:
                    case ConversionKind.DefaultOrNullLiteral:
                    case ConversionKind.ImplicitReference:
                        return true;
                    case ConversionKind.ImplicitTupleLiteral:
                        {
                            var arguments = ((BoundConvertedTupleLiteral)operandOpt).Arguments;
                            var conversions = conversion.UnderlyingConversions;
                            for (int i = 0; i < arguments.Length; i++)
                            {
                                // https://github.com/dotnet/roslyn/issues/32600: Copy nullable
                                // state of tuple elements independently.
                                if (!isSupportedConversion(conversions[i], (arguments[i] as BoundConversion)?.Operand))
                                {
                                    return false;
                                }
                            }
                            return true;
                        }
                    case ConversionKind.ImplicitTuple:
                        // https://github.com/dotnet/roslyn/issues/32600: Copy nullable
                        // state of tuple elements independently.
                        return conversion.UnderlyingConversions.All(c => isSupportedConversion(c, null));
                    default:
                        return false;
                }
            }
        }

        protected override void VisitRvalue(BoundExpression node)
        {
            Visit(node);
            Unsplit();
            UseRvalueOnly(); // drop lvalue part
        }

        private TypeWithState VisitRvalueWithState(BoundExpression node)
        {
            VisitRvalue(node);
            return ResultType;
        }

        private TypeSymbolWithAnnotations VisitLvalueWithAnnotations(BoundExpression node)
        {
            Visit(node);
            Unsplit();
            return LvalueResultType;
        }

        private static object GetTypeAsDiagnosticArgument(TypeSymbol typeOpt)
        {
            return typeOpt ?? (object)"<null>";
        }

        private enum AssignmentKind
        {
            Assignment,
            Return,
            Argument
        }

        /// <summary>
        /// Reports top-level nullability problem in assignment.
        /// </summary>
        private bool ReportNullableAssignmentIfNecessary(
            BoundExpression value,
            TypeSymbolWithAnnotations targetType,
            TypeWithState valueType,
            bool useLegacyWarnings,
            AssignmentKind assignmentKind = AssignmentKind.Assignment,
            Symbol target = null,
            Conversion conversion = default)
        {
            Debug.Assert((object)target != null || assignmentKind != AssignmentKind.Argument);

            if (value == null ||
                !targetType.HasType ||
                targetType.IsValueType ||
                targetType.CanBeAssignedNull ||
                valueType.State == NullableFlowState.NotNull)
            {
                return false;
            }

            var unwrappedValue = SkipReferenceConversions(value);
            if (unwrappedValue.IsSuppressed)
            {
                return false;
            }

            HashSet<DiagnosticInfo> useSiteDiagnostics = null;
            if (RequiresSafetyWarningWhenNullIntroduced(targetType.TypeSymbol))
            {
                if (conversion.Kind == ConversionKind.UnsetConversionKind)
                    conversion = this._conversions.ClassifyImplicitConversionFromType(valueType.Type, targetType.TypeSymbol, ref useSiteDiagnostics);

                if (conversion.IsImplicit && !conversion.IsDynamic)
                {
                    // For type parameters that cannot be annotated, the analysis must report those
                    // places where null values first sneak in, like `default`, `null`, and `GetFirstOrDefault`,
                    // as a safety diagnostic.  This is NOT one of those places.
                    return false;
                }

                useLegacyWarnings = false;
            }

            if (reportNullLiteralAssignmentIfNecessary(value))
            {
                return true;
            }

            if (assignmentKind == AssignmentKind.Argument)
            {
                ReportSafetyDiagnostic(ErrorCode.WRN_NullReferenceArgument, value.Syntax,
                    new FormattedSymbol(target, SymbolDisplayFormat.ShortFormat),
                    new FormattedSymbol(target.ContainingSymbol, SymbolDisplayFormat.MinimallyQualifiedFormat));
            }
            else if (useLegacyWarnings)
            {
                ReportNonSafetyDiagnostic(value.Syntax);
            }
            else
            {
                ReportSafetyDiagnostic(assignmentKind == AssignmentKind.Return ? ErrorCode.WRN_NullReferenceReturn : ErrorCode.WRN_NullReferenceAssignment, value.Syntax);
            }

            return true;

            // Report warning converting null literal to non-nullable reference type.
            // target (e.g.: `object x = null;` or calling `void F(object y)` with `F(null)`).
            bool reportNullLiteralAssignmentIfNecessary(BoundExpression expr)
            {
                if (expr.ConstantValue?.IsNull != true)
                {
                    return false;
                }

                // For type parameters that cannot be annotated, the analysis must report those
                // places where null values first sneak in, like `default`, `null`, and `GetFirstOrDefault`,
                // as a safety diagnostic.  This is one of those places.
                if (useLegacyWarnings && !RequiresSafetyWarningWhenNullIntroduced(expr.Type))
                {
                    ReportNonSafetyDiagnostic(expr.Syntax);
                }
                else
                {
                    ReportSafetyDiagnostic(assignmentKind == AssignmentKind.Return ? ErrorCode.WRN_NullReferenceReturn : ErrorCode.WRN_NullAsNonNullable, expr.Syntax);
                }
                return true;
            }
        }

        private static bool IsDefaultValue(BoundExpression expr)
        {
            switch (expr.Kind)
            {
                case BoundKind.Conversion:
                    {
                        var conversion = (BoundConversion)expr;
                        return conversion.Conversion.Kind == ConversionKind.DefaultOrNullLiteral &&
                            IsDefaultValue(conversion.Operand);
                    }
                case BoundKind.DefaultExpression:
                    return true;
                default:
                    return false;
            }
        }

        // Maybe this method can be replaced by VisitOptionalImplicitConversion or ApplyConversion
        private void ReportAssignmentWarnings(
            BoundExpression value,
            TypeSymbolWithAnnotations targetType,
            TypeWithState valueType,
            bool useLegacyWarnings)
        {
            Debug.Assert(value != null);

            if (this.State.Reachable)
            {
                if (!targetType.HasType || valueType.HasNullType)
                {
                    return;
                }

                // Report top-level nullability issues
                ReportNullableAssignmentIfNecessary(value, targetType, valueType, useLegacyWarnings, AssignmentKind.Assignment);

                // Report nested nullability issues
                var sourceType = valueType.Type;
                var destinationType = targetType.TypeSymbol;
                if ((object)sourceType != null && IsNullabilityMismatch(destinationType, sourceType))
                {
                    ReportNullabilityMismatchInAssignment(value.Syntax, sourceType, destinationType);
                }
            }
        }

        private void ReportNullabilityMismatchInAssignment(SyntaxNode syntaxNode, object sourceType, object destinationType)
        {
            ReportSafetyDiagnostic(ErrorCode.WRN_NullabilityMismatchInAssignment, syntaxNode, sourceType, destinationType);
        }

        /// <summary>
        /// Update tracked value on assignment.
        /// </summary>
        private void TrackNullableStateForAssignment(
            BoundExpression value,
            TypeSymbolWithAnnotations targetType,
            int targetSlot,
            TypeWithState valueType,
            int valueSlot = -1)
        {
            Debug.Assert(value != null);
            Debug.Assert(!IsConditionalState);

            if (this.State.Reachable)
            {
                if (!targetType.HasType)
                {
                    return;
                }

                if (targetSlot <= 0 || targetSlot == valueSlot)
                {
                    return;
                }

                if (targetSlot >= this.State.Capacity) Normalize(ref this.State);

                var newState = valueType.State;
                this.State[targetSlot] = newState;
                if (newState == NullableFlowState.MaybeNull && _tryState.HasValue)
                {
                    var state = _tryState.Value;
                    state[targetSlot] = NullableFlowState.MaybeNull;
                    _tryState = state;
                }

                InheritDefaultState(targetSlot);

                // https://github.com/dotnet/roslyn/issues/33428: Can the areEquivalentTypes check be removed
                // if InheritNullableStateOfMember asserts the member is valid for target and value?
                if (areEquivalentTypes(targetType, valueType)) // https://github.com/dotnet/roslyn/issues/29968 Allow assignment to base type.
                {
                    if (targetType.IsReferenceType || targetType.IsNullableType())
                    {
                        // Nullable<T> is handled here rather than in InheritNullableStateOfTrackableStruct since that
                        // method only clones auto-properties (see https://github.com/dotnet/roslyn/issues/29619).
                        // When that issue is fixed, Nullable<T> should be handled there instead.
                        if (valueSlot > 0)
                        {
                            InheritNullableStateOfTrackableType(targetSlot, valueSlot, skipSlot: targetSlot);
                        }
                    }
                    else if (EmptyStructTypeCache.IsTrackableStructType(targetType.TypeSymbol))
                    {
                        InheritNullableStateOfTrackableStruct(targetType.TypeSymbol, targetSlot, valueSlot, isDefaultValue: IsDefaultValue(value), skipSlot: targetSlot);
                    }
                }
            }

            bool areEquivalentTypes(TypeSymbolWithAnnotations target, TypeWithState assignedValue) =>
                target.TypeSymbol.Equals(assignedValue.Type, TypeCompareKind.AllIgnoreOptions);
        }

        private void ReportNonSafetyDiagnostic(SyntaxNode syntax)
        {
            ReportNonSafetyDiagnostic(ErrorCode.WRN_ConvertingNullableToNonNullable, syntax);
        }

        private void ReportNonSafetyDiagnostic(ErrorCode errorCode, SyntaxNode syntax)
        {
            // All warnings should be in the `#pragma warning ... nullable` set.
            Debug.Assert(!ErrorFacts.NullableFlowAnalysisSafetyWarnings.Contains(MessageProvider.Instance.GetIdForErrorCode((int)errorCode)));
            Debug.Assert(ErrorFacts.NullableFlowAnalysisNonSafetyWarnings.Contains(MessageProvider.Instance.GetIdForErrorCode((int)errorCode)));
#pragma warning disable CS0618
            ReportDiagnostic(errorCode, syntax);
#pragma warning restore CS0618
        }

        private void ReportSafetyDiagnostic(ErrorCode errorCode, SyntaxNode syntaxNode, params object[] arguments)
        {
            // All warnings should be in the `#pragma warning ... nullable` set.
            Debug.Assert(ErrorFacts.NullableFlowAnalysisSafetyWarnings.Contains(MessageProvider.Instance.GetIdForErrorCode((int)errorCode)));
            Debug.Assert(!ErrorFacts.NullableFlowAnalysisNonSafetyWarnings.Contains(MessageProvider.Instance.GetIdForErrorCode((int)errorCode)));
#pragma warning disable CS0618
            ReportDiagnostic(errorCode, syntaxNode, arguments);
#pragma warning restore CS0618
        }

        [Obsolete("Use ReportSafetyDiagnostic/ReportNonSafetyDiagnostic instead", error: false)]
        private void ReportDiagnostic(ErrorCode errorCode, SyntaxNode syntaxNode, params object[] arguments)
        {
            if (!_disableDiagnostics)
            {
                Diagnostics.Add(errorCode, syntaxNode.GetLocation(), arguments);
            }
        }

        private void InheritNullableStateOfTrackableStruct(TypeSymbol targetType, int targetSlot, int valueSlot, bool isDefaultValue, int skipSlot = -1)
        {
            Debug.Assert(targetSlot > 0);
            Debug.Assert(EmptyStructTypeCache.IsTrackableStructType(targetType));

            if (skipSlot < 0)
            {
                skipSlot = targetSlot;
            }

            // https://github.com/dotnet/roslyn/issues/29619 Handle properties not backed by fields.
            // See ModifyMembers_StructPropertyNoBackingField and PropertyCycle_Struct tests.
            foreach (var field in _emptyStructTypeCache.GetStructInstanceFields(targetType))
            {
                InheritNullableStateOfMember(targetSlot, valueSlot, field, isDefaultValue: isDefaultValue, skipSlot);
            }
        }

        // 'skipSlot' is the original target slot that should be skipped in case of cycles.
        private void InheritNullableStateOfMember(int targetContainerSlot, int valueContainerSlot, Symbol member, bool isDefaultValue, int skipSlot)
        {
            Debug.Assert(targetContainerSlot > 0);
            Debug.Assert(skipSlot > 0);
            // https://github.com/dotnet/roslyn/issues/33428: Ensure member is valid for target and value.

            TypeSymbolWithAnnotations fieldOrPropertyType = member.GetTypeOrReturnType();

            // Nullable<T> is handled here rather than in InheritNullableStateOfTrackableStruct since that
            // method only clones auto-properties (see https://github.com/dotnet/roslyn/issues/29619).
            // When that issue is fixed, Nullable<T> should be handled there instead.
            if (fieldOrPropertyType.TypeSymbol.CanContainNull())
            {
                int targetMemberSlot = GetOrCreateSlot(member, targetContainerSlot);
                Debug.Assert(targetMemberSlot > 0);

                NullableFlowState value = isDefaultValue ? NullableFlowState.MaybeNull : fieldOrPropertyType.ToTypeWithState().State;
                int valueMemberSlot = -1;

                if (valueContainerSlot > 0)
                {
                    valueMemberSlot = VariableSlot(member, valueContainerSlot);
                    if (valueMemberSlot == skipSlot)
                    {
                        return;
                    }
                    value = valueMemberSlot > 0 && valueMemberSlot < this.State.Capacity ?
                        this.State[valueMemberSlot] :
                        NullableFlowState.NotNull;
                }

                this.State[targetMemberSlot] = value;

                if (valueMemberSlot > 0)
                {
                    InheritNullableStateOfTrackableType(targetMemberSlot, valueMemberSlot, skipSlot);
                }
            }
            else if (EmptyStructTypeCache.IsTrackableStructType(fieldOrPropertyType.TypeSymbol))
            {
                int targetMemberSlot = GetOrCreateSlot(member, targetContainerSlot);
                if (targetMemberSlot > 0)
                {
                    int valueMemberSlot = (valueContainerSlot > 0) ? GetOrCreateSlot(member, valueContainerSlot) : -1;
                    if (valueMemberSlot == skipSlot)
                    {
                        return;
                    }
                    InheritNullableStateOfTrackableStruct(fieldOrPropertyType.TypeSymbol, targetMemberSlot, valueMemberSlot, isDefaultValue: isDefaultValue, skipSlot);
                }
            }
        }

        private void InheritDefaultState(int targetSlot)
        {
            Debug.Assert(targetSlot > 0);

            // Reset the state of any members of the target.
            for (int slot = targetSlot + 1; slot < nextVariableSlot; slot++)
            {
                var variable = variableBySlot[slot];
                if (variable.ContainingSlot != targetSlot)
                {
                    continue;
                }
                this.State[slot] = variable.Symbol.GetTypeOrReturnType().ToTypeWithState().State;
                InheritDefaultState(slot);
            }
        }

        private void InheritNullableStateOfTrackableType(int targetSlot, int valueSlot, int skipSlot)
        {
            Debug.Assert(targetSlot > 0);
            Debug.Assert(valueSlot > 0);

            // Clone the state for members that have been set on the value.
            for (int slot = valueSlot + 1; slot < nextVariableSlot; slot++)
            {
                var variable = variableBySlot[slot];
                if (variable.ContainingSlot != valueSlot)
                {
                    continue;
                }
                var member = variable.Symbol;
                Debug.Assert(member.Kind == SymbolKind.Field || member.Kind == SymbolKind.Property || member.Kind == SymbolKind.Event);
                InheritNullableStateOfMember(targetSlot, valueSlot, member, isDefaultValue: false, skipSlot);
            }
        }

        private TypeSymbol GetSlotType(int slot)
        {
            return VariableType(variableBySlot[slot].Symbol).TypeSymbol;
        }

        protected override LocalState TopState()
        {
            var state = new LocalState(reachable: true, new ArrayBuilder<NullableFlowState>(nextVariableSlot));
            Populate(ref state, start: 0);
            return state;
        }

        protected override LocalState UnreachableState()
        {
            return new LocalState(reachable: false, null);
        }

        protected override LocalState ReachableBottomState()
        {
            // Create a reachable state in which all variables are known to be non-null.
            var builder = new ArrayBuilder<NullableFlowState>(nextVariableSlot);
            builder.AddMany(NullableFlowState.NotNull, nextVariableSlot);
            return new LocalState(reachable: true, builder);
        }

        private void EnterParameters()
        {
            var methodParameters = ((MethodSymbol)_symbol).Parameters;
            var signatureParameters = _useMethodSignatureParameterTypes ? _methodSignatureOpt.Parameters : methodParameters;
            Debug.Assert(signatureParameters.Length == methodParameters.Length);
            int n = methodParameters.Length;
            for (int i = 0; i < n; i++)
            {
                var parameter = methodParameters[i];
                var parameterType = signatureParameters[i].Type;
                EnterParameter(parameter, parameterType);
            }
        }

        private void EnterParameter(ParameterSymbol parameter, TypeSymbolWithAnnotations parameterType)
        {
            _variableTypes[parameter] = parameterType;
            int slot = GetOrCreateSlot(parameter);

            Debug.Assert(!IsConditionalState);
            if (slot > 0 && parameter.RefKind != RefKind.Out)
            {
                if (EmptyStructTypeCache.IsTrackableStructType(parameterType.TypeSymbol))
                {
                    InheritNullableStateOfTrackableStruct(
                        parameterType.TypeSymbol,
                        slot,
                        valueSlot: -1,
                        isDefaultValue: parameter.ExplicitDefaultConstantValue?.IsNull == true);
                }
            }
        }

        public override BoundNode VisitIsPatternExpression(BoundIsPatternExpression node)
        {
            var resultType = VisitRvalueWithState(node.Expression);
            VisitPattern(node.Expression, resultType, node.Pattern);
            SetNotNullResult(node);
            return node;
        }

        /// <summary>
        /// Examples:
        /// `x is Point p`
        /// `switch (x) ... case Point p:` // https://github.com/dotnet/roslyn/issues/29873 not yet handled
        ///
        /// If the expression is trackable, we'll return with different null-states for that expression in the two conditional states.
        /// If the pattern is a `var` pattern, we'll also have re-inferred the `var` type with nullability and
        /// updated the state for that declared local.
        /// </summary>
        private void VisitPattern(BoundExpression expression, TypeWithState expressionResultType, BoundPattern pattern)
        {
            NullableFlowState whenTrue = expressionResultType.State;
            NullableFlowState whenFalse = expressionResultType.State;

            switch (pattern.Kind)
            {
                case BoundKind.ConstantPattern:
                    // If the constant is null, the pattern tells us the expression is null.
                    // If the constant is not null, the pattern tells us the expression is not null.
                    // If there is no constant, we don't know.
                    switch (((BoundConstantPattern)pattern).ConstantValue?.IsNull)
                    {
                        case true:
                            whenTrue = NullableFlowState.MaybeNull;
                            whenFalse = NullableFlowState.NotNull;
                            break;
                        case false:
                            whenTrue = NullableFlowState.NotNull;
                            whenFalse = NullableFlowState.MaybeNull;
                            break;
                    }
                    break;
                case BoundKind.DeclarationPattern:
                    var declarationPattern = (BoundDeclarationPattern)pattern;
                    if (declarationPattern.IsVar)
                    {
                        // The result type and state of the expression carry into the variable declared by var pattern
                        Symbol variable = declarationPattern.Variable;
                        // No variable declared for discard (`i is var _`)
                        if ((object)variable != null)
                        {
                            var variableType = expressionResultType.ToTypeSymbolWithAnnotations();
                            _variableTypes[variable] = variableType;
                            TrackNullableStateForAssignment(expression, variableType, GetOrCreateSlot(variable), expressionResultType);
                        }

                        whenFalse = NullableFlowState.NotNull; // whenFalse is unreachable
                    }
                    else
                    {
                        whenTrue = NullableFlowState.NotNull; // the pattern tells us the expression is not null
                    }
                    break;
                default:
                    // https://github.com/dotnet/roslyn/issues/29909 : handle other kinds of patterns
                    break;
            }

            Debug.Assert(!IsConditionalState);

            // Create slot since EnsureCapacity should be
            // called on all fields and that is simpler if state is limited to this.State.
            int mainSlot = MakeSlot(expression);

            base.VisitPattern(pattern);
            Debug.Assert(IsConditionalState);

            if (mainSlot > 0)
            {
                this.StateWhenTrue[mainSlot] = whenTrue;
                this.StateWhenFalse[mainSlot] = whenFalse;
            }

            if (whenTrue == NullableFlowState.NotNull || whenFalse == NullableFlowState.NotNull)
            {
                var slotBuilder = ArrayBuilder<int>.GetInstance();
                GetSlotsToMarkAsNotNullable(expression, slotBuilder);

                // Set all nested conditional slots. For example in a?.b?.c we'll set a, b, and c.
                if (whenTrue == NullableFlowState.NotNull)
                {
                    MarkSlotsAsNotNull(slotBuilder, ref StateWhenTrue);
                }
                else if (whenFalse == NullableFlowState.NotNull)
                {
                    MarkSlotsAsNotNull(slotBuilder, ref StateWhenFalse);
                }

                slotBuilder.Free();
            }
        }

        protected override BoundNode VisitReturnStatementNoAdjust(BoundReturnStatement node)
        {
            Debug.Assert(!IsConditionalState);

            BoundExpression expr = node.ExpressionOpt;
            if (expr == null)
            {
                return null;
            }

            // Should not convert to method return type when inferring return type (when _returnTypesOpt != null).
            if (_returnTypesOpt == null &&
                TryGetReturnType(out TypeSymbolWithAnnotations returnType))
            {
                VisitOptionalImplicitConversion(expr, returnType, useLegacyWarnings: false, AssignmentKind.Return);
            }
            else
            {
                var result = VisitRvalueWithState(expr);
                if (_returnTypesOpt != null)
                {
                    _returnTypesOpt.Add((node, result.ToTypeSymbolWithAnnotations()));
                }
            }

            return null;
        }

        private bool TryGetReturnType(out TypeSymbolWithAnnotations type)
        {
            var method = (MethodSymbol)_symbol;
            var returnType = (_useMethodSignatureReturnType ? _methodSignatureOpt : method).ReturnType;
            Debug.Assert((object)returnType != LambdaSymbol.ReturnTypeIsBeingInferred);

            if (returnType.SpecialType == SpecialType.System_Void)
            {
                type = default;
                return false;
            }

            if (!method.IsAsync)
            {
                type = returnType;
                return true;
            }

            if (method.IsGenericTaskReturningAsync(compilation))
            {
                type = ((NamedTypeSymbol)returnType.TypeSymbol).TypeArgumentsNoUseSiteDiagnostics.Single();
                return true;
            }

            type = default;
            return false;
        }

        private static bool RequiresSafetyWarningWhenNullIntroduced(TypeSymbol typeOpt)
        {
            return typeOpt?.IsTypeParameterDisallowingAnnotation() == true && !typeOpt.IsNullableTypeOrTypeParameter();
        }

        public override BoundNode VisitLocal(BoundLocal node)
        {
            var local = node.LocalSymbol;
            int slot = GetOrCreateSlot(local);
            var type = GetDeclaredLocalResult(local);
            SetResult(GetAdjustedResult(type, slot), type);
            return null;
        }

        public override BoundNode VisitLocalDeclaration(BoundLocalDeclaration node)
        {
            var local = node.LocalSymbol;
            int slot = GetOrCreateSlot(local);

            var initializer = node.InitializerOpt;
            if (initializer is null)
            {
                return null;
            }

            bool inferredType = node.DeclaredType.InferredType;
            TypeSymbolWithAnnotations type = local.Type;
            TypeWithState valueType = VisitOptionalImplicitConversion(initializer, targetTypeOpt: inferredType ? default : type, useLegacyWarnings: true, AssignmentKind.Assignment);

            if (inferredType)
            {
                if (valueType.HasNullType)
                {
                    Debug.Assert(type.IsErrorType());
                    valueType = type.ToTypeWithState();
                }

                type = valueType.ToTypeSymbolWithAnnotations();
                _variableTypes[local] = type;
            }

            TrackNullableStateForAssignment(initializer, type, slot, valueType, MakeSlot(initializer));
            return null;
        }

        protected override BoundExpression VisitExpressionWithoutStackGuard(BoundExpression node)
        {
            Debug.Assert(!IsConditionalState);
            bool wasReachable = this.State.Reachable;
            ResultType = _invalidType;
            _ = base.VisitExpressionWithoutStackGuard(node);
            TypeWithState resultType = ResultType;

#if DEBUG
            // Verify Visit method set _result.
            Debug.Assert((object)resultType.Type != _invalidType.Type);
            Debug.Assert(AreCloseEnough(resultType.Type, node.Type));
#endif
            _callbackOpt?.Invoke(node, resultType.ToTypeSymbolWithAnnotations());

            if (node.IsSuppressed || node.HasAnyErrors || !wasReachable)
            {
                var result = resultType.WithNotNullState();
                SetResult(result, LvalueResultType);
            }
            return null;
        }

#if DEBUG
        // For asserts only.
        private static bool AreCloseEnough(TypeSymbol typeA, TypeSymbol typeB)
        {
            if ((object)typeA == typeB)
            {
                return true;
            }
            if (typeA is null || typeB is null)
            {
                return typeA?.IsErrorType() != false && typeB?.IsErrorType() != false;
            }
            return canIgnoreAnyType(typeA) ||
                canIgnoreAnyType(typeB) ||
                typeA.Equals(typeB, TypeCompareKind.IgnoreCustomModifiersAndArraySizesAndLowerBounds | TypeCompareKind.IgnoreNullableModifiersForReferenceTypes | TypeCompareKind.IgnoreDynamicAndTupleNames); // Ignore TupleElementNames (see https://github.com/dotnet/roslyn/issues/23651).

            bool canIgnoreAnyType(TypeSymbol type)
            {
                return (object)type.VisitType((t, unused1, unused2) => canIgnoreType(t), (object)null) != null;
            }
            bool canIgnoreType(TypeSymbol type)
            {
                return type.IsErrorType() || type.IsDynamic() || type.HasUseSiteError || (type.IsAnonymousType && canIgnoreAnonymousType((NamedTypeSymbol)type));
            }
            bool canIgnoreAnonymousType(NamedTypeSymbol type)
            {
                return AnonymousTypeManager.GetAnonymousTypePropertyTypes(type).Any(t => canIgnoreAnyType(t.TypeSymbol));
            }
        }
#endif

        protected override void VisitStatement(BoundStatement statement)
        {
            ResultType = _invalidType;
            base.VisitStatement(statement);
            ResultType = _invalidType;
        }

        public override BoundNode VisitObjectCreationExpression(BoundObjectCreationExpression node)
        {
            Debug.Assert(!IsConditionalState);
            var arguments = node.Arguments;
            var argumentResults = VisitArguments(node, arguments, node.ArgumentRefKindsOpt, node.Constructor, node.ArgsToParamsOpt, node.Expanded);
            VisitObjectOrDynamicObjectCreation(node, arguments, argumentResults, node.InitializerExpressionOpt);
            return null;
        }

        private void VisitObjectOrDynamicObjectCreation(
            BoundExpression node,
            ImmutableArray<BoundExpression> arguments,
            ImmutableArray<VisitResult> argumentResults,
            BoundExpression initializerOpt)
        {
            Debug.Assert(node.Kind == BoundKind.ObjectCreationExpression || node.Kind == BoundKind.DynamicObjectCreationExpression);
            var argumentTypes = argumentResults.SelectAsArray(ar => ar.RValueType);

            int slot = -1;
            TypeSymbol type = node.Type;
            NullableFlowState resultState = NullableFlowState.NotNull;
            if ((object)type != null)
            {
                bool isTrackableStructType = EmptyStructTypeCache.IsTrackableStructType(type);
                var constructor = (node as BoundObjectCreationExpression)?.Constructor;
                bool isDefaultValueTypeConstructor = constructor?.IsDefaultValueTypeConstructor() == true;

                if (!type.IsValueType || isTrackableStructType)
                {
                    slot = GetOrCreateObjectCreationPlaceholderSlot(node);
                    if (slot > 0 && isTrackableStructType)
                    {
                        this.State[slot] = NullableFlowState.NotNull;
                        var tupleType = constructor?.ContainingType as TupleTypeSymbol;
                        if ((object)tupleType != null && !isDefaultValueTypeConstructor)
                        {
                            // new System.ValueTuple<T1, ..., TN>(e1, ..., eN)
                            TrackNullableStateOfTupleElements(slot, tupleType, arguments, argumentTypes, useRestField: true);
                        }
                        else
                        {
                            InheritNullableStateOfTrackableStruct(
                                type,
                                slot,
                                valueSlot: -1,
                                isDefaultValue: isDefaultValueTypeConstructor);
                        }
                    }
                }
                else if (type.IsNullableType() && isDefaultValueTypeConstructor)
                {
                    // a nullable value type created with its default constructor is by definition null
                    resultState = NullableFlowState.MaybeNull;
                }
            }

            if (initializerOpt != null)
            {
                VisitObjectCreationInitializer(null, slot, initializerOpt);
            }

            ResultType = new TypeWithState(type, resultState);
        }

        private void VisitObjectCreationInitializer(Symbol containingSymbol, int containingSlot, BoundExpression node)
        {
            switch (node.Kind)
            {
                case BoundKind.ObjectInitializerExpression:
                    foreach (var initializer in ((BoundObjectInitializerExpression)node).Initializers)
                    {
                        switch (initializer.Kind)
                        {
                            case BoundKind.AssignmentOperator:
                                VisitObjectElementInitializer(containingSlot, (BoundAssignmentOperator)initializer);
                                break;
                            default:
                                VisitRvalue(initializer);
                                break;
                        }
                    }
                    break;
                case BoundKind.CollectionInitializerExpression:
                    foreach (var initializer in ((BoundCollectionInitializerExpression)node).Initializers)
                    {
                        switch (initializer.Kind)
                        {
                            case BoundKind.CollectionElementInitializer:
                                VisitCollectionElementInitializer((BoundCollectionElementInitializer)initializer);
                                break;
                            default:
                                VisitRvalue(initializer);
                                break;
                        }
                    }
                    break;
                default:
                    TypeWithState resultType = VisitRvalueWithState(node);
                    Debug.Assert((object)containingSymbol != null);
                    if ((object)containingSymbol != null)
                    {
                        var type = containingSymbol.GetTypeOrReturnType();
                        ReportAssignmentWarnings(node, type, resultType, useLegacyWarnings: false);
                        TrackNullableStateForAssignment(node, type, containingSlot, resultType, MakeSlot(node));
                    }
                    break;
            }
        }

        private void VisitObjectElementInitializer(int containingSlot, BoundAssignmentOperator node)
        {
            var left = node.Left;
            switch (left.Kind)
            {
                case BoundKind.ObjectInitializerMember:
                    {
                        var objectInitializer = (BoundObjectInitializerMember)left;
                        var symbol = objectInitializer.MemberSymbol;
                        if (!objectInitializer.Arguments.IsDefaultOrEmpty)
                        {
                            VisitArguments(objectInitializer, objectInitializer.Arguments, objectInitializer.ArgumentRefKindsOpt, (PropertySymbol)symbol, objectInitializer.ArgsToParamsOpt, objectInitializer.Expanded);
                        }
                        if ((object)symbol != null)
                        {
                            int slot = (containingSlot < 0) ? -1 : GetOrCreateSlot(symbol, containingSlot);
                            VisitObjectCreationInitializer(symbol, slot, node.Right);
                        }
                    }
                    break;
                default:
                    Visit(node);
                    break;
            }
        }

        private new void VisitCollectionElementInitializer(BoundCollectionElementInitializer node)
        {
            // Note: we analyze even omitted calls
            VisitArguments(node, node.Arguments, refKindsOpt: default, node.AddMethod, node.ArgsToParamsOpt, node.Expanded);
            SetUnknownResultNullability();
        }

        private void SetNotNullResult(BoundExpression node)
        {
            ResultType = new TypeWithState(node.Type, NullableFlowState.NotNull);
        }

        private int GetOrCreateObjectCreationPlaceholderSlot(BoundExpression node)
        {
            ObjectCreationPlaceholderLocal placeholder;
            if (_placeholderLocalsOpt == null)
            {
                _placeholderLocalsOpt = PooledDictionary<BoundExpression, ObjectCreationPlaceholderLocal>.GetInstance();
                placeholder = null;
            }
            else
            {
                _placeholderLocalsOpt.TryGetValue(node, out placeholder);
            }

            if (placeholder is null)
            {
                placeholder = new ObjectCreationPlaceholderLocal(_symbol, node);
                _placeholderLocalsOpt.Add(node, placeholder);
            }

            return GetOrCreateSlot(placeholder);
        }

        public override BoundNode VisitAnonymousObjectCreationExpression(BoundAnonymousObjectCreationExpression node)
        {
            Debug.Assert(!IsConditionalState);

            var anonymousType = (NamedTypeSymbol)node.Type;
            Debug.Assert(anonymousType.IsAnonymousType);

            var arguments = node.Arguments;
            var argumentTypes = arguments.SelectAsArray((arg, self) =>
                self.VisitRvalueWithState(arg), this);
            var argumentsWithAnnotations = argumentTypes.SelectAsArray((arg, self) =>
                arg.ToTypeSymbolWithAnnotations().AsSpeakable(), this);

            if (argumentsWithAnnotations.All(argType => argType.HasType))
            {
                anonymousType = AnonymousTypeManager.ConstructAnonymousTypeSymbol(anonymousType, argumentsWithAnnotations);
                int receiverSlot = GetOrCreateObjectCreationPlaceholderSlot(node);
                for (int i = 0; i < arguments.Length; i++)
                {
                    var argument = arguments[i];
                    var argumentType = argumentTypes[i];
                    var property = AnonymousTypeManager.GetAnonymousTypeProperty(anonymousType, i);
                    TrackNullableStateForAssignment(argument, property.Type, GetOrCreateSlot(property, receiverSlot), argumentType, MakeSlot(argument));
                }
            }

            ResultType = new TypeWithState(anonymousType, NullableFlowState.NotNull);
            return null;
        }

        public override BoundNode VisitArrayCreation(BoundArrayCreation node)
        {
            foreach (var expr in node.Bounds)
            {
                VisitRvalue(expr);
            }
            TypeSymbol resultType = (node.InitializerOpt == null) ? node.Type : VisitArrayInitializer(node);
            ResultType = new TypeWithState(resultType, NullableFlowState.NotNull);
            return null;
        }

        private ArrayTypeSymbol VisitArrayInitializer(BoundArrayCreation node)
        {
            BoundArrayInitialization initialization = node.InitializerOpt;
            var expressions = ArrayBuilder<BoundExpression>.GetInstance(initialization.Initializers.Length);
            GetArrayElements(initialization, expressions);
            int n = expressions.Count;

            // Consider recording in the BoundArrayCreation
            // whether the array was implicitly typed, rather than relying on syntax.
            bool isInferred = node.Syntax.Kind() == SyntaxKind.ImplicitArrayCreationExpression;
            var arrayType = (ArrayTypeSymbol)node.Type;
            var elementType = arrayType.ElementType;
            if (!isInferred)
            {
                for (int i = 0; i < n; i++)
                {
                    _ = VisitOptionalImplicitConversion(expressions[i], elementType, useLegacyWarnings: false, AssignmentKind.Assignment);
                }

                ResultType = _invalidType;
                return arrayType;
            }

            var conversions = ArrayBuilder<Conversion>.GetInstance(n);
            var resultTypes = ArrayBuilder<TypeWithState>.GetInstance(n);
            for (int i = 0; i < n; i++)
            {
                // collect expressions, conversions and result types
                (BoundExpression expression, Conversion conversion) = RemoveConversion(expressions[i], includeExplicitConversions: false);
                expressions[i] = expression;
                conversions.Add(conversion);
                var resultType = VisitRvalueWithState(expression);
                resultTypes.Add(resultType);
            }

            var placeholderBuilder = ArrayBuilder<BoundExpression>.GetInstance(n);
            for (int i = 0; i < n; i++)
            {
                placeholderBuilder.Add(CreatePlaceholderIfNecessary(expressions[i], resultTypes[i].ToTypeSymbolWithAnnotations()));
            }
            var placeholders = placeholderBuilder.ToImmutableAndFree();

            TypeSymbol bestType = null;
            if (!node.HasErrors)
            {
                HashSet<DiagnosticInfo> useSiteDiagnostics = null;
                bestType = BestTypeInferrer.InferBestType(placeholders, _conversions, ref useSiteDiagnostics);
            }

            TypeSymbolWithAnnotations inferredType;
            if (bestType is null)
            {
                inferredType = elementType.SetUnknownNullabilityForReferenceTypes();
            }
            else
            {
                inferredType = TypeSymbolWithAnnotations.Create(bestType);
            }

            if ((object)bestType != null)
            {
                // Convert elements to best type to determine element top-level nullability and to report nested nullability warnings
                for (int i = 0; i < n; i++)
                {
                    var placeholder = placeholders[i];
                    resultTypes[i] = ApplyConversion(placeholder, placeholder, conversions[i], inferredType, resultTypes[i], checkConversion: true,
                        fromExplicitCast: false, useLegacyWarnings: false, AssignmentKind.Assignment, reportRemainingWarnings: true, reportTopLevelWarnings: false);
                }

                // Set top-level nullability on inferred element type
                inferredType = TypeSymbolWithAnnotations.Create(inferredType.TypeSymbol, BestTypeInferrer.GetNullableAnnotation(resultTypes)).AsSpeakable();

                for (int i = 0; i < n; i++)
                {
                    var nodeForSyntax = expressions[i];
                    // Report top-level warnings
                    _ = ApplyConversion(nodeForSyntax, operandOpt: nodeForSyntax, Conversion.Identity, targetTypeWithNullability: inferredType, operandType: resultTypes[i],
                        checkConversion: true, fromExplicitCast: false, useLegacyWarnings: false, AssignmentKind.Assignment, reportRemainingWarnings: false);
                }
            }

            resultTypes.Free();
            expressions.Free();

            ResultType = _invalidType;
            arrayType = arrayType.WithElementType(inferredType);
            return arrayType;
        }

        /// <summary>
        /// Applies a method similar to <see cref="VisitArrayInitializer(BoundArrayCreation)"/>
        /// The expressions returned from a lambda are not converted though, so we'll have to classify fresh conversions.
        /// Note: even if some conversions fail, we'll proceed to infer top-level nullability. That is reasonable in common cases.
        /// </summary>
        internal static TypeSymbolWithAnnotations BestTypeForLambdaReturns(
            ArrayBuilder<(BoundExpression, TypeSymbolWithAnnotations)> returns,
            CSharpCompilation compilation,
            BoundNode node)
        {
            var walker = new NullableWalker(compilation, method: null,
                useMethodSignatureReturnType: false, useMethodSignatureParameterTypes: false, methodSignatureOpt: null,
                node, returnTypesOpt: null, initialState: null, callbackOpt: null);

            int n = returns.Count;
            var expressions = ArrayBuilder<BoundExpression>.GetInstance();
            var resultTypes = ArrayBuilder<TypeSymbolWithAnnotations>.GetInstance(n);
            var placeholdersBuilder = ArrayBuilder<BoundExpression>.GetInstance(n);
            for (int i = 0; i < n; i++)
            {
                var (returnExpr, resultType) = returns[i];
                expressions.Add(returnExpr);
                resultTypes.Add(resultType);
                placeholdersBuilder.Add(CreatePlaceholderIfNecessary(returnExpr, resultType));
            }

            HashSet<DiagnosticInfo> useSiteDiagnostics = null;
            var placeholders = placeholdersBuilder.ToImmutableAndFree();
            TypeSymbol bestType = BestTypeInferrer.InferBestType(placeholders, walker._conversions, ref useSiteDiagnostics);

            TypeSymbolWithAnnotations inferredType;
            if ((object)bestType != null)
            {
                // Note: so long as we have a best type, we can proceed.
                var bestTypeWithObliviousAnnotation = TypeSymbolWithAnnotations.Create(bestType);
                ConversionsBase conversionsWithoutNullability = walker._conversions.WithNullability(false);
                for (int i = 0; i < n; i++)
                {
                    BoundExpression placeholder = placeholders[i];
                    Conversion conversion = conversionsWithoutNullability.ClassifyConversionFromExpression(placeholder, bestType, ref useSiteDiagnostics);
                    resultTypes[i] = walker.ApplyConversion(placeholder, placeholder, conversion, bestTypeWithObliviousAnnotation, resultTypes[i].ToTypeWithState(),
                        checkConversion: false, fromExplicitCast: false, useLegacyWarnings: false, AssignmentKind.Return,
                        reportRemainingWarnings: false, reportTopLevelWarnings: false).ToTypeSymbolWithAnnotations();
                }

                // Set top-level nullability on inferred type
                inferredType = TypeSymbolWithAnnotations.Create(bestType, BestTypeInferrer.GetNullableAnnotation(resultTypes));
            }
            else
            {
                inferredType = default;
            }

            resultTypes.Free();
            expressions.Free();
            walker.Free();

            return inferredType;
        }

        private static void GetArrayElements(BoundArrayInitialization node, ArrayBuilder<BoundExpression> builder)
        {
            foreach (var child in node.Initializers)
            {
                if (child.Kind == BoundKind.ArrayInitialization)
                {
                    GetArrayElements((BoundArrayInitialization)child, builder);
                }
                else
                {
                    builder.Add(child);
                }
            }
        }

        public override BoundNode VisitArrayAccess(BoundArrayAccess node)
        {
            Debug.Assert(!IsConditionalState);

            Visit(node.Expression);

            Debug.Assert(!IsConditionalState);
            Debug.Assert(!node.Expression.Type.IsValueType);
            // https://github.com/dotnet/roslyn/issues/30598: Mark receiver as not null
            // after indices have been visited, and only if the receiver has not changed.
            CheckPossibleNullReceiver(node.Expression);

            var type = ResultType.Type as ArrayTypeSymbol;

            foreach (var i in node.Indices)
            {
                VisitRvalue(i);
            }

            TypeSymbolWithAnnotations result;
            if (node.Indices.Length == 1 &&
                TypeSymbol.Equals(node.Indices[0].Type, compilation.GetWellKnownType(WellKnownType.System_Range), TypeCompareKind.ConsiderEverything2))
            {
                result = TypeSymbolWithAnnotations.Create(type);
            }
            else
            {
                result = type?.ElementType ?? default;
            }
            LvalueResultType = result;

            return null;
        }

        private TypeWithState InferResultNullability(BoundBinaryOperator node, TypeWithState leftType, TypeWithState rightType)
        {
            return InferResultNullability(node.OperatorKind, node.MethodOpt, node.Type, leftType, rightType);
        }

        private TypeWithState InferResultNullability(BinaryOperatorKind operatorKind, MethodSymbol methodOpt, TypeSymbol resultType, TypeWithState leftType, TypeWithState rightType)
        {
            NullableFlowState resultState = NullableFlowState.NotNull;
            if (operatorKind.IsUserDefined())
            {
                // Update method based on operand types: see https://github.com/dotnet/roslyn/issues/29605.
                if ((object)methodOpt != null && methodOpt.ParameterCount == 2)
                {
                    return operatorKind.IsLifted() && !operatorKind.IsComparison()
                        ? LiftedReturnType(methodOpt.ReturnType, leftType.State.JoinForFlowAnalysisBranches(rightType.State))
                        : methodOpt.ReturnType.ToTypeWithState();
                }
            }
            else if (!operatorKind.IsDynamic() && !resultType.IsValueType)
            {
                switch (operatorKind.Operator() | operatorKind.OperandTypes())
                {
                    case BinaryOperatorKind.DelegateCombination:
                        resultState = leftType.State.MeetForFlowAnalysisFinally(rightType.State);
                        break;
                    case BinaryOperatorKind.DelegateRemoval:
                        resultState = NullableFlowState.MaybeNull; // Delegate removal can produce null.
                        break;
                    default:
                        resultState = NullableFlowState.NotNull;
                        break;
                }
            }

            if (operatorKind.IsLifted())
            {
                resultState = leftType.State.JoinForFlowAnalysisBranches(rightType.State);
            }

            return new TypeWithState(resultType, resultState);
        }

        protected override void AfterLeftChildHasBeenVisited(BoundBinaryOperator binary)
        {
            Debug.Assert(!IsConditionalState);
            //if (this.State.Reachable) // Consider reachability: see https://github.com/dotnet/roslyn/issues/28798
            {
                TypeWithState leftType = ResultType;
                bool warnOnNullReferenceArgument = (binary.OperatorKind.IsUserDefined() && (object)binary.MethodOpt != null && binary.MethodOpt.ParameterCount == 2);

                if (warnOnNullReferenceArgument)
                {
                    ReportArgumentWarnings(binary.Left, leftType, binary.MethodOpt.Parameters[0]);
                }

                var rightType = VisitRvalueWithState(binary.Right);
                Debug.Assert(!IsConditionalState);
                // At this point, State.Reachable may be false for
                // invalid code such as `s + throw new Exception()`.

                if (warnOnNullReferenceArgument)
                {
                    ReportArgumentWarnings(binary.Right, rightType, binary.MethodOpt.Parameters[1]);
                }

                Debug.Assert(!IsConditionalState);
                ResultType = InferResultNullability(binary, leftType, rightType);

                BinaryOperatorKind op = binary.OperatorKind.Operator();
                if (op == BinaryOperatorKind.Equal || op == BinaryOperatorKind.NotEqual)
                {
                    BoundExpression operandComparedToNull = null;
                    TypeWithState operandComparedToNullType = default;

                    if (binary.Right.ConstantValue?.IsNull == true)
                    {
                        operandComparedToNull = binary.Left;
                        operandComparedToNullType = leftType;
                    }
                    else if (binary.Left.ConstantValue?.IsNull == true)
                    {
                        operandComparedToNull = binary.Right;
                        operandComparedToNullType = rightType;
                    }

                    if (operandComparedToNull != null)
                    {
                        // Skip reference conversions
                        operandComparedToNull = SkipReferenceConversions(operandComparedToNull);

                        // Set all nested conditional slots. For example in a?.b?.c we'll set a, b, and c.
                        var slotBuilder = ArrayBuilder<int>.GetInstance();
                        GetSlotsToMarkAsNotNullable(operandComparedToNull, slotBuilder);
                        if (slotBuilder.Count != 0)
                        {
                            Split();
                            ref LocalState stateToUpdate = ref (op == BinaryOperatorKind.Equal) ? ref this.StateWhenFalse : ref this.StateWhenTrue;
                            MarkSlotsAsNotNull(slotBuilder, ref stateToUpdate);
                        }
                        slotBuilder.Free();
                    }
                }
            }
        }

        /// <summary>
        /// If we learn that the operand is non-null, we can infer that certain
        /// sub-expressions were also non-null.
        /// Get all nested conditional slots for those sub-expressions. For example in a?.b?.c we'll set a, b, and c.
        /// Only returns slots for tracked expressions.
        /// </summary>
        private void GetSlotsToMarkAsNotNullable(BoundExpression operand, ArrayBuilder<int> slotBuilder)
        {
            Debug.Assert(operand != null);
            Debug.Assert(_lastConditionalAccessSlot == -1);

            while (true)
            {
                // Due to the nature of binding, if there are conditional access they will be at the top of the bound tree,
                // potentially with a conversion on top of it. We go through any conditional accesses, adding slots for the
                // conditional receivers if they have them. If we ever get to a receiver that MakeSlot doesn't return a slot
                // for, nothing underneath is trackable and we bail at that point. Example:
                //
                //     a?.GetB()?.C // a is a field, GetB is a method, and C is a property
                //
                // The top of the tree is the a?.GetB() conditional call. We'll ask for a slot for a, and we'll get one because
                // fields have slots. The AccessExpression of the BoundConditionalAccess is another BoundConditionalAccess, this time
                // with a receiver of the GetB() BoundCall. Attempting to get a slot for this receiver will fail, and we'll
                // return an array with just the slot for a.
                int slot;
                switch (operand.Kind)
                {
                    case BoundKind.Conversion:
                        // https://github.com/dotnet/roslyn/issues/29953 Detect when conversion has a nullable operand
                        operand = ((BoundConversion)operand).Operand;
                        continue;
                    case BoundKind.ConditionalAccess:
                        var conditional = (BoundConditionalAccess)operand;

                        slot = MakeSlot(conditional.Receiver);
                        if (slot > 0)
                        {
                            // If we got a slot we must have processed the previous conditional receiver.
                            Debug.Assert(_lastConditionalAccessSlot == -1);

                            // We need to continue the walk regardless of whether the receiver should be updated.
                            var receiverType = conditional.Receiver.Type;
                            if (PossiblyNullableType(receiverType))
                            {
                                slotBuilder.Add(slot);
                            }

                            if (receiverType.IsNullableType())
                            {
                                slot = GetNullableOfTValueSlot(receiverType, slot, out _);
                            }
                        }

                        if (slot > 0)
                        {
                            // When MakeSlot is called on the nested AccessExpression, it will recurse through receivers
                            // until it gets to the BoundConditionalReceiver associated with this node. In our override,
                            // we substitute this slot when we encounter a BoundConditionalReceiver, and reset the
                            // _lastConditionalAccess field.
                            _lastConditionalAccessSlot = slot;
                            operand = conditional.AccessExpression;
                            continue;
                        }

                        // If there's no slot for this receiver, there cannot be another slot for any of the remaining
                        // access expressions.
                        break;
                    default:
                        // Attempt to create a slot for the current thing. If there were any more conditional accesses,
                        // they would have been on top, so this is the last thing we need to specially handle.

                        // https://github.com/dotnet/roslyn/issues/29953 When we handle unconditional access survival (ie after
                        // c.D has been invoked, c must be nonnull or we've thrown a NullRef), revisit whether
                        // we need more special handling here

                        slot = MakeSlot(operand);
                        if (slot > 0 && PossiblyNullableType(operand.Type))
                        {
                            // If we got a slot then all previous BoundCondtionalReceivers must have been handled.
                            Debug.Assert(_lastConditionalAccessSlot == -1);

                            slotBuilder.Add(slot);
                        }

                        break;
                }

                // If we didn't get a slot, it's possible that the current _lastConditionalSlot was never processed,
                // so we reset before leaving the function.
                _lastConditionalAccessSlot = -1;

                return;
            }
        }

        private static bool PossiblyNullableType(TypeSymbol operandType) => operandType?.CanContainNull() == true;

        private static void MarkSlotsAsNotNull(ArrayBuilder<int> slots, ref LocalState stateToUpdate)
        {
            if (slots is null)
            {
                return;
            }

            foreach (int slot in slots)
            {
                stateToUpdate[slot] = NullableFlowState.NotNull;
            }
        }

        private void LearnFromNonNullTest(BoundExpression expression, ref LocalState state)
        {
            var slotBuilder = ArrayBuilder<int>.GetInstance();
            GetSlotsToMarkAsNotNullable(expression, slotBuilder);
            MarkSlotsAsNotNull(slotBuilder, ref state);
            slotBuilder.Free();
        }

        private static BoundExpression SkipReferenceConversions(BoundExpression possiblyConversion)
        {
            while (possiblyConversion.Kind == BoundKind.Conversion)
            {
                var conversion = (BoundConversion)possiblyConversion;
                switch (conversion.ConversionKind)
                {
                    case ConversionKind.ImplicitReference:
                    case ConversionKind.ExplicitReference:
                        possiblyConversion = conversion.Operand;
                        break;
                    default:
                        return possiblyConversion;
                }
            }

            return possiblyConversion;
        }

        public override BoundNode VisitNullCoalescingAssignmentOperator(BoundNullCoalescingAssignmentOperator node)
        {
            BoundExpression leftOperand = node.LeftOperand;
            BoundExpression rightOperand = node.RightOperand;
            int leftSlot = MakeSlot(leftOperand);

            // The assignment to the left below needs the declared type from VisitLvalue, but the hidden
            // unnecessary check diagnostic needs the current adjusted type of the slot
            TypeSymbolWithAnnotations targetType = VisitLvalueWithAnnotations(leftOperand);
            TypeWithState currentLeftType = GetAdjustedResult(targetType, leftSlot);

            var leftState = this.State.Clone();
            TypeWithState rightResult = VisitOptionalImplicitConversion(rightOperand, targetType, UseLegacyWarnings(leftOperand), AssignmentKind.Assignment);
            TrackNullableStateForAssignment(rightOperand, targetType, leftSlot, rightResult, MakeSlot(rightOperand));
            Join(ref this.State, ref leftState);

            TypeWithState resultType = GetNullCoalescingResultType(leftOperand, currentLeftType, rightOperand, rightResult, targetType.TypeSymbol);
            ResultType = resultType;

            if (leftSlot > 0)
            {
                this.State[leftSlot] = resultType.State;
            }

            return null;
        }

        public override BoundNode VisitNullCoalescingOperator(BoundNullCoalescingOperator node)
        {
            Debug.Assert(!IsConditionalState);

            BoundExpression leftOperand = node.LeftOperand;
            BoundExpression rightOperand = node.RightOperand;

            TypeWithState leftResult = VisitRvalueWithState(leftOperand);
            TypeWithState rightResult;

            if (IsConstantNull(leftOperand))
            {
                rightResult = VisitRvalueWithState(rightOperand);
                // Should be able to use rightResult for the result of the operator but
                // binding may have generated a different result type in the case of errors.
                ResultType = new TypeWithState(node.Type, getNullableState(rightOperand, rightResult));
                return null;
            }

            var whenNotNull = this.State.Clone();
            LearnFromNonNullTest(leftOperand, ref whenNotNull);

            // Consider learning in whenNull branch as well
            // https://github.com/dotnet/roslyn/issues/30297

            bool leftIsConstant = leftOperand.ConstantValue != null;
            if (leftIsConstant)
            {
                SetUnreachable();
            }

            // https://github.com/dotnet/roslyn/issues/29955 For cases where the left operand determines
            // the type, we should unwrap the right conversion and re-apply.
            rightResult = VisitRvalueWithState(rightOperand);
            Join(ref this.State, ref whenNotNull);
            TypeSymbol resultType;
            var leftResultType = leftResult.Type;
            var rightResultType = rightResult.Type;
            switch (node.OperatorResultKind)
            {
                case BoundNullCoalescingOperatorResultKind.NoCommonType:
                    resultType = node.Type;
                    break;
                case BoundNullCoalescingOperatorResultKind.LeftType:
                    resultType = getLeftResultType(leftResultType, rightResultType);
                    break;
                case BoundNullCoalescingOperatorResultKind.LeftUnwrappedType:
                    resultType = getLeftResultType(leftResultType.StrippedType(), rightResultType);
                    break;
                case BoundNullCoalescingOperatorResultKind.RightType:
                    resultType = getRightResultType(leftResultType, rightResultType);
                    break;
                case BoundNullCoalescingOperatorResultKind.LeftUnwrappedRightType:
                    resultType = getRightResultType(leftResultType.StrippedType(), rightResultType);
                    break;
                case BoundNullCoalescingOperatorResultKind.RightDynamicType:
                    resultType = rightResultType;
                    break;
                default:
                    throw ExceptionUtilities.UnexpectedValue(node.OperatorResultKind);
            }

            ResultType = GetNullCoalescingResultType(leftOperand, leftResult, rightOperand, rightResult, resultType);
            return null;

            NullableFlowState getNullableState(BoundExpression e, TypeWithState t)
            {
                if (t.HasNullType)
                {
                    return GetNullableAnnotation(e).IsAnyNullable() ? NullableFlowState.MaybeNull : NullableFlowState.NotNull;
                }

                return t.State;
            }

            TypeSymbol getLeftResultType(TypeSymbol leftType, TypeSymbol rightType)
            {
                // If there was an identity conversion between the two operands (in short, if there
                // is no implicit conversion on the right operand), then check nullable conversions
                // in both directions since it's possible the right operand is the better result type.
                if ((object)rightType != null &&
                    (node.RightOperand as BoundConversion)?.ExplicitCastInCode != false &&
                    GenerateConversionForConditionalOperator(node.LeftOperand, leftType, rightType, reportMismatch: false).Exists)
                {
                    return rightType;
                }

                GenerateConversionForConditionalOperator(node.RightOperand, rightType, leftType, reportMismatch: true);
                return leftType;
            }

            TypeSymbol getRightResultType(TypeSymbol leftType, TypeSymbol rightType)
            {
                GenerateConversionForConditionalOperator(node.LeftOperand, leftType, rightType, reportMismatch: true);
                return rightType;
            }
        }

        /// <summary>
        /// Return top-level nullability for the expression. This method should be called on a limited
        /// set of expressions only. It should not be called on expressions tracked by flow analysis
        /// other than <see cref="BoundKind.ExpressionWithNullability"/> which is an expression
        /// specifically created in NullableWalker to represent the flow analysis state.
        /// </summary>
        private static NullableAnnotation GetNullableAnnotation(BoundExpression expr)
        {
            switch (expr.Kind)
            {
                case BoundKind.DefaultExpression:
                case BoundKind.Literal:
                    {
                        return (expr.ConstantValue?.IsNull != false) ? NullableAnnotation.NotNullable : NullableAnnotation.Nullable;
                    }
                case BoundKind.ExpressionWithNullability:
                    return ((BoundExpressionWithNullability)expr).NullableAnnotation;
                case BoundKind.MethodGroup:
                case BoundKind.UnboundLambda:
                    return NullableAnnotation.NotNullable;
                default:
                    Debug.Assert(false); // unexpected value
                    return NullableAnnotation.Unknown;
            }
        }

        private static TypeWithState GetNullCoalescingResultType(BoundExpression leftOperand, TypeWithState leftResult, BoundExpression rightOperand, TypeWithState rightResult, TypeSymbol resultType)
        {
            NullableFlowState resultState;
            if (getNullableState(leftOperand, leftResult) == NullableFlowState.NotNull)
            {
                resultState = getNullableState(leftOperand, leftResult);
            }
            else
            {
                resultState = getNullableState(rightOperand, rightResult);
            }

            return new TypeWithState(resultType, resultState);

            NullableFlowState getNullableState(BoundExpression e, TypeWithState t)
            {
                if (t.HasNullType)
                {
                    return GetNullableAnnotation(e).IsAnyNullable() ? NullableFlowState.MaybeNull : NullableFlowState.NotNull;
                }

                return t.State;
            }
        }

        public override BoundNode VisitConditionalAccess(BoundConditionalAccess node)
        {
            Debug.Assert(!IsConditionalState);

            var receiver = node.Receiver;
            var receiverType = VisitRvalueWithState(receiver);

            var receiverState = this.State.Clone();
            if (IsConstantNull(node.Receiver))
            {
                SetUnreachable();
            }
            else
            {
                // In the right-hand-side, the left-hand-side is known to be non-null.
                // https://github.com/dotnet/roslyn/issues/33347: This should probably be using GetSlotsToMarkAsNotNullable() rather than marking only one slot
                int slot = MakeSlot(SkipReferenceConversions(receiver));
                if (slot > 0)
                {
                    if (slot >= this.State.Capacity) Normalize(ref this.State);
                    this.State[slot] = NullableFlowState.NotNull;
                }
            }

            var accessExpressionType = VisitRvalueWithState(node.AccessExpression);
            Join(ref this.State, ref receiverState);
            // Per LDM 2019-02-13 decision, the result of a conditional access might be null even if
            // both the receiver and right-hand-side are believed not to be null.
            NullableFlowState resultState = NullableFlowState.MaybeNull;

            // https://github.com/dotnet/roslyn/issues/29956 Use flow analysis type rather than node.Type
            // so that nested nullability is inferred from flow analysis. See VisitConditionalOperator.
            TypeSymbol type = node.Type;

            // If the result type does not allow annotations, then we produce a warning because
            // the result may be null.
            if (RequiresSafetyWarningWhenNullIntroduced(type))
            {
                ReportSafetyDiagnostic(ErrorCode.WRN_ConditionalAccessMayReturnNull, node.Syntax, node.Type);
            }

            ResultType = new TypeWithState(type, resultState);
            return null;
        }

        public override BoundNode VisitConditionalOperator(BoundConditionalOperator node)
        {
            var isByRef = node.IsRef;

            VisitCondition(node.Condition);
            var consequenceState = this.StateWhenTrue;
            var alternativeState = this.StateWhenFalse;

            BoundExpression consequence;
            BoundExpression alternative;
            Conversion consequenceConversion;
            Conversion alternativeConversion;
            TypeSymbolWithAnnotations consequenceResult;
            TypeSymbolWithAnnotations alternativeResult;

            bool isConstantTrue = IsConstantTrue(node.Condition);
            bool isConstantFalse = IsConstantFalse(node.Condition);
            if (isConstantTrue)
            {
                (alternative, alternativeConversion, alternativeResult) = visitConditionalOperand(alternativeState, node.Alternative);
                (consequence, consequenceConversion, consequenceResult) = visitConditionalOperand(consequenceState, node.Consequence);
            }
            else if (isConstantFalse)
            {
                (consequence, consequenceConversion, consequenceResult) = visitConditionalOperand(consequenceState, node.Consequence);
                (alternative, alternativeConversion, alternativeResult) = visitConditionalOperand(alternativeState, node.Alternative);
            }
            else
            {
                (consequence, consequenceConversion, consequenceResult) = visitConditionalOperand(consequenceState, node.Consequence);
                Unsplit();
                (alternative, alternativeConversion, alternativeResult) = visitConditionalOperand(alternativeState, node.Alternative);
                Unsplit();
                Join(ref this.State, ref consequenceState);
            }

            TypeSymbol resultType;
            if (node.HasErrors)
            {
                resultType = null;
            }
            else
            {
                // Determine nested nullability using BestTypeInferrer.
                // For constant conditions, we could use the nested nullability of the particular
                // branch, but that requires using the nullability of the branch as it applies to the
                // target type. For instance, the result of the conditional in the following should
                // be `IEnumerable<object>` not `object[]`:
                //   object[] a = ...;
                //   IEnumerable<object?> b = ...;
                //   var c = true ? a : b;
                BoundExpression consequencePlaceholder = CreatePlaceholderIfNecessary(consequence, consequenceResult);
                BoundExpression alternativePlaceholder = CreatePlaceholderIfNecessary(alternative, alternativeResult);
                HashSet<DiagnosticInfo> useSiteDiagnostics = null;
                // https://github.com/dotnet/roslyn/issues/30432: InferBestTypeForConditionalOperator should use node.IsRef.
                resultType = BestTypeInferrer.InferBestTypeForConditionalOperator(consequencePlaceholder, alternativePlaceholder, _conversions, out _, ref useSiteDiagnostics);
            }

            TypeSymbolWithAnnotations visitResult;
            if ((object)resultType != null)
            {
                var resultTypeWithAnnotations = TypeSymbolWithAnnotations.Create(resultType);
                TypeSymbolWithAnnotations convertedConsequenceResult = default;
                TypeSymbolWithAnnotations convertedAlternativeResult = default;

                if (!isConstantFalse)
                {
                    convertedConsequenceResult = ApplyConversion(
                        node.Consequence,
                        consequence,
                        consequenceConversion,
                        resultTypeWithAnnotations,
                        consequenceResult.ToTypeWithState(),
                        checkConversion: true,
                        fromExplicitCast: false,
                        useLegacyWarnings: false,
                        AssignmentKind.Assignment,
                        reportTopLevelWarnings: false).ToTypeSymbolWithAnnotations();
                }

                if (!isConstantTrue)
                {
                    convertedAlternativeResult = ApplyConversion(
                        node.Alternative,
                        alternative,
                        alternativeConversion,
                        resultTypeWithAnnotations,
                        alternativeResult.ToTypeWithState(),
                        checkConversion: true,
                        fromExplicitCast: false,
                        useLegacyWarnings: false,
                        AssignmentKind.Assignment,
                        reportTopLevelWarnings: false).ToTypeSymbolWithAnnotations();
                }

                if (!convertedAlternativeResult.HasType)
                {
                    Debug.Assert(convertedConsequenceResult.HasType);
                    visitResult = convertedConsequenceResult;
                }
                else if (!convertedConsequenceResult.HasType)
                {
                    Debug.Assert(convertedAlternativeResult.HasType);
                    visitResult = convertedAlternativeResult;
                }
                else
                {
                    visitResult = TypeSymbolWithAnnotations.Create(resultType,
                                                                   convertedConsequenceResult.NullableAnnotation.JoinForFixingLowerBounds(convertedAlternativeResult.NullableAnnotation));
                }
            }
            else
            {
                NullableAnnotation resultNullableAnnotation;

                if (isConstantTrue)
                {
                    resultNullableAnnotation = getNullableAnnotation(consequence, consequenceResult);
                }
                else if (isConstantFalse)
                {
                    resultNullableAnnotation = getNullableAnnotation(alternative, alternativeResult);
                }
                else
                {
                    resultNullableAnnotation = getNullableAnnotation(consequence, consequenceResult).JoinForFixingLowerBounds(getNullableAnnotation(alternative, alternativeResult));
                }

                visitResult = TypeSymbolWithAnnotations.Create(node.Type.SetUnknownNullabilityForReferenceTypes(), resultNullableAnnotation);
            }
            LvalueResultType = visitResult;

            return null;

            NullableAnnotation getNullableAnnotation(BoundExpression expr, TypeSymbolWithAnnotations type)
            {
                if (type.HasType)
                {
                    return type.GetValueNullableAnnotation();
                }
                if (expr.IsLiteralNullOrDefault())
                {
                    return NullableAnnotation.Nullable;
                }
                return NullableAnnotation.Unknown;
            }

            (BoundExpression, Conversion, TypeSymbolWithAnnotations) visitConditionalOperand(LocalState state, BoundExpression operand)
            {
                Conversion conversion;
                SetState(state);
                TypeSymbolWithAnnotations resultWithAnnotation;
                if (isByRef)
                {
                    resultWithAnnotation = VisitLvalueWithAnnotations(operand);
                    conversion = Conversion.Identity;
                }
                else
                {
                    (operand, conversion) = RemoveConversion(operand, includeExplicitConversions: false);
                    Visit(operand);
                    if (node.HasErrors)
                    {
                        ResultType = ResultType.WithNotNullState();
                    }

                    resultWithAnnotation = ResultType.ToTypeSymbolWithAnnotations();
                }

                return (operand, conversion, resultWithAnnotation);
            }
        }

        /// <summary>
        /// Placeholders are bound expressions with type and state.
        /// But for typeless expressions (such as `null` or `(null, null)` we hold onto the original bound expression,
        /// as it will be useful for conversions from expression.
        /// </summary>
        private static BoundExpression CreatePlaceholderIfNecessary(BoundExpression expr, TypeSymbolWithAnnotations type)
        {
            return !type.HasType ?
                expr :
                new BoundExpressionWithNullability(expr.Syntax, expr, type.NullableAnnotation, type.TypeSymbol);
        }

        public override BoundNode VisitConditionalReceiver(BoundConditionalReceiver node)
        {
            var result = base.VisitConditionalReceiver(node);
            // https://github.com/dotnet/roslyn/issues/29956 ConditionalReceiver does not
            // have a result type. Should this be moved to ConditionalAccess?
            SetNotNullResult(node);
            return result;
        }

        public override BoundNode VisitCall(BoundCall node)
        {
            // Note: we analyze even omitted calls
            TypeWithState receiverType = VisitCallReceiver(node);
            ReinferMethodAndVisitArguments(node, receiverType);
            return null;
        }

        private void ReinferMethodAndVisitArguments(BoundCall node, TypeWithState receiverType)
        {
            // https://github.com/dotnet/roslyn/issues/29605 Can we handle some error cases?
            // (Compare with CSharpOperationFactory.CreateBoundCallOperation.)
            var method = node.Method;
            ImmutableArray<RefKind> refKindsOpt = node.ArgumentRefKindsOpt;
            (ImmutableArray<BoundExpression> arguments, ImmutableArray<Conversion> conversions) = RemoveArgumentConversions(node.Arguments, refKindsOpt);
            if (!receiverType.HasNullType)
            {
                // Update method based on inferred receiver type.
                method = (MethodSymbol)AsMemberOfType(receiverType.Type, method);
            }

            method = VisitArguments(node, arguments, refKindsOpt, method.Parameters, node.ArgsToParamsOpt,
                node.Expanded, node.InvokedAsExtensionMethod, conversions, method).method;

            if (method.MethodKind == MethodKind.LocalFunction)
            {
                var localFunc = (LocalFunctionSymbol)method.OriginalDefinition;
                ReplayReadsAndWrites(localFunc, node.Syntax, writes: true);
            }

            //if (this.State.Reachable) // Consider reachability: see https://github.com/dotnet/roslyn/issues/28798
            {
                var type = method.ReturnType;
                LvalueResultType = type;
            }
        }

        private TypeWithState VisitCallReceiver(BoundCall node)
        {
            var receiverOpt = node.ReceiverOpt;
            TypeWithState receiverType = default;

            if (receiverOpt != null && node.Method.MethodKind != MethodKind.Constructor)
            {
                receiverType = VisitRvalueWithState(receiverOpt);
                // https://github.com/dotnet/roslyn/issues/30598: Mark receiver as not null
                // after arguments have been visited, and only if the receiver has not changed.
                CheckPossibleNullReceiver(receiverOpt);
            }

            return receiverType;
        }

        /// <summary>
        /// For each argument, figure out if its corresponding parameter is annotated with NotNullWhenFalse or
        /// EnsuresNotNull.
        /// </summary>
        private static ImmutableArray<FlowAnalysisAnnotations> GetAnnotations(int numArguments,
            bool expanded, ImmutableArray<ParameterSymbol> parameters, ImmutableArray<int> argsToParamsOpt)
        {
            ArrayBuilder<FlowAnalysisAnnotations> builder = null;

            for (int i = 0; i < numArguments; i++)
            {
                (ParameterSymbol parameter, _) = GetCorrespondingParameter(i, parameters, argsToParamsOpt, expanded);
                FlowAnalysisAnnotations annotations = parameter?.FlowAnalysisAnnotations ?? FlowAnalysisAnnotations.None;

                annotations = removeInapplicableAnnotations(parameter, annotations);

                if (annotations != FlowAnalysisAnnotations.None && builder == null)
                {
                    builder = ArrayBuilder<FlowAnalysisAnnotations>.GetInstance(numArguments);
                    builder.AddMany(FlowAnalysisAnnotations.None, i);
                }

                if (builder != null)
                {
                    builder.Add(annotations);
                }
            }

            return builder == null ? default : builder.ToImmutableAndFree();

            FlowAnalysisAnnotations removeInapplicableAnnotations(ParameterSymbol parameter, FlowAnalysisAnnotations annotations)
            {
                // Ignore NotNullWhenTrue that is inapplicable
                annotations = removeInapplicableNotNullWhenSense(parameter, annotations, sense: true);

                // Ignore NotNullWhenFalse that is inapplicable
                annotations = removeInapplicableNotNullWhenSense(parameter, annotations, sense: false);

                const FlowAnalysisAnnotations both = FlowAnalysisAnnotations.AssertsTrue | FlowAnalysisAnnotations.AssertsFalse;
                if (parameter?.Type.SpecialType != SpecialType.System_Boolean)
                {
                    // AssertsTrue and AssertsFalse must be applied to a bool parameter
                    annotations &= ~both;
                }
                else if ((annotations & both) == both)
                {
                    // We'll ignore AssertsTrue and AssertsFalse if both set
                    annotations &= ~both;
                }

                return annotations;
            }

            FlowAnalysisAnnotations removeInapplicableNotNullWhenSense(ParameterSymbol parameter, FlowAnalysisAnnotations annotations, bool sense)
            {
                if (parameter is null)
                {
                    return annotations;
                }

                var whenSense = sense ? FlowAnalysisAnnotations.NotNullWhenTrue : FlowAnalysisAnnotations.NotNullWhenFalse;
                var whenNotSense = sense ? FlowAnalysisAnnotations.NotNullWhenFalse : FlowAnalysisAnnotations.NotNullWhenTrue;

                // NotNullWhenSense (without NotNullWhenNotSense) must be applied on a bool-returning member
                if ((annotations & whenSense) != 0 &&
                    (annotations & whenNotSense) == 0 &&
                    parameter.ContainingSymbol.GetTypeOrReturnType().SpecialType != SpecialType.System_Boolean)
                {
                    annotations &= ~whenSense;
                }

                // NotNullWhenSense must be applied to a reference type, a nullable value type, or an unconstrained generic type
                if ((annotations & whenSense) != 0 && !parameter.Type.TypeSymbol.CanContainNull())
                {
                    annotations &= ~whenSense;
                }

                // NotNullWhenSense is inapplicable when argument corresponds to params parameter and we're in expanded form
                if ((annotations & whenSense) != 0 && expanded && ReferenceEquals(parameter, parameters.Last()))
                {
                    annotations &= ~whenSense;
                }

                return annotations;
            }
        }

        // https://github.com/dotnet/roslyn/issues/29863 Record in the node whether type
        // arguments were implicit, to allow for cases where the syntax is not an
        // invocation (such as a synthesized call from a query interpretation).
        private static bool HasImplicitTypeArguments(BoundExpression node)
        {
            var syntax = node.Syntax;
            if (syntax.Kind() != SyntaxKind.InvocationExpression)
            {
                // Unexpected syntax kind.
                return false;
            }
            var nameSyntax = Binder.GetNameSyntax(((InvocationExpressionSyntax)syntax).Expression, out var _);
            if (nameSyntax == null)
            {
                // Unexpected syntax kind.
                return false;
            }
            nameSyntax = nameSyntax.GetUnqualifiedName();
            return nameSyntax.Kind() != SyntaxKind.GenericName;
        }

        protected override void VisitArguments(ImmutableArray<BoundExpression> arguments, ImmutableArray<RefKind> refKindsOpt, MethodSymbol method)
        {
            // Callers should be using VisitArguments overload below.
            throw ExceptionUtilities.Unreachable;
        }

        private ImmutableArray<VisitResult> VisitArguments(
            BoundExpression node,
            ImmutableArray<BoundExpression> arguments,
            ImmutableArray<RefKind> refKindsOpt,
            MethodSymbol method,
            ImmutableArray<int> argsToParamsOpt,
            bool expanded)
        {
            ImmutableArray<Conversion> conversions;
            (arguments, conversions) = RemoveArgumentConversions(arguments, refKindsOpt);
            return VisitArguments(node, arguments, refKindsOpt, method is null ? default : method.Parameters, argsToParamsOpt, expanded, invokedAsExtensionMethod: false, conversions).results;
        }

        private ImmutableArray<VisitResult> VisitArguments(
            BoundExpression node,
            ImmutableArray<BoundExpression> arguments,
            ImmutableArray<RefKind> refKindsOpt,
            PropertySymbol property,
            ImmutableArray<int> argsToParamsOpt,
            bool expanded)
        {
            ImmutableArray<Conversion> conversions;
            (arguments, conversions) = RemoveArgumentConversions(arguments, refKindsOpt);
            return VisitArguments(node, arguments, refKindsOpt, property is null ? default : property.Parameters, argsToParamsOpt, expanded, invokedAsExtensionMethod: false, conversions).results;
        }

        /// <summary>
        /// If you pass in a method symbol, its type arguments will be re-inferred and the re-inferred method will be returned.
        /// </summary>
        private (MethodSymbol method, ImmutableArray<VisitResult> results) VisitArguments(
            BoundExpression node,
            ImmutableArray<BoundExpression> arguments,
            ImmutableArray<RefKind> refKindsOpt,
            ImmutableArray<ParameterSymbol> parameters,
            ImmutableArray<int> argsToParamsOpt,
            bool expanded,
            bool invokedAsExtensionMethod,
            ImmutableArray<Conversion> conversions,
            MethodSymbol method = null)
        {
            Debug.Assert(!arguments.IsDefault);
            var savedState = this.State.Clone();

            // We do a first pass to work through the arguments without making any assumptions
            ImmutableArray<VisitResult> results = VisitArgumentsEvaluate(arguments, refKindsOpt);

            if ((object)method != null && method.IsGenericMethod)
            {
                if (HasImplicitTypeArguments(node))
                {
                    method = InferMethodTypeArguments((BoundCall)node, method, GetArgumentsForMethodTypeInference(arguments, results));
                    parameters = method.Parameters;
                }
                if (ConstraintsHelper.RequiresChecking(method))
                {
                    var syntax = node.Syntax;
                    CheckMethodConstraints((syntax as InvocationExpressionSyntax)?.Expression ?? syntax, method);
                }
            }

            if (!node.HasErrors && !parameters.IsDefault)
            {
                VisitArgumentConversions(arguments, conversions, refKindsOpt, parameters, argsToParamsOpt, expanded, invokedAsExtensionMethod, results);
            }

            // We do a second pass through the arguments, ignoring any diagnostics produced, but honoring the annotations,
            // to get the proper result state.
            ImmutableArray<FlowAnalysisAnnotations> annotations = GetAnnotations(arguments.Length, expanded, parameters, argsToParamsOpt);

            if (!annotations.IsDefault)
            {
                this.SetState(savedState);

                bool saveDisableDiagnostics = _disableDiagnostics;
                _disableDiagnostics = true;
                if (!node.HasErrors && !parameters.IsDefault)
                {
                    // recompute out vars after state was reset
                    VisitArgumentConversions(arguments, conversions, refKindsOpt, parameters, argsToParamsOpt, expanded, invokedAsExtensionMethod, results);
                }
                VisitArgumentsEvaluateHonoringAnnotations(arguments, refKindsOpt, annotations);

                _disableDiagnostics = saveDisableDiagnostics;
            }

            return (method, results);
        }

        private ImmutableArray<VisitResult> VisitArgumentsEvaluate(ImmutableArray<BoundExpression> arguments, ImmutableArray<RefKind> refKindsOpt)
        {
            Debug.Assert(!IsConditionalState);
            int n = arguments.Length;
            if (n == 0)
            {
                return ImmutableArray<VisitResult>.Empty;
            }
            var builder = ArrayBuilder<VisitResult>.GetInstance(n);
            for (int i = 0; i < n; i++)
            {
                builder.Add(VisitArgumentEvaluate(arguments, refKindsOpt, i, preserveConditionalState: false));
            }

            ResultType = _invalidType;
            return builder.ToImmutableAndFree();
        }

        private VisitResult VisitArgumentEvaluate(ImmutableArray<BoundExpression> arguments, ImmutableArray<RefKind> refKindsOpt, int i, bool preserveConditionalState)
        {
            Debug.Assert(!IsConditionalState);
            RefKind refKind = GetRefKind(refKindsOpt, i);
            var argument = arguments[i];
            switch (refKind)
            {
                case RefKind.Ref:
                    Visit(argument);
                    if (!preserveConditionalState)
                    {
                        Unsplit();
                    }
                    break;
                case RefKind.None:
                case RefKind.In:
                    if (preserveConditionalState)
                    {
                        Visit(argument);
                        // No Unsplit
                        UseRvalueOnly(); // force use of flow result
                    }
                    else
                    {
                        VisitRvalue(argument);
                    }
                    break;
                case RefKind.Out:
                    // As far as we can tell, there is no scenario relevant to nullability analysis
                    // where splitting an L-value (for instance with a ref conditional) would affect the result.
                    Visit(argument);

                    // We'll want to use the l-value type, rather than the result type, for method re-inference
                    UseLvalueOnly();
                    break;
            }

            return _visitResult;
        }

        /// <summary>
        /// Visit all the arguments for the purpose of computing the exit state of the method,
        /// given the annotations.
        /// If there is any [NotNullWhenTrue/False] annotation, then we'll return in a conditional state for the invocation.
        /// </summary>
        private void VisitArgumentsEvaluateHonoringAnnotations(
            ImmutableArray<BoundExpression> arguments,
            ImmutableArray<RefKind> refKindsOpt,
            ImmutableArray<FlowAnalysisAnnotations> annotations)
        {
            Debug.Assert(!IsConditionalState);
            Debug.Assert(annotations.Length == arguments.Length);
            Debug.Assert(_disableDiagnostics);

            for (int i = 0; i < arguments.Length; i++)
            {
                FlowAnalysisAnnotations annotation = annotations[i];
                bool assertsTrue = (annotation & FlowAnalysisAnnotations.AssertsTrue) != 0;
                bool assertsFalse = (annotation & FlowAnalysisAnnotations.AssertsFalse) != 0;

                if (this.IsConditionalState)
                {
                    // We could be in a conditional state because of a conditional annotation (like NotNullWhenFalse)
                    // Then WhenTrue/False states correspond to the invocation returning true/false

                    // We'll first assume that we're in the unconditional state where the method returns true,
                    // then we'll repeat assuming the method returns false.

                    LocalState whenTrue = this.StateWhenTrue.Clone();
                    LocalState whenFalse = this.StateWhenFalse.Clone();

                    this.SetState(whenTrue);
                    visitArgumentEvaluateAndUnsplit(i, assertsTrue, assertsFalse);
                    Debug.Assert(!IsConditionalState);
                    whenTrue = this.State; // LocalState may be a struct

                    this.SetState(whenFalse);
                    visitArgumentEvaluateAndUnsplit(i, assertsTrue, assertsFalse);
                    Debug.Assert(!IsConditionalState);
                    whenFalse = this.State; // LocalState may be a struct

                    this.SetConditionalState(whenTrue, whenFalse);
                }
                else
                {
                    visitArgumentEvaluateAndUnsplit(i, assertsTrue, assertsFalse);
                }

                var argument = arguments[i];
                var argumentType = argument.Type;
                if (!PossiblyNullableType(argumentType))
                {
                    continue;
                }

                bool notNullWhenTrue = (annotation & FlowAnalysisAnnotations.NotNullWhenTrue) != 0;
                bool notNullWhenFalse = (annotation & FlowAnalysisAnnotations.NotNullWhenFalse) != 0;
                if (notNullWhenTrue || notNullWhenFalse)
                {
                    // The WhenTrue/False states correspond to the invocation returning true/false
                    bool wasPreviouslySplit = this.IsConditionalState;
                    Split();

                    var slotBuilder = ArrayBuilder<int>.GetInstance();
                    GetSlotsToMarkAsNotNullable(arguments[i], slotBuilder);

                    if (notNullWhenTrue)
                    {
                        MarkSlotsAsNotNull(slotBuilder, ref StateWhenTrue);
                    }
                    if (notNullWhenFalse)
                    {
                        MarkSlotsAsNotNull(slotBuilder, ref StateWhenFalse);
                        if (notNullWhenTrue && !wasPreviouslySplit) Unsplit();
                    }
                    slotBuilder.Free();
                }
            }

            ResultType = _invalidType;

            // Evaluate an argument, potentially producing a split state.
            // Then unsplit it based on [AssertsTrue] or [AssertsFalse] attributes, or default Unsplit otherwise.
            void visitArgumentEvaluateAndUnsplit(int argumentIndex, bool assertsTrue, bool assertsFalse)
            {
                Debug.Assert(!IsConditionalState);
                VisitArgumentEvaluate(arguments, refKindsOpt, argumentIndex, preserveConditionalState: true);

                if (!this.IsConditionalState)
                {
                    return;
                }
                else if (assertsTrue)
                {
                    this.SetState(this.StateWhenTrue);
                }
                else if (assertsFalse)
                {
                    this.SetState(this.StateWhenFalse);
                }
                else
                {
                    this.Unsplit();
                }
            }
        }

        private void VisitArgumentConversions(
            ImmutableArray<BoundExpression> arguments,
            ImmutableArray<Conversion> conversions,
            ImmutableArray<RefKind> refKindsOpt,
            ImmutableArray<ParameterSymbol> parameters,
            ImmutableArray<int> argsToParamsOpt,
            bool expanded,
            bool invokedAsExtensionMethod,
            ImmutableArray<VisitResult> results)
        {
            for (int i = 0; i < arguments.Length; i++)
            {
                (ParameterSymbol parameter, TypeSymbolWithAnnotations parameterType) = GetCorrespondingParameter(i, parameters, argsToParamsOpt, expanded);
                if (parameter is null)
                {
                    continue;
                }
                VisitArgumentConversion(
                    arguments[i],
                    conversions.IsDefault ? Conversion.Identity : conversions[i],
                    GetRefKind(refKindsOpt, i),
                    parameter,
                    parameterType,
                    results[i],
                    invokedAsExtensionMethod && i == 0);
            }
        }

        /// <summary>
        /// Report warnings for an argument corresponding to a specific parameter.
        /// </summary>
        private void VisitArgumentConversion(
            BoundExpression argument,
            Conversion conversion,
            RefKind refKind,
            ParameterSymbol parameter,
            TypeSymbolWithAnnotations parameterType,
            VisitResult result,
            bool extensionMethodThisArgument)
        {
            var resultType = result.RValueType;
            bool reported = false;
            switch (refKind)
            {
                case RefKind.None:
                case RefKind.In:
                    {
                        ApplyConversion(
                            node: argument,
                            operandOpt: argument,
                            conversion: conversion,
                            targetTypeWithNullability: parameterType,
                            operandType: resultType,
                            checkConversion: true,
                            fromExplicitCast: false,
                            useLegacyWarnings: false,
                            assignmentKind: AssignmentKind.Argument,
                            target: parameter,
                            extensionMethodThisArgument: extensionMethodThisArgument);
                    }
                    break;
                case RefKind.Ref:
                    {
                        if (!argument.IsSuppressed)
                        {
                            reported = ReportNullableAssignmentIfNecessary(argument, parameterType, resultType,
                                useLegacyWarnings: false, AssignmentKind.Argument, target: parameter);
                            if (!reported)
                            {
                                HashSet<DiagnosticInfo> useSiteDiagnostics = null;
                                if (!_conversions.HasIdentityOrImplicitReferenceConversion(resultType.Type, parameterType.TypeSymbol, ref useSiteDiagnostics))
                                {
                                    ReportNullabilityMismatchInArgument(argument, resultType.Type, parameter, parameterType.TypeSymbol, forOutput: false);
                                    reported = true;
                                }
                            }
                        }
                    }
                    goto case RefKind.Out;
                case RefKind.Out:
                    {
                        var parameterWithState = parameterType.ToTypeWithState();
                        if (argument is BoundLocal local && local.DeclarationKind == BoundLocalDeclarationKind.WithInferredType)
                        {
                            _variableTypes[local.LocalSymbol] = parameterType;
                        }

                        var lValueType = result.LValueType;
                        // The argument and the parameter may have different nested or top-level nullabilities,
                        // so we're going to check assignment from a fictional value from the parameter to the argument.
                        var parameterValue = new BoundParameter(argument.Syntax, parameter);

                        if (!argument.IsSuppressed && !reported)
                        {
                            ReportNullableAssignmentIfNecessary(parameterValue, lValueType, parameterWithState, useLegacyWarnings: UseLegacyWarnings(argument));

                            HashSet<DiagnosticInfo> useSiteDiagnostics = null;
                            if (!_conversions.HasIdentityOrImplicitReferenceConversion(parameterType.TypeSymbol, lValueType.TypeSymbol, ref useSiteDiagnostics))
                            {
                                ReportNullabilityMismatchInArgument(argument, lValueType.TypeSymbol, parameter, parameterType.TypeSymbol, forOutput: true);
                            }
                        }
                        else
                        {
                            parameterWithState = parameterWithState.WithNotNullState();
                        }

                        // Set nullable state of argument to parameter type.
                        TrackNullableStateForAssignment(parameterValue, lValueType, MakeSlot(argument), parameterWithState);
                    }
                    break;
                default:
                    throw ExceptionUtilities.UnexpectedValue(refKind);
            }
        }

        private static (ImmutableArray<BoundExpression> arguments, ImmutableArray<Conversion> conversions) RemoveArgumentConversions(
            ImmutableArray<BoundExpression> arguments,
            ImmutableArray<RefKind> refKindsOpt)
        {
            int n = arguments.Length;
            var conversions = default(ImmutableArray<Conversion>);
            if (n > 0)
            {
                var argumentsBuilder = ArrayBuilder<BoundExpression>.GetInstance(n);
                var conversionsBuilder = ArrayBuilder<Conversion>.GetInstance(n);
                bool includedConversion = false;
                for (int i = 0; i < n; i++)
                {
                    RefKind refKind = GetRefKind(refKindsOpt, i);
                    var argument = arguments[i];
                    var conversion = Conversion.Identity;
                    if (refKind == RefKind.None)
                    {
                        var before = argument;
                        (argument, conversion) = RemoveConversion(argument, includeExplicitConversions: false);
                        if (argument != before)
                        {
                            includedConversion = true;
                        }
                    }
                    argumentsBuilder.Add(argument);
                    conversionsBuilder.Add(conversion);
                }
                if (includedConversion)
                {
                    arguments = argumentsBuilder.ToImmutable();
                    conversions = conversionsBuilder.ToImmutable();
                }
                argumentsBuilder.Free();
                conversionsBuilder.Free();
            }
            return (arguments, conversions);
        }

        private VariableState GetVariableState()
        {
            // https://github.com/dotnet/roslyn/issues/29617 To track nullability of captured variables inside and
            // outside a lambda, the lambda should be considered executed at the location the lambda
            // is converted to a delegate.
            return new VariableState(
                _variableSlot.ToImmutableDictionary(),
                ImmutableArray.Create(variableBySlot, start: 0, length: nextVariableSlot),
                _variableTypes.ToImmutableDictionary());
        }

        private UnboundLambda GetUnboundLambda(BoundLambda expr, VariableState variableState)
        {
            return expr.UnboundLambda.WithNullableState(_binder, variableState);
        }

        private static (ParameterSymbol Parameter, TypeSymbolWithAnnotations Type) GetCorrespondingParameter(
            int argumentOrdinal,
            ImmutableArray<ParameterSymbol> parameters,
            ImmutableArray<int> argsToParamsOpt,
            bool expanded)
        {
            if (parameters.IsDefault)
            {
                return (default, default);
            }

            int n = parameters.Length;
            ParameterSymbol parameter;

            if (argsToParamsOpt.IsDefault)
            {
                if (argumentOrdinal < n)
                {
                    parameter = parameters[argumentOrdinal];
                }
                else if (expanded)
                {
                    parameter = parameters[n - 1];
                }
                else
                {
                    parameter = null;
                }
            }
            else
            {
                int parameterOrdinal = argsToParamsOpt[argumentOrdinal];

                if (parameterOrdinal < n)
                {
                    parameter = parameters[parameterOrdinal];
                }
                else
                {
                    parameter = null;
                    expanded = false;
                }
            }

            if (parameter is null)
            {
                Debug.Assert(!expanded);
                return (default, default);
            }

            var type = parameter.Type;
            if (expanded && parameter.Ordinal == n - 1 && type.IsSZArray())
            {
                type = ((ArrayTypeSymbol)type.TypeSymbol).ElementType;
            }

            return (parameter, type);
        }

        private MethodSymbol InferMethodTypeArguments(BoundCall node, MethodSymbol method, ImmutableArray<BoundExpression> arguments)
        {
            Debug.Assert(method.IsGenericMethod);

            // https://github.com/dotnet/roslyn/issues/27961 OverloadResolution.IsMemberApplicableInNormalForm and
            // IsMemberApplicableInExpandedForm use the least overridden method. We need to do the same here.
            var definition = method.ConstructedFrom;
            var refKinds = ArrayBuilder<RefKind>.GetInstance();
            if (node.ArgumentRefKindsOpt != null)
            {
                refKinds.AddRange(node.ArgumentRefKindsOpt);
            }

            // https://github.com/dotnet/roslyn/issues/27961 Do we really need OverloadResolution.GetEffectiveParameterTypes?
            // Aren't we doing roughly the same calculations in GetCorrespondingParameter?
            OverloadResolution.GetEffectiveParameterTypes(
                definition,
                arguments.Length,
                node.ArgsToParamsOpt,
                refKinds,
                isMethodGroupConversion: false,
                // https://github.com/dotnet/roslyn/issues/27961 `allowRefOmittedArguments` should be
                // false for constructors and several other cases (see Binder use). Should we
                // capture the original value in the BoundCall?
                allowRefOmittedArguments: true,
                binder: _binder,
                expanded: node.Expanded,
                parameterTypes: out ImmutableArray<TypeSymbolWithAnnotations> parameterTypes,
                parameterRefKinds: out ImmutableArray<RefKind> parameterRefKinds);

            refKinds.Free();
            HashSet<DiagnosticInfo> useSiteDiagnostics = null;
            var result = MethodTypeInferrer.Infer(
                _binder,
                _conversions,
                definition.TypeParameters,
                definition.ContainingType,
                parameterTypes,
                parameterRefKinds,
                arguments,
                ref useSiteDiagnostics,
                getTypeWithAnnotationOpt: s_getTypeWithSpeakableAnnotations);

            if (!result.Success)
            {
                return method;
            }

            return definition.Construct(result.InferredTypeArguments);
        }

        // Note: although only tuple types can have nested types that are unspeakable, we make all nested types speakable to be sure
        private readonly static Func<BoundExpression, TypeSymbolWithAnnotations> s_getTypeWithSpeakableAnnotations =
            (expr) => TypeSymbolWithAnnotations.Create(expr.Type, GetNullableAnnotation(expr)).SetSpeakableNullabilityForReferenceTypes();

        private ImmutableArray<BoundExpression> GetArgumentsForMethodTypeInference(ImmutableArray<BoundExpression> arguments, ImmutableArray<VisitResult> argumentResults)
        {
            // https://github.com/dotnet/roslyn/issues/27961 MethodTypeInferrer.Infer relies
            // on the BoundExpressions for tuple element types and method groups.
            // By using a generic BoundValuePlaceholder, we're losing inference in those cases.
            // https://github.com/dotnet/roslyn/issues/27961 Inference should be based on
            // unconverted arguments. Consider cases such as `default`, lambdas, tuples.
            int n = arguments.Length;
            var builder = ArrayBuilder<BoundExpression>.GetInstance(n);
            for (int i = 0; i < n; i++)
            {
                var argumentResult = argumentResults[i].LValueType;
                if (!argumentResult.HasType)
                    argumentResult = argumentResults[i].RValueType.ToTypeSymbolWithAnnotations();
                builder.Add(getArgumentForMethodTypeInference(arguments[i], argumentResult));
            }
            return builder.ToImmutableAndFree();

            BoundExpression getArgumentForMethodTypeInference(BoundExpression argument, TypeSymbolWithAnnotations argumentType)
            {
                if (argument.Kind == BoundKind.Lambda)
                {
                    // MethodTypeInferrer must infer nullability for lambdas based on the nullability
                    // from flow analysis rather than the declared nullability. To allow that, we need
                    // to re-bind lambdas in MethodTypeInferrer.
                    return GetUnboundLambda((BoundLambda)argument, GetVariableState());
                }
                if (!argumentType.HasType)
                {
                    return argument;
                }
                if (argument is BoundLocal local && local.DeclarationKind == BoundLocalDeclarationKind.WithInferredType)
                {
                    // 'out var' doesn't contribute to inference
                    return new BoundExpressionWithNullability(argument.Syntax, argument, NullableAnnotation.Unknown, type: null);
                }
                return new BoundExpressionWithNullability(argument.Syntax, argument, argumentType.NullableAnnotation, argumentType.TypeSymbol);
            }
        }

        private void CheckMethodConstraints(SyntaxNode syntax, MethodSymbol method)
        {
            var diagnosticsBuilder = ArrayBuilder<TypeParameterDiagnosticInfo>.GetInstance();
            var nullabilityBuilder = ArrayBuilder<TypeParameterDiagnosticInfo>.GetInstance();
            ArrayBuilder<TypeParameterDiagnosticInfo> useSiteDiagnosticsBuilder = null;
            ConstraintsHelper.CheckMethodConstraints(
                method,
                _conversions,
                includeNullability: true,
                compilation,
                diagnosticsBuilder,
                nullabilityBuilder,
                ref useSiteDiagnosticsBuilder);
            foreach (var pair in nullabilityBuilder)
            {
                Diagnostics.Add(pair.DiagnosticInfo, syntax.Location);
            }
            useSiteDiagnosticsBuilder?.Free();
            nullabilityBuilder.Free();
            diagnosticsBuilder.Free();
        }

        private void ReplayReadsAndWrites(LocalFunctionSymbol localFunc,
                                  SyntaxNode syntax,
                                  bool writes)
        {
            // https://github.com/dotnet/roslyn/issues/27233 Support field initializers in local functions.
        }

        /// <summary>
        /// Returns the expression without the top-most conversion plus the conversion.
        /// If the expression is not a conversion, returns the original expression plus
        /// the Identity conversion. If `includeExplicitConversions` is true, implicit and
        /// explicit conversions are considered. If `includeExplicitConversions` is false
        /// only implicit conversions are considered and if the expression is an explicit
        /// conversion, the expression is returned as is, with the Identity conversion.
        /// (Currently, the only visit method that passes `includeExplicitConversions: true`
        /// is VisitConversion. All other callers are handling implicit conversions only.)
        /// </summary>
        private static (BoundExpression expression, Conversion conversion) RemoveConversion(BoundExpression expr, bool includeExplicitConversions)
        {
            ConversionGroup group = null;
            while (true)
            {
                if (expr.Kind != BoundKind.Conversion)
                {
                    break;
                }
                var conversion = (BoundConversion)expr;
                if (group != conversion.ConversionGroupOpt && group != null)
                {
                    // E.g.: (C)(B)a
                    break;
                }
                group = conversion.ConversionGroupOpt;
                Debug.Assert(group != null || !conversion.ExplicitCastInCode); // Explicit conversions should include a group.
                if (!includeExplicitConversions && group?.IsExplicitConversion == true)
                {
                    return (expr, Conversion.Identity);
                }
                expr = conversion.Operand;
                if (group == null)
                {
                    // Ungrouped conversion should not be followed by another ungrouped
                    // conversion. Otherwise, the conversions should have been grouped.
                    Debug.Assert(expr.Kind != BoundKind.Conversion ||
                        ((BoundConversion)expr).ConversionGroupOpt != null ||
                        ((BoundConversion)expr).ConversionKind == ConversionKind.NoConversion);
                    return (expr, conversion.Conversion);
                }
            }
            return (expr, group?.Conversion ?? Conversion.Identity);
        }

        // See Binder.BindNullCoalescingOperator for initial binding.
        private Conversion GenerateConversionForConditionalOperator(BoundExpression sourceExpression, TypeSymbol sourceType, TypeSymbol destinationType, bool reportMismatch)
        {
            var conversion = GenerateConversion(_conversions, sourceExpression, sourceType, destinationType, fromExplicitCast: false, extensionMethodThisArgument: false);
            bool canConvertNestedNullability = conversion.Exists;
            if (!canConvertNestedNullability && reportMismatch && !sourceExpression.IsSuppressed)
            {
                ReportNullabilityMismatchInAssignment(sourceExpression.Syntax, GetTypeAsDiagnosticArgument(sourceType), destinationType);
            }
            return conversion;
        }

        private static Conversion GenerateConversion(Conversions conversions, BoundExpression sourceExpression, TypeSymbol sourceType, TypeSymbol destinationType, bool fromExplicitCast, bool extensionMethodThisArgument)
        {
            HashSet<DiagnosticInfo> useSiteDiagnostics = null;
            bool useExpression = UseExpressionForConversion(sourceExpression);
            if (extensionMethodThisArgument)
            {
                return conversions.ClassifyImplicitExtensionMethodThisArgConversion(
                    useExpression ? sourceExpression : null,
                    sourceType,
                    destinationType,
                    ref useSiteDiagnostics);
            }
            return useExpression ?
                (fromExplicitCast ?
                    conversions.ClassifyConversionFromExpression(sourceExpression, destinationType, ref useSiteDiagnostics, forCast: true) :
                    conversions.ClassifyImplicitConversionFromExpression(sourceExpression, destinationType, ref useSiteDiagnostics)) :
                (fromExplicitCast ?
                    conversions.ClassifyConversionFromType(sourceType, destinationType, ref useSiteDiagnostics, forCast: true) :
                    conversions.ClassifyImplicitConversionFromType(sourceType, destinationType, ref useSiteDiagnostics));
        }

        /// <summary>
        /// Returns true if the expression should be used as the source when calculating
        /// a conversion from this expression, rather than using the type (with nullability)
        /// calculated by visiting this expression. Typically, that means expressions that
        /// do not have an explicit type but there are several other cases as well.
        /// (See expressions handled in ClassifyImplicitBuiltInConversionFromExpression.)
        /// </summary>
        private static bool UseExpressionForConversion(BoundExpression value)
        {
            if (value is null)
            {
                return false;
            }
            if (value.Type is null || value.Type.IsDynamic() || value.ConstantValue != null)
            {
                return true;
            }
            switch (value.Kind)
            {
                case BoundKind.InterpolatedString:
                    return true;
                default:
                    return false;
            }
        }

        /// <summary>
        /// Adjust declared type based on inferred nullability at the point of reference.
        /// </summary>
        private TypeWithState GetAdjustedResult(TypeSymbolWithAnnotations type, int slot)
        {
            return GetAdjustedResult(type.ToTypeWithState(), slot);
        }

        private TypeWithState GetAdjustedResult(TypeWithState type, int slot)
        {
            if (slot > 0 && slot < this.State.Capacity)
            {
                NullableFlowState state = this.State[slot];
                return new TypeWithState(type.Type, state);
            }

            return type;
        }

        private static Symbol AsMemberOfType(TypeSymbol type, Symbol symbol)
        {
            Debug.Assert((object)symbol != null);

            var containingType = type as NamedTypeSymbol;
            if (containingType is null || containingType.IsErrorType() || symbol is ErrorMethodSymbol)
            {
                return symbol;
            }

            if (symbol.Kind == SymbolKind.Method)
            {
                if (((MethodSymbol)symbol).MethodKind == MethodKind.LocalFunction)
                {
                    // https://github.com/dotnet/roslyn/issues/27233 Handle type substitution for local functions.
                    return symbol;
                }
            }
            var symbolDef = symbol.OriginalDefinition;
            var symbolDefContainer = symbolDef.ContainingType;
            while (true)
            {
                if (containingType.OriginalDefinition.Equals(symbolDefContainer, TypeCompareKind.AllIgnoreOptions))
                {
                    if (symbolDefContainer.IsTupleType)
                    {
                        return AsMemberOfTupleType((TupleTypeSymbol)containingType, symbol);
                    }
                    if (symbolDefContainer.IsAnonymousType)
                    {
                        int? memberIndex = symbol.Kind == SymbolKind.Property ? symbol.MemberIndexOpt : null;
                        if (!memberIndex.HasValue)
                        {
                            break;
                        }
                        return AnonymousTypeManager.GetAnonymousTypeProperty(containingType, memberIndex.GetValueOrDefault());
                    }
                    var result = symbolDef.SymbolAsMember(containingType);
                    if (result is MethodSymbol resultMethod && resultMethod.IsGenericMethod)
                    {
                        return resultMethod.Construct(((MethodSymbol)symbol).TypeArguments);
                    }
                    return result;
                }
                containingType = containingType.BaseTypeNoUseSiteDiagnostics;
                if (containingType is null)
                {
                    break;
                }
            }
            // https://github.com/dotnet/roslyn/issues/29967 Handle other cases such as interfaces.
            return symbol;
        }

        private static Symbol AsMemberOfTupleType(TupleTypeSymbol tupleType, Symbol symbol)
        {
            if (symbol.ContainingType.Equals(tupleType))
            {
                return symbol;
            }
            switch (symbol.Kind)
            {
                case SymbolKind.Field:
                    {
                        var index = ((FieldSymbol)symbol).TupleElementIndex;
                        if (index >= 0)
                        {
                            return tupleType.TupleElements[index];
                        }
                        return tupleType.GetTupleMemberSymbolForUnderlyingMember(((TupleFieldSymbol)symbol).UnderlyingField);
                    }
                case SymbolKind.Property:
                    return tupleType.GetTupleMemberSymbolForUnderlyingMember(((TuplePropertySymbol)symbol).UnderlyingProperty);
                case SymbolKind.Event:
                    return tupleType.GetTupleMemberSymbolForUnderlyingMember(((TupleEventSymbol)symbol).UnderlyingEvent);
                case SymbolKind.Method:
                    return tupleType.GetTupleMemberSymbolForUnderlyingMember(((TupleMethodSymbol)symbol).UnderlyingMethod);
                default:
                    throw ExceptionUtilities.UnexpectedValue(symbol.Kind);
            }
        }

        public override BoundNode VisitConversion(BoundConversion node)
        {
            // https://github.com/dotnet/roslyn/issues/29959 Assert VisitConversion is only used for explicit conversions.
            //Debug.Assert(node.ExplicitCastInCode);
            //Debug.Assert(node.ConversionGroupOpt != null);
            //Debug.Assert(!node.ConversionGroupOpt.ExplicitType.IsNull);

            TypeSymbolWithAnnotations explicitType = node.ConversionGroupOpt?.ExplicitType ?? default;
            bool fromExplicitCast = explicitType.HasType;
            TypeSymbolWithAnnotations targetType = fromExplicitCast ? explicitType : TypeSymbolWithAnnotations.Create(node.Type);
            Debug.Assert(targetType.HasType);

            (BoundExpression operand, Conversion conversion) = RemoveConversion(node, includeExplicitConversions: true);
            TypeWithState operandType = VisitRvalueWithState(operand);
            ResultType = ApplyConversion(
                node,
                operand,
                conversion,
                targetType,
                operandType,
                checkConversion: true,
                fromExplicitCast: fromExplicitCast,
                useLegacyWarnings: fromExplicitCast && !RequiresSafetyWarningWhenNullIntroduced(explicitType.TypeSymbol),
                AssignmentKind.Assignment,
                reportTopLevelWarnings: fromExplicitCast,
                reportRemainingWarnings: true);

            switch (node.ConversionKind)
            {
                case ConversionKind.ImplicitNullable:
                case ConversionKind.ExplicitNullable:
                    TrackNullableStateIfNullableConversion(node);
                    break;
            }

            return null;
        }

        /// <summary>
        /// Visit an expression. If an explicit target type is provided, the expression is converted
        /// to that type. This method should be called whenever an expression may contain
        /// an implicit conversion, even if that conversion was omitted from the bound tree,
        /// so the conversion can be re-classified with nullability.
        /// </summary>
        private TypeWithState VisitOptionalImplicitConversion(BoundExpression expr, TypeSymbolWithAnnotations targetTypeOpt, bool useLegacyWarnings, AssignmentKind assignmentKind)
        {
            if (!targetTypeOpt.HasType)
            {
                return VisitRvalueWithState(expr);
            }

            (BoundExpression operand, Conversion conversion) = RemoveConversion(expr, includeExplicitConversions: false);
            var operandType = VisitRvalueWithState(operand);
            // If an explicit conversion was used in place of an implicit conversion, the explicit
            // conversion was created by initial binding after reporting "error CS0266:
            // Cannot implicitly convert type '...' to '...'. An explicit conversion exists ...".
            // Since an error was reported, we don't need to report nested warnings as well.
            bool reportNestedWarnings = !conversion.IsExplicit;
            var resultType = ApplyConversion(
                expr,
                operand,
                conversion,
                targetTypeOpt,
                operandType,
                checkConversion: true,
                fromExplicitCast: false,
                useLegacyWarnings: useLegacyWarnings,
                assignmentKind,
                reportTopLevelWarnings: true,
                reportRemainingWarnings: reportNestedWarnings);

            var conv = expr as BoundConversion;
            if (conv != null && conv.ConversionKind == ConversionKind.ImplicitNullable)
            {
                TrackNullableStateIfNullableConversion(conv);
            }

            return resultType;
        }

        private static bool AreNullableAndUnderlyingTypes(TypeSymbol nullableTypeOpt, TypeSymbol underlyingTypeOpt, out TypeSymbolWithAnnotations underlyingTypeWithAnnotations)
        {
            if (nullableTypeOpt?.IsNullableType() == true &&
                underlyingTypeOpt?.IsNullableType() == false)
            {
                var typeArg = nullableTypeOpt.GetNullableUnderlyingTypeWithAnnotations();
                if (typeArg.TypeSymbol.Equals(underlyingTypeOpt, TypeCompareKind.AllIgnoreOptions))
                {
                    underlyingTypeWithAnnotations = typeArg;
                    return true;
                }
            }
            underlyingTypeWithAnnotations = default;
            return false;
        }

        public override BoundNode VisitTupleLiteral(BoundTupleLiteral node)
        {
            VisitTupleExpression(node);
            return null;
        }

        public override BoundNode VisitConvertedTupleLiteral(BoundConvertedTupleLiteral node)
        {
            VisitTupleExpression(node);
            return null;
        }

        private void VisitTupleExpression(BoundTupleExpression node)
        {
            var arguments = node.Arguments;
            ImmutableArray<TypeWithState> elementTypes = arguments.SelectAsArray((a, w) => w.VisitRvalueWithState(a), this);
            ImmutableArray<TypeSymbolWithAnnotations> elementTypesWithAnnotations = elementTypes.SelectAsArray(a => a.ToTypeSymbolWithAnnotations());
            var tupleOpt = (TupleTypeSymbol)node.Type;
            if (tupleOpt is null)
            {
                ResultType = default;
            }
            else
            {
                int slot = GetOrCreateObjectCreationPlaceholderSlot(node);
                if (slot > 0)
                {
                    this.State[slot] = NullableFlowState.NotNull;
                    TrackNullableStateOfTupleElements(slot, tupleOpt, arguments, elementTypes, useRestField: false);
                }

                tupleOpt = tupleOpt.WithElementTypes(elementTypesWithAnnotations);
                var locations = tupleOpt.TupleElements.SelectAsArray((element, location) => element.Locations.FirstOrDefault() ?? location, node.Syntax.Location);
                tupleOpt.CheckConstraints(_conversions, includeNullability: true, node.Syntax, locations, compilation, diagnosticsOpt: null, nullabilityDiagnosticsOpt: Diagnostics);
                ResultType = new TypeWithState(tupleOpt, NullableFlowState.NotNull);
            }
        }

        /// <summary>
        /// Set the nullability of tuple elements for tuples at the point of construction.
        /// If <paramref name="useRestField"/> is true, the tuple was constructed with an explicit
        /// 'new ValueTuple' call, in which case the 8-th element, if any, represents the 'Rest' field.
        /// </summary>
        private void TrackNullableStateOfTupleElements(
            int slot,
            TupleTypeSymbol tupleType,
            ImmutableArray<BoundExpression> values,
            ImmutableArray<TypeWithState> types,
            bool useRestField)
        {
            Debug.Assert(values.Length == types.Length);
            Debug.Assert(values.Length == (useRestField ? Math.Min(tupleType.TupleElements.Length, TupleTypeSymbol.RestPosition) : tupleType.TupleElements.Length));

            if (slot > 0)
            {
                var tupleElements = tupleType.TupleElements;
                int n = values.Length;
                if (useRestField)
                {
                    n = Math.Min(n, TupleTypeSymbol.RestPosition - 1);
                }
                for (int i = 0; i < n; i++)
                {
                    trackState(values[i], tupleElements[i], types[i]);
                }
                if (useRestField && values.Length == TupleTypeSymbol.RestPosition)
                {
                    var restField = tupleType.GetMembers(TupleTypeSymbol.RestFieldName).FirstOrDefault() as FieldSymbol;
                    if ((object)restField != null)
                    {
                        trackState(values.Last(), restField, types.Last());
                    }
                }
            }

            void trackState(BoundExpression value, FieldSymbol field, TypeWithState valueType) =>
                TrackNullableStateForAssignment(value, field.Type, GetOrCreateSlot(field, slot), valueType, MakeSlot(value));
        }

        private void TrackNullableStateOfNullableValue(int containingSlot, TypeSymbol containingType, BoundExpression value, TypeWithState valueType, int valueSlot)
        {
            Debug.Assert(containingType.OriginalDefinition.SpecialType == SpecialType.System_Nullable_T);
            Debug.Assert(containingSlot > 0);
            Debug.Assert(valueSlot > 0);

            int targetSlot = GetNullableOfTValueSlot(containingType, containingSlot, out Symbol symbol);
            Debug.Assert(targetSlot > 0);
            if (targetSlot > 0)
            {
                TrackNullableStateForAssignment(value, symbol.GetTypeOrReturnType(), targetSlot, valueType, valueSlot);
            }
        }

        private void TrackNullableStateIfNullableConversion(BoundConversion node)
        {
            Debug.Assert(node.ConversionKind == ConversionKind.ImplicitNullable || node.ConversionKind == ConversionKind.ExplicitNullable);

            var operand = node.Operand;
            var operandType = operand.Type;
            var convertedType = node.Type;
            if (AreNullableAndUnderlyingTypes(convertedType, operandType, out TypeSymbolWithAnnotations underlyingType))
            {
                // Conversion of T to Nullable<T> is equivalent to new Nullable<T>(t).
                int valueSlot = MakeSlot(operand);
                if (valueSlot > 0)
                {
                    int containingSlot = GetOrCreateObjectCreationPlaceholderSlot(node);
                    Debug.Assert(containingSlot > 0);
                    TrackNullableStateOfNullableValue(containingSlot, convertedType, operand, underlyingType.ToTypeWithState(), valueSlot);
                }
            }
        }

        public override BoundNode VisitTupleBinaryOperator(BoundTupleBinaryOperator node)
        {
            base.VisitTupleBinaryOperator(node);
            SetNotNullResult(node);
            return null;
        }

        private void ReportNullabilityMismatchWithTargetDelegate(SyntaxNode syntax, NamedTypeSymbol delegateType, MethodSymbol method)
        {
            Debug.Assert((object)method != null);
            Debug.Assert(method.MethodKind != MethodKind.LambdaMethod);

            MethodSymbol invoke = delegateType?.DelegateInvokeMethod;
            if (invoke is null)
            {
                return;
            }

            if (IsNullabilityMismatch(method.ReturnType, invoke.ReturnType, requireIdentity: false))
            {
                ReportSafetyDiagnostic(ErrorCode.WRN_NullabilityMismatchInReturnTypeOfTargetDelegate, syntax,
                    new FormattedSymbol(method, SymbolDisplayFormat.MinimallyQualifiedFormat),
                    delegateType);
            }

            int count = Math.Min(invoke.ParameterCount, method.ParameterCount);
            for (int i = 0; i < count; i++)
            {
                var invokeParameter = invoke.Parameters[i];
                var methodParameter = method.Parameters[i];
                if (IsNullabilityMismatch(invokeParameter.Type, methodParameter.Type, requireIdentity: invokeParameter.RefKind != RefKind.None))
                {
                    ReportSafetyDiagnostic(ErrorCode.WRN_NullabilityMismatchInParameterTypeOfTargetDelegate, syntax,
                        new FormattedSymbol(methodParameter, SymbolDisplayFormat.ShortFormat),
                        new FormattedSymbol(method, SymbolDisplayFormat.MinimallyQualifiedFormat),
                        delegateType);
                }
            }
        }

        private void ReportNullabilityMismatchWithTargetDelegate(SyntaxNode syntax, NamedTypeSymbol delegateType, UnboundLambda unboundLambda)
        {
            if (!unboundLambda.HasExplicitlyTypedParameterList)
            {
                return;
            }

            MethodSymbol invoke = delegateType?.DelegateInvokeMethod;
            if (invoke is null)
            {
                return;
            }

            int count = Math.Min(invoke.ParameterCount, unboundLambda.ParameterCount);
            for (int i = 0; i < count; i++)
            {
                var invokeParameter = invoke.Parameters[i];
                // Parameter nullability is expected to match exactly. This corresponds to the behavior of initial binding.
                //    Action<string> x = (object o) => { }; // error CS1661: Cannot convert lambda expression to delegate type 'Action<string>' because the parameter types do not match the delegate parameter types
                //    Action<object> y = (object? o) => { }; // warning CS8622: Nullability of reference types in type of parameter 'o' of 'lambda expression' doesn't match the target delegate 'Action<object>'.
                // https://github.com/dotnet/roslyn/issues/29959 Consider relaxing and allow implicit conversions of nullability.
                // (Compare with method group conversions which pass `requireIdentity: false`.)
                if (IsNullabilityMismatch(invokeParameter.Type, unboundLambda.ParameterType(i), requireIdentity: true))
                {
                    // https://github.com/dotnet/roslyn/issues/29959 Consider using location of specific lambda parameter.
                    ReportSafetyDiagnostic(ErrorCode.WRN_NullabilityMismatchInParameterTypeOfTargetDelegate, syntax,
                        unboundLambda.ParameterName(i),
                        unboundLambda.MessageID.Localize(),
                        delegateType);
                }
            }
        }

        private bool IsNullabilityMismatch(TypeSymbolWithAnnotations source, TypeSymbolWithAnnotations destination, bool requireIdentity)
        {
            if (!HasTopLevelNullabilityConversion(source, destination, requireIdentity))
            {
                return true;
            }
            if (requireIdentity)
            {
                return IsNullabilityMismatch(source, destination);
            }
            var sourceType = source.TypeSymbol;
            var destinationType = destination.TypeSymbol;
            HashSet<DiagnosticInfo> useSiteDiagnostics = null;
            return !_conversions.ClassifyImplicitConversionFromType(sourceType, destinationType, ref useSiteDiagnostics).Exists;
        }

        private bool HasTopLevelNullabilityConversion(TypeSymbolWithAnnotations source, TypeSymbolWithAnnotations destination, bool requireIdentity)
        {
            return requireIdentity ?
                _conversions.HasTopLevelNullabilityIdentityConversion(source, destination) :
                _conversions.HasTopLevelNullabilityImplicitConversion(source, destination);
        }

        /// <summary>
        /// Apply the conversion to the type of the operand and return the resulting type. (If the
        /// operand does not have an explicit type, the operand expression is used for the type.)
        /// If `checkConversion` is set, the incoming conversion is assumed to be from binding and will be
        /// re-calculated, this time considering nullability. (Note that the conversion calculation considers
        /// nested nullability only. The caller is responsible for checking the top-level nullability of
        /// the type returned by this method.) `canConvertNestedNullability` is set if the conversion
        /// considering nested nullability succeeded. `node` is used only for the location of diagnostics.
        /// </summary>
        private TypeWithState ApplyConversion(
            BoundExpression node,
            BoundExpression operandOpt,
            Conversion conversion,
            TypeSymbolWithAnnotations targetTypeWithNullability,
            TypeWithState operandType,
            bool checkConversion,
            bool fromExplicitCast,
            bool useLegacyWarnings,
            AssignmentKind assignmentKind,
            ParameterSymbol target = null,
            bool reportTopLevelWarnings = true,
            bool reportRemainingWarnings = true,
            bool extensionMethodThisArgument = false)
        {
            Debug.Assert(node != null);
            Debug.Assert(operandOpt != null || !operandType.HasNullType);
            Debug.Assert(targetTypeWithNullability.HasType);
            Debug.Assert((object)target != null || assignmentKind != AssignmentKind.Argument);

            NullableFlowState resultState = NullableFlowState.NotNull;
            bool canConvertNestedNullability = true;
            bool isSuppressed = false;

            if (operandOpt?.IsSuppressed == true)
            {
                reportTopLevelWarnings = false;
                reportRemainingWarnings = false;
                isSuppressed = true;
            }

            TypeSymbol targetType = targetTypeWithNullability.TypeSymbol;
            switch (conversion.Kind)
            {
                case ConversionKind.MethodGroup:
                    if (reportRemainingWarnings)
                    {
                        ReportNullabilityMismatchWithTargetDelegate(node.Syntax, targetType.GetDelegateType(), conversion.Method);
                    }
                    resultState = NullableFlowState.NotNull;
                    break;

                case ConversionKind.AnonymousFunction:
                    if (operandOpt.Kind == BoundKind.Lambda)
                    {
                        var lambda = (BoundLambda)operandOpt;
                        var delegateType = targetType.GetDelegateType();
                        var unboundLambda = lambda.UnboundLambda;
                        var methodSignatureOpt = unboundLambda.HasExplicitlyTypedParameterList ? null : delegateType?.DelegateInvokeMethod;
                        var variableState = GetVariableState();
                        Analyze(compilation, lambda, Diagnostics, delegateInvokeMethod: delegateType?.DelegateInvokeMethod, returnTypes: null, initialState: variableState);
                        if (reportRemainingWarnings)
                        {
                            ReportNullabilityMismatchWithTargetDelegate(node.Syntax, delegateType, unboundLambda);
                        }

                        return new TypeWithState(targetType, NullableFlowState.NotNull);
                    }
                    break;

                case ConversionKind.InterpolatedString:
                    resultState = NullableFlowState.NotNull;
                    break;

                case ConversionKind.ExplicitUserDefined:
                case ConversionKind.ImplicitUserDefined:
                    // cf. Binder.CreateUserDefinedConversion
                    {
                        if (!conversion.IsValid)
                        {
                            break;
                        }

                        // operand -> conversion "from" type
                        // May be distinct from method parameter type for Nullable<T>.
                        operandType = ApplyConversion(
                            node,
                            operandOpt,
                            conversion.UserDefinedFromConversion,
                            TypeSymbolWithAnnotations.Create(conversion.BestUserDefinedConversionAnalysis.FromType),
                            operandType,
                            checkConversion: true,
                            fromExplicitCast: false,
                            useLegacyWarnings,
                            assignmentKind,
                            target);

                        // Update method based on operandType: see https://github.com/dotnet/roslyn/issues/29605.
                        // (see NullableReferenceTypesTests.ImplicitConversions_07).
                        var methodOpt = conversion.Method;
                        Debug.Assert((object)methodOpt != null);
                        Debug.Assert(methodOpt.ParameterCount == 1);
                        var parameter = methodOpt.Parameters[0];
                        var parameterType = parameter.Type;
                        TypeWithState underlyingOperandType = default;
                        bool isLiftedConversion = false;
                        if (operandType.Type.IsNullableType() && !parameterType.IsNullableType())
                        {
                            var underlyingOperandTypeWithAnnotations = operandType.Type.GetNullableUnderlyingTypeWithAnnotations();
                            underlyingOperandType = underlyingOperandTypeWithAnnotations.ToTypeWithState();
                            isLiftedConversion = parameterType.Equals(underlyingOperandTypeWithAnnotations, TypeCompareKind.AllIgnoreOptions);
                        }

                        // conversion "from" type -> method parameter type
                        NullableFlowState operandState = operandType.State;
                        _ = ClassifyAndApplyConversion(operandOpt ?? node, parameterType, isLiftedConversion ? underlyingOperandType : operandType,
                            useLegacyWarnings, AssignmentKind.Argument, target: parameter, reportWarnings: reportRemainingWarnings);

                        // method parameter type -> method return type
                        var methodReturnType = methodOpt.ReturnType;
                        if (isLiftedConversion)
                        {
                            operandType = LiftedReturnType(methodReturnType, operandState);
                            if (RequiresSafetyWarningWhenNullIntroduced(methodReturnType.TypeSymbol) && operandState == NullableFlowState.MaybeNull)
                            {
                                ReportNullableAssignmentIfNecessary(node, targetTypeWithNullability, operandType, useLegacyWarnings: useLegacyWarnings, assignmentKind, target, conversion: conversion);
                            }
                        }
                        else
                        {
                            operandType = methodReturnType.ToTypeWithState();
                        }

                        // method return type -> conversion "to" type
                        // May be distinct from method return type for Nullable<T>.
                        operandType = ClassifyAndApplyConversion(operandOpt ?? node, TypeSymbolWithAnnotations.Create(conversion.BestUserDefinedConversionAnalysis.ToType), operandType,
                            useLegacyWarnings, assignmentKind, target, reportWarnings: reportRemainingWarnings);

                        // conversion "to" type -> final type
                        // https://github.com/dotnet/roslyn/issues/29959 If the original conversion was
                        // explicit, this conversion should not report nested nullability mismatches.
                        // (see NullableReferenceTypesTests.ExplicitCast_UserDefined_02).
                        operandType = ClassifyAndApplyConversion(node, targetTypeWithNullability, operandType,
                            useLegacyWarnings, assignmentKind, target, reportWarnings: reportRemainingWarnings);
                        return operandType;
                    }

                case ConversionKind.ExplicitDynamic:
                case ConversionKind.ImplicitDynamic:
                case ConversionKind.Unboxing:
                case ConversionKind.Boxing:
                    resultState = operandType.State;
                    break;

                case ConversionKind.ImplicitThrow:
                    break;

                case ConversionKind.NoConversion:
                case ConversionKind.DefaultOrNullLiteral:
                    checkConversion = false;
                    goto case ConversionKind.Identity;

                case ConversionKind.Identity:
                    // If the operand is an explicit conversion, and this identity conversion
                    // is converting to the same type including nullability, skip the conversion
                    // to avoid reporting redundant warnings. Also check useLegacyWarnings
                    // since that value was used when reporting warnings for the explicit cast.
                    if (useLegacyWarnings && operandOpt?.Kind == BoundKind.Conversion)
                    {
                        var operandConversion = (BoundConversion)operandOpt;
                        var explicitType = operandConversion.ConversionGroupOpt.ExplicitType;
                        if (explicitType.HasType && explicitType.Equals(targetTypeWithNullability, TypeCompareKind.IgnoreInsignificantNullableModifiersDifference))
                        {
                            return operandType;
                        }
                    }
                    if (operandType.Type?.IsTupleType == true)
                    {
                        goto case ConversionKind.ImplicitTuple;
                    }
                    goto case ConversionKind.ImplicitReference;

                case ConversionKind.ImplicitReference:
                    if (reportTopLevelWarnings &&
                        operandOpt?.Kind == BoundKind.Literal &&
                        operandOpt.ConstantValue?.IsNull == true &&
                        !isSuppressed &&
                        RequiresSafetyWarningWhenNullIntroduced(targetType))
                    {
                        // For type parameters that cannot be annotated, the analysis must report those
                        // places where null values first sneak in, like `default`, `null`, and `GetFirstOrDefault`.
                        // This is one of those places.
                        ReportSafetyDiagnostic(ErrorCode.WRN_NullLiteralMayIntroduceNullT, node.Syntax, targetType);
                    }
                    goto case ConversionKind.ExplicitReference;

                case ConversionKind.ExplicitReference:
                    // Inherit state from the operand.
                    if (checkConversion)
                    {
                        // https://github.com/dotnet/roslyn/issues/29959 Assert conversion is similar to original.
                        conversion = GenerateConversion(_conversions, operandOpt, operandType.Type, targetType, fromExplicitCast, extensionMethodThisArgument);
                        canConvertNestedNullability = conversion.Exists;
                    }

                    resultState = operandType.State;
                    break;

                case ConversionKind.ImplicitNullable:
                    if (checkConversion)
                    {
                        conversion = GenerateConversion(_conversions, operandOpt, operandType.Type, targetType, fromExplicitCast, extensionMethodThisArgument);
                        canConvertNestedNullability = conversion.Exists;
                    }

                    resultState = operandType.State;
                    break;

                case ConversionKind.ExplicitNullable:
                    if (operandType.Type?.IsNullableType() == true && !targetType.IsNullableType())
                    {
                        // Explicit conversion of Nullable<T> to T is equivalent to Nullable<T>.Value.
                        if (reportTopLevelWarnings && operandType.MaybeNull)
                        {
                            ReportSafetyDiagnostic(ErrorCode.WRN_NullableValueTypeMayBeNull, node.Syntax);
                        }

                        // Mark the value as not nullable, regardless of whether it was known to be nullable,
                        // because the implied call to `.Value` will only succeed if not null.
                        if (operandOpt != null)
                        {
                            int slot = MakeSlot(operandOpt);
                            if (slot > 0)
                            {
                                this.State[slot] = NullableFlowState.NotNull;
                            }
                        }
                    }
                    goto case ConversionKind.ImplicitNullable;

                case ConversionKind.ImplicitTupleLiteral:
                case ConversionKind.ImplicitTuple:
                case ConversionKind.ExplicitTupleLiteral:
                case ConversionKind.ExplicitTuple:
                    if (checkConversion)
                    {
                        // https://github.com/dotnet/roslyn/issues/29699: Report warnings for user-defined conversions on tuple elements.
                        conversion = GenerateConversion(_conversions, operandOpt, operandType.Type, targetType, fromExplicitCast, extensionMethodThisArgument);
                        canConvertNestedNullability = conversion.Exists;
                    }
                    resultState = NullableFlowState.NotNull;
                    break;

                case ConversionKind.Deconstruction:
                    // Can reach here, with an error type, when the
                    // Deconstruct method is missing or inaccessible.
                    break;

                case ConversionKind.ExplicitEnumeration:
                    // Can reach here, with an error type.
                    break;

                default:
                    Debug.Assert(targetType.IsValueType);
                    break;
            }

            if (isSuppressed)
            {
                resultState = NullableFlowState.NotNull;
            }
            else if (fromExplicitCast && targetTypeWithNullability.NullableAnnotation == NullableAnnotation.Annotated && !targetType.IsNullableType())
            {
                // An explicit cast to a nullable reference type introduces nullability
                resultState = NullableFlowState.MaybeNull;
            }

            var resultType = new TypeWithState(targetType, resultState);

            if (operandType.Type?.IsErrorType() != true && !targetType.IsErrorType())
            {
                // Need to report all warnings that apply since the warnings can be suppressed individually.
                if (reportTopLevelWarnings)
                {
                    if (RequiresSafetyWarningWhenNullIntroduced(targetType) && conversion.IsImplicit && !conversion.IsDynamic)
                    {
                        // For type parameters that cannot be annotated, the analysis must report those
                        // places where null values first sneak in, like `default`, `null`, and `GetFirstOrDefault`,
                        // as a safety diagnostic.  But we do not warn when such values flow through implicit conversion.
                    }
                    else
                    {
                        ReportNullableAssignmentIfNecessary(node, targetTypeWithNullability, operandType, useLegacyWarnings, assignmentKind, target, conversion: conversion);
                    }
                }
                if (reportRemainingWarnings && !canConvertNestedNullability)
                {
                    if (assignmentKind == AssignmentKind.Argument)
                    {
                        ReportNullabilityMismatchInArgument(node, operandType.Type, target, targetType, forOutput: false);
                    }
                    else
                    {
                        ReportNullabilityMismatchInAssignment(node.Syntax, GetTypeAsDiagnosticArgument(operandType.Type), targetType);
                    }
                }
            }

            return resultType;
        }

        /// <summary>
        /// Return the return type for a lifted operator, given the nullability state of its operands.
        /// </summary>
        private TypeWithState LiftedReturnType(TypeSymbolWithAnnotations returnType, NullableFlowState operandState)
        {
            bool typeNeedsLifting = returnType.TypeSymbol.IsNonNullableValueType();
            TypeSymbol type = typeNeedsLifting
                ? compilation.GetSpecialType(SpecialType.System_Nullable_T).Construct(ImmutableArray.Create(returnType))
                : returnType.TypeSymbol;
            NullableFlowState state = returnType.ToTypeWithState().State.JoinForFlowAnalysisBranches(operandState);
            return new TypeWithState(type, state);
        }

        private TypeWithState ClassifyAndApplyConversion(
            BoundExpression node,
            TypeSymbolWithAnnotations targetType,
            TypeWithState operandType,
            bool useLegacyWarnings,
            AssignmentKind assignmentKind,
            ParameterSymbol target,
            bool reportWarnings)
        {
            Debug.Assert((object)target != null || assignmentKind != AssignmentKind.Argument);
            HashSet<DiagnosticInfo> useSiteDiagnostics = null;
            var conversion = _conversions.ClassifyStandardConversion(null, operandType.Type, targetType.TypeSymbol, ref useSiteDiagnostics);
            if (reportWarnings && !conversion.Exists)
            {
                if (assignmentKind == AssignmentKind.Argument)
                {
                    ReportNullabilityMismatchInArgument(node, operandType.Type, target, targetType.TypeSymbol, forOutput: false);
                }
                else
                {
                    ReportNullabilityMismatchInAssignment(node.Syntax, operandType.Type, targetType.TypeSymbol);
                }
            }

            return ApplyConversion(
                node,
                operandOpt: null,
                conversion,
                targetType,
                operandType,
                checkConversion: false,
                fromExplicitCast: false,
                useLegacyWarnings: useLegacyWarnings,
                assignmentKind,
                target,
                reportTopLevelWarnings: reportWarnings,
                reportRemainingWarnings: reportWarnings);
        }

        public override BoundNode VisitDelegateCreationExpression(BoundDelegateCreationExpression node)
        {
            if (node.MethodOpt?.MethodKind == MethodKind.LocalFunction)
            {
                var syntax = node.Syntax;
                var localFunc = (LocalFunctionSymbol)node.MethodOpt.OriginalDefinition;
                ReplayReadsAndWrites(localFunc, syntax, writes: false);
            }

            base.VisitDelegateCreationExpression(node);
            SetNotNullResult(node);
            return null;
        }

        public override BoundNode VisitMethodGroup(BoundMethodGroup node)
        {
            Debug.Assert(!IsConditionalState);

            BoundExpression receiverOpt = node.ReceiverOpt;
            if (receiverOpt != null)
            {
                VisitRvalue(receiverOpt);
                // https://github.com/dotnet/roslyn/issues/30563: Should not check receiver here.
                // That check should be handled when applying the method group conversion,
                // when we have a specific method, to avoid reporting null receiver warnings
                // for extension method delegates.
                CheckPossibleNullReceiver(receiverOpt);
            }

            SetNotNullResult(node);
            return null;
        }

        public override BoundNode VisitLambda(BoundLambda node)
        {
            SetNotNullResult(node);
            return null;
        }

        public override BoundNode VisitUnboundLambda(UnboundLambda node)
        {
            // The presence of this node suggests an error was detected in an earlier phase.
            // Analyze the body to report any additional warnings.
            var lambda = node.BindForErrorRecovery();
            Analyze(compilation, lambda, Diagnostics, delegateInvokeMethod: null, returnTypes: null, initialState: GetVariableState());
            SetNotNullResult(node);
            return null;
        }

        public override BoundNode VisitLocalFunctionStatement(BoundLocalFunctionStatement node)
        {
            var body = node.Body;
            if (body != null)
            {
                Analyze(
                    compilation,
                    node.Symbol,
                    body,
                    Diagnostics,
                    useMethodSignatureReturnType: false,
                    useMethodSignatureParameterTypes: false,
                    methodSignatureOpt: null,
                    returnTypes: null,
                    initialState: GetVariableState(),
                    callbackOpt: _callbackOpt);
            }
            ResultType = _invalidType;
            return null;
        }

        public override BoundNode VisitThisReference(BoundThisReference node)
        {
            VisitThisOrBaseReference(node);
            return null;
        }

        private void VisitThisOrBaseReference(BoundExpression node)
        {
            var rvalueResult = new TypeWithState(node.Type, NullableFlowState.NotNull);
            var lvalueResult = TypeSymbolWithAnnotations.Create(node.Type, NullableAnnotation.NotNullable);
            SetResult(rvalueResult, lvalueResult);
        }

        public override BoundNode VisitParameter(BoundParameter node)
        {
            var parameter = node.ParameterSymbol;
            int slot = GetOrCreateSlot(parameter);
            var type = GetDeclaredParameterResult(parameter);
            SetResult(GetAdjustedResult(type, slot), type);
            return null;
        }

        public override BoundNode VisitAssignmentOperator(BoundAssignmentOperator node)
        {
            Debug.Assert(!IsConditionalState);

            var left = node.Left;
            var right = node.Right;
            Visit(left);
            TypeSymbolWithAnnotations leftLValueType = LvalueResultType;

            if (left.Kind == BoundKind.EventAccess && ((BoundEventAccess)left).EventSymbol.IsWindowsRuntimeEvent)
            {
                // Event assignment is a call to an Add method. (Note that assignment
                // of non-field-like events uses BoundEventAssignmentOperator
                // rather than BoundAssignmentOperator.)
                VisitRvalue(right);
                SetNotNullResult(node);
            }
            else
            {
                TypeWithState rightType = VisitOptionalImplicitConversion(right, leftLValueType, UseLegacyWarnings(left), AssignmentKind.Assignment);
                TrackNullableStateForAssignment(right, leftLValueType, MakeSlot(left), rightType, MakeSlot(right));
                SetResult(new TypeWithState(leftLValueType.TypeSymbol, rightType.State), leftLValueType);
            }

            return null;
        }

        private static bool UseLegacyWarnings(BoundExpression expr)
        {
            switch (expr.Kind)
            {
                case BoundKind.Local:
                    return !RequiresSafetyWarningWhenNullIntroduced(expr.Type);
                case BoundKind.Parameter:
                    RefKind kind = ((BoundParameter)expr).ParameterSymbol.RefKind;
                    return kind == RefKind.None && !RequiresSafetyWarningWhenNullIntroduced(expr.Type);
                default:
                    return false;
            }
        }

        public override BoundNode VisitDeconstructionAssignmentOperator(BoundDeconstructionAssignmentOperator node)
        {
            var left = node.Left;
            var right = node.Right;
            var variables = GetDeconstructionAssignmentVariables(left);

            if (node.HasErrors)
            {
                // In the case of errors, simply visit the right as an r-value to update
                // any nullability state even though deconstruction is skipped.
                VisitRvalue(right.Operand);
            }
            else
            {
                VisitDeconstructionArguments(variables, right.Conversion, right.Operand);
            }

            variables.FreeAll(v => v.NestedVariables);

            // https://github.com/dotnet/roslyn/issues/33011: Result type should be inferred and the constraints should
            // be re-verified. Even though the standard tuple type has no constraints we support that scenario. Constraints_78
            // has a test for this case that should start failing when this is fixed.
            SetNotNullResult(node);
            return null;
        }

        private void VisitDeconstructionArguments(ArrayBuilder<DeconstructionVariable> variables, Conversion conversion, BoundExpression right)
        {
            Debug.Assert(conversion.Kind == ConversionKind.Deconstruction);

            int n = variables.Count;

            if (!conversion.DeconstructionInfo.IsDefault)
            {
                VisitRvalue(right);

                var invocation = conversion.DeconstructionInfo.Invocation as BoundCall;
                var deconstructMethod = invocation?.Method;

                if ((object)deconstructMethod != null)
                {
                    if (!invocation.InvokedAsExtensionMethod)
                    {
                        CheckPossibleNullReceiver(right);
                    }
                    else
                    {
                        // https://github.com/dotnet/roslyn/issues/33006: Check nullability of `this` argument.
                    }

                    // https://github.com/dotnet/roslyn/issues/33006: Update `Deconstruct` method
                    // based on inferred receiver type, and check constraints.

                    var parameters = deconstructMethod.Parameters;
                    int offset = invocation.InvokedAsExtensionMethod ? 1 : 0;
                    Debug.Assert(parameters.Length - offset == n);

                    for (int i = 0; i < n; i++)
                    {
                        var variable = variables[i];
                        var underlyingConversion = conversion.UnderlyingConversions[i];
                        var nestedVariables = variable.NestedVariables;
                        if (nestedVariables != null)
                        {
                            // https://github.com/dotnet/roslyn/issues/33005: Not handling deconstructing argument of Deconstruct.
                            //VisitDeconstructionArguments(nestedVariables, underlyingConversion, arg);
                        }
                        else
                        {
                            var parameter = parameters[i + offset];
                            VisitArgumentConversion(
                                variable.Expression, underlyingConversion, parameter.RefKind, parameter, parameter.Type,
                                new VisitResult(variable.Type.ToTypeWithState(), variable.Type), extensionMethodThisArgument: false);
                        }
                    }
                }
            }
            else
            {
                var rightParts = GetDeconstructionRightParts(right);
                Debug.Assert(rightParts.Length == n);

                for (int i = 0; i < n; i++)
                {
                    var variable = variables[i];
                    var underlyingConversion = conversion.UnderlyingConversions[i];
                    var rightPart = rightParts[i];
                    var nestedVariables = variable.NestedVariables;
                    if (nestedVariables != null)
                    {
                        VisitDeconstructionArguments(nestedVariables, underlyingConversion, rightPart);
                    }
                    else
                    {
                        var targetType = variable.Type;
                        TypeWithState operandType;
                        TypeWithState valueType;
                        int valueSlot;
                        if (underlyingConversion.IsIdentity)
                        {
                            operandType = default;
                            valueType = VisitOptionalImplicitConversion(rightPart, targetType, useLegacyWarnings: true, AssignmentKind.Assignment);
                            valueSlot = MakeSlot(rightPart);
                        }
                        else
                        {
                            operandType = VisitRvalueWithState(rightPart);
                            valueType = ApplyConversion(
                                rightPart,
                                rightPart,
                                underlyingConversion,
                                targetType,
                                operandType,
                                checkConversion: true,
                                fromExplicitCast: false,
                                useLegacyWarnings: true,
                                AssignmentKind.Assignment,
                                reportTopLevelWarnings: true,
                                reportRemainingWarnings: true);
                            valueSlot = -1;
                        }

                        int targetSlot = MakeSlot(variable.Expression);
                        TrackNullableStateForAssignment(rightPart, targetType, targetSlot, valueType, valueSlot);

                        // Conversion of T to Nullable<T> is equivalent to new Nullable<T>(t).
                        // (Should this check be moved to VisitOptionalImplicitConversion or TrackNullableStateForAssignment?)
                        if (targetSlot > 0 &&
                            underlyingConversion.Kind == ConversionKind.ImplicitNullable &&
                            AreNullableAndUnderlyingTypes(targetType.TypeSymbol, operandType.Type, out TypeSymbolWithAnnotations underlyingType))
                        {
                            valueSlot = MakeSlot(rightPart);
                            if (valueSlot > 0)
                            {
                                var valueBeforeNullableWrapping = new TypeWithState(underlyingType.TypeSymbol, NullableFlowState.NotNull);
                                TrackNullableStateOfNullableValue(targetSlot, targetType.TypeSymbol, rightPart, valueBeforeNullableWrapping, valueSlot);
                            }
                        }
                    }
                }
            }
        }

        private readonly struct DeconstructionVariable
        {
            internal readonly BoundExpression Expression;
            internal readonly TypeSymbolWithAnnotations Type;
            internal readonly ArrayBuilder<DeconstructionVariable> NestedVariables;

            internal DeconstructionVariable(BoundExpression expression, TypeSymbolWithAnnotations type)
            {
                Expression = expression;
                Type = type;
                NestedVariables = null;
            }

            internal DeconstructionVariable(ArrayBuilder<DeconstructionVariable> nestedVariables)
            {
                Expression = null;
                Type = default;
                NestedVariables = nestedVariables;
            }
        }

        private ArrayBuilder<DeconstructionVariable> GetDeconstructionAssignmentVariables(BoundTupleExpression tuple)
        {
            var arguments = tuple.Arguments;
            var builder = ArrayBuilder<DeconstructionVariable>.GetInstance(arguments.Length);
            foreach (var argument in arguments)
            {
                builder.Add(getDeconstructionAssignmentVariable(argument));
            }
            return builder;

            DeconstructionVariable getDeconstructionAssignmentVariable(BoundExpression expr)
            {
                switch (expr.Kind)
                {
                    case BoundKind.TupleLiteral:
                    case BoundKind.ConvertedTupleLiteral:
                        return new DeconstructionVariable(GetDeconstructionAssignmentVariables((BoundTupleExpression)expr));
                    default:
                        Visit(expr);
                        return new DeconstructionVariable(expr, LvalueResultType);
                }
            }
        }

        /// <summary>
        /// Return the sub-expressions for the righthand side of a deconstruction
        /// assignment. cf. LocalRewriter.GetRightParts.
        /// </summary>
        private ImmutableArray<BoundExpression> GetDeconstructionRightParts(BoundExpression expr)
        {
            switch (expr.Kind)
            {
                case BoundKind.TupleLiteral:
                case BoundKind.ConvertedTupleLiteral:
                    return ((BoundTupleExpression)expr).Arguments;
                case BoundKind.Conversion:
                    {
                        var conv = (BoundConversion)expr;
                        switch (conv.ConversionKind)
                        {
                            case ConversionKind.Identity:
                            case ConversionKind.ImplicitTupleLiteral:
                                return GetDeconstructionRightParts(conv.Operand);
                        }
                    }
                    break;
            }

            if (expr.Type is TupleTypeSymbol tupleType)
            {
                // https://github.com/dotnet/roslyn/issues/33011: Should include conversion.UnderlyingConversions[i].
                // For instance, Boxing conversions (see Deconstruction_ImplicitBoxingConversion_02) and
                // ImplicitNullable conversions (see Deconstruction_ImplicitNullableConversion_02).
                VisitRvalue(expr);
                var fields = tupleType.TupleElements;
                return fields.SelectAsArray((f, e) => (BoundExpression)new BoundFieldAccess(e.Syntax, e, f, constantValueOpt: null), expr);
            }

            throw ExceptionUtilities.Unreachable;
        }

        public override BoundNode VisitIncrementOperator(BoundIncrementOperator node)
        {
            Debug.Assert(!IsConditionalState);

            var operandType = VisitRvalueWithState(node.Operand);
            var operandLvalue = LvalueResultType;
            bool setResult = false;

            if (this.State.Reachable)
            {
                // https://github.com/dotnet/roslyn/issues/29961 Update increment method based on operand type.
                MethodSymbol incrementOperator = (node.OperatorKind.IsUserDefined() && (object)node.MethodOpt != null && node.MethodOpt.ParameterCount == 1) ? node.MethodOpt : null;
                TypeSymbolWithAnnotations targetTypeOfOperandConversion;
                AssignmentKind assignmentKind = AssignmentKind.Assignment;
                ParameterSymbol target = null;

                // https://github.com/dotnet/roslyn/issues/29961 Update conversion method based on operand type.
                if (node.OperandConversion.IsUserDefined && (object)node.OperandConversion.Method != null && node.OperandConversion.Method.ParameterCount == 1)
                {
                    targetTypeOfOperandConversion = node.OperandConversion.Method.ReturnType;
                }
                else if ((object)incrementOperator != null)
                {
                    targetTypeOfOperandConversion = incrementOperator.Parameters[0].Type;
                    assignmentKind = AssignmentKind.Argument;
                    target = incrementOperator.Parameters[0];
                }
                else
                {
                    // Either a built-in increment, or an error case.
                    targetTypeOfOperandConversion = default;
                }

                TypeWithState resultOfOperandConversionType;

                if (targetTypeOfOperandConversion.HasType)
                {
                    // https://github.com/dotnet/roslyn/issues/29961 Should something special be done for targetTypeOfOperandConversion for lifted case?
                    resultOfOperandConversionType = ApplyConversion(
                        node.Operand,
                        node.Operand,
                        node.OperandConversion,
                        targetTypeOfOperandConversion,
                        operandType,
                        checkConversion: true,
                        fromExplicitCast: false,
                        useLegacyWarnings: false,
                        assignmentKind,
                        target,
                        reportTopLevelWarnings: true,
                        reportRemainingWarnings: true);
                }
                else
                {
                    resultOfOperandConversionType = operandType;
                }

                TypeWithState resultOfIncrementType;
                if (incrementOperator is null)
                {
                    resultOfIncrementType = resultOfOperandConversionType;
                }
                else
                {
                    resultOfIncrementType = incrementOperator.ReturnType.ToTypeWithState();
                }

                var operandTypeWithAnnotations = operandType.ToTypeSymbolWithAnnotations();
                resultOfIncrementType = ApplyConversion(
                    node,
                    node,
                    node.ResultConversion,
                    operandTypeWithAnnotations,
                    resultOfIncrementType,
                    checkConversion: true,
                    fromExplicitCast: false,
                    useLegacyWarnings: false,
                    AssignmentKind.Assignment);

                // https://github.com/dotnet/roslyn/issues/29961 Check node.Type.IsErrorType() instead?
                if (!node.HasErrors)
                {
                    var op = node.OperatorKind.Operator();
                    ResultType = (op == UnaryOperatorKind.PrefixIncrement || op == UnaryOperatorKind.PrefixDecrement) ? resultOfIncrementType : operandType;
                    setResult = true;

                    TrackNullableStateForAssignment(node, targetType: operandLvalue, targetSlot: MakeSlot(node.Operand), valueType: resultOfIncrementType);
                }
            }

            if (!setResult)
            {
                SetNotNullResult(node);
            }

            return null;
        }

        public override BoundNode VisitCompoundAssignmentOperator(BoundCompoundAssignmentOperator node)
        {
            Visit(node.Left);
            TypeSymbolWithAnnotations leftLValueType = LvalueResultType;
            TypeWithState leftResultType = ResultType;

            TypeWithState resultType;
            Debug.Assert(!IsConditionalState);

            //if (this.State.Reachable) // Consider reachability: see https://github.com/dotnet/roslyn/issues/28798
            {
                TypeWithState leftOnRightType = GetAdjustedResult(leftResultType, MakeSlot(node.Left));

                // https://github.com/dotnet/roslyn/issues/29962 Update operator based on inferred argument types.
                if ((object)node.Operator.LeftType != null)
                {
                    // https://github.com/dotnet/roslyn/issues/29962 Ignoring top-level nullability of operator left parameter.
                    leftOnRightType = ApplyConversion(
                        node.Left,
                        node.Left,
                        node.LeftConversion,
                        TypeSymbolWithAnnotations.Create(node.Operator.LeftType),
                        leftOnRightType,
                        checkConversion: true,
                        fromExplicitCast: false,
                        useLegacyWarnings: false,
                        AssignmentKind.Assignment,
                        reportTopLevelWarnings: false,
                        reportRemainingWarnings: true);
                }
                else
                {
                    leftOnRightType = default;
                }

                TypeWithState rightType = VisitRvalueWithState(node.Right);
                if ((object)node.Operator.ReturnType != null)
                {
                    if (node.Operator.Kind.IsUserDefined() && (object)node.Operator.Method != null && node.Operator.Method.ParameterCount == 2)
                    {
                        ReportArgumentWarnings(node.Left, leftOnRightType, node.Operator.Method.Parameters[0]);
                        ReportArgumentWarnings(node.Right, rightType, node.Operator.Method.Parameters[1]);
                    }

                    resultType = InferResultNullability(node.Operator.Kind, node.Operator.Method, node.Operator.ReturnType, leftOnRightType, rightType);
                    resultType = ApplyConversion(
                        node,
                        node,
                        node.FinalConversion,
                        leftLValueType,
                        resultType,
                        checkConversion: true,
                        fromExplicitCast: false,
                        useLegacyWarnings: false,
                        AssignmentKind.Assignment);
                }
                else
                {
                    resultType = new TypeWithState(node.Type, NullableFlowState.NotNull);
                }

                TrackNullableStateForAssignment(node, leftLValueType, MakeSlot(node.Left), resultType);
                ResultType = resultType;
            }
            //else
            //{   // https://github.com/dotnet/roslyn/issues/29962 code should be restored?
            //    VisitRvalue(node.Right);
            //    AfterRightHasBeenVisited(node);
            //    resultType = null;
            //}

            return null;
        }

        public override BoundNode VisitFixedLocalCollectionInitializer(BoundFixedLocalCollectionInitializer node)
        {
            var initializer = node.Expression;
            if (initializer.Kind == BoundKind.AddressOfOperator)
            {
                initializer = ((BoundAddressOfOperator)initializer).Operand;
            }

            VisitRvalue(initializer);
            SetNotNullResult(node);
            return null;
        }

        public override BoundNode VisitAddressOfOperator(BoundAddressOfOperator node)
        {
            SetNotNullResult(node);
            return null;
        }

        private void ReportArgumentWarnings(BoundExpression argument, TypeWithState argumentType, ParameterSymbol parameter)
        {
            var paramType = parameter.Type;
            ReportNullableAssignmentIfNecessary(argument, paramType, argumentType, useLegacyWarnings: false, AssignmentKind.Argument, target: parameter);

            if (!argumentType.HasNullType && IsNullabilityMismatch(paramType.TypeSymbol, argumentType.Type))
            {
                ReportNullabilityMismatchInArgument(argument, argumentType.Type, parameter, paramType.TypeSymbol, forOutput: false);
            }
        }

        /// <summary>
        /// Report warning passing argument where nested nullability does not match
        /// parameter (e.g.: calling `void F(object[] o)` with `F(new[] { maybeNull })`).
        /// </summary>
        private void ReportNullabilityMismatchInArgument(BoundExpression argument, TypeSymbol argumentType, ParameterSymbol parameter, TypeSymbol parameterType, bool forOutput)
        {
            ReportSafetyDiagnostic(forOutput ? ErrorCode.WRN_NullabilityMismatchInArgumentForOutput : ErrorCode.WRN_NullabilityMismatchInArgument,
                argument.Syntax, argumentType, parameterType,
                new FormattedSymbol(parameter, SymbolDisplayFormat.ShortFormat),
                new FormattedSymbol(parameter.ContainingSymbol, SymbolDisplayFormat.MinimallyQualifiedFormat));
        }

        private TypeSymbolWithAnnotations GetDeclaredLocalResult(LocalSymbol local)
        {
            return _variableTypes.TryGetValue(local, out TypeSymbolWithAnnotations type) ?
                type :
                local.Type;
        }

        private TypeSymbolWithAnnotations GetDeclaredParameterResult(ParameterSymbol parameter)
        {
            return _variableTypes.TryGetValue(parameter, out TypeSymbolWithAnnotations type) ?
                type :
                parameter.Type;
        }

        public override BoundNode VisitBaseReference(BoundBaseReference node)
        {
            VisitThisOrBaseReference(node);
            return null;
        }

        public override BoundNode VisitFieldAccess(BoundFieldAccess node)
        {
            VisitMemberAccess(node, node.ReceiverOpt, node.FieldSymbol);
            return null;
        }

        public override BoundNode VisitPropertyAccess(BoundPropertyAccess node)
        {
            VisitMemberAccess(node, node.ReceiverOpt, node.PropertySymbol);
            return null;
        }

        public override BoundNode VisitIndexerAccess(BoundIndexerAccess node)
        {
            VisitIndexerAccess(node, out _);
            return null;
        }

        private void VisitIndexerAccess(BoundIndexerAccess node, out PropertySymbol indexer)
        {
            var receiverOpt = node.ReceiverOpt;
            VisitRvalue(receiverOpt);
            // https://github.com/dotnet/roslyn/issues/30598: Mark receiver as not null
            // after indices have been visited, and only if the receiver has not changed.
            CheckPossibleNullReceiver(receiverOpt);

            // https://github.com/dotnet/roslyn/issues/29964 Update indexer based on inferred receiver type.
            indexer = node.Indexer;

            VisitArguments(node, node.Arguments, node.ArgumentRefKindsOpt, node.Indexer, node.ArgsToParamsOpt, node.Expanded);

<<<<<<< HEAD
            // https://github.com/dotnet/roslyn/issues/30620 remove before shipping dev16
            TypeWithState type;
            if (node.Arguments.Length == 1 &&
                TypeSymbol.Equals(node.Arguments[0].Type, compilation.GetWellKnownType(WellKnownType.System_Range), TypeCompareKind.ConsiderEverything2))
            {
                type = new TypeWithState(node.Type, NullableFlowState.NotNull);
            }
            else
            {
                type = indexer.Type.ToTypeWithState();
            }

            SetResult(type, indexer.Type);
=======
            TypeSymbolWithAnnotations type = node.Indexer.Type;
            SetResult(type, type);
            return null;
>>>>>>> 5d70e9b1
        }

        public override BoundNode VisitEventAccess(BoundEventAccess node)
        {
            VisitMemberAccess(node, node.ReceiverOpt, node.EventSymbol);
            return null;
        }

        private void VisitMemberAccess(BoundExpression node, BoundExpression receiverOpt, Symbol member)
        {
            //if (this.State.Reachable) // Consider reachability: see https://github.com/dotnet/roslyn/issues/28798

            Debug.Assert(!IsConditionalState);

            var receiverType = (receiverOpt != null) ? VisitRvalueWithState(receiverOpt) : default;

            SpecialMember? nullableOfTMember = null;
            if (!member.IsStatic)
            {
                member = AsMemberOfType(receiverType.Type, member);
                nullableOfTMember = GetNullableOfTMember(member);
                // https://github.com/dotnet/roslyn/issues/30598: For l-values, mark receiver as not null
                // after RHS has been visited, and only if the receiver has not changed.
                bool skipReceiverNullCheck = nullableOfTMember != SpecialMember.System_Nullable_T_get_Value;
                CheckPossibleNullReceiver(receiverOpt, checkNullableValueType: !skipReceiverNullCheck);
            }

            var type = member.GetTypeOrReturnType();
            var resultType = type.ToTypeWithState();

            // We are supposed to track information for the node. Use whatever we managed to
            // accumulate so far.
            if (PossiblyNullableType(resultType.Type))
            {
                int slot = MakeMemberSlot(receiverOpt, member);
                if (slot > 0 && slot < this.State.Capacity)
                {
                    var state = this.State[slot];
                    resultType = new TypeWithState(resultType.Type, state);
                }
            }

            Debug.Assert(!IsConditionalState);
            if (nullableOfTMember == SpecialMember.System_Nullable_T_get_HasValue)
            {
                int containingSlot = (receiverOpt is null) ? -1 : MakeSlot(receiverOpt);
                if (containingSlot > 0)
                {
                    Split();
                    this.StateWhenTrue[containingSlot] = NullableFlowState.NotNull;
                }
            }

            SetResult(resultType, type);
        }

        private SpecialMember? GetNullableOfTMember(Symbol member)
        {
            if (member.Kind == SymbolKind.Property)
            {
                var getMethod = ((PropertySymbol)member.OriginalDefinition).GetMethod;
                if ((object)getMethod != null && getMethod.ContainingType.SpecialType == SpecialType.System_Nullable_T)
                {
                    if (getMethod == compilation.GetSpecialTypeMember(SpecialMember.System_Nullable_T_get_Value))
                    {
                        return SpecialMember.System_Nullable_T_get_Value;
                    }
                    if (getMethod == compilation.GetSpecialTypeMember(SpecialMember.System_Nullable_T_get_HasValue))
                    {
                        return SpecialMember.System_Nullable_T_get_HasValue;
                    }
                }
            }
            return null;
        }

        private int GetNullableOfTValueSlot(TypeSymbol containingType, int containingSlot, out Symbol valueProperty)
        {
            Debug.Assert(containingType.IsNullableType());
            Debug.Assert(TypeSymbol.Equals(GetSlotType(containingSlot), containingType, TypeCompareKind.ConsiderEverything2));

            var getValue = (MethodSymbol)compilation.GetSpecialTypeMember(SpecialMember.System_Nullable_T_get_Value);
            valueProperty = getValue?.AsMember((NamedTypeSymbol)containingType)?.AssociatedSymbol;
            return (valueProperty is null) ? -1 : GetOrCreateSlot(valueProperty, containingSlot);
        }

        protected override void VisitForEachExpression(BoundForEachStatement node)
        {
            var expr = node.Expression;
            VisitRvalue(expr);
            CheckPossibleNullReceiver(expr);
        }

        public override void VisitForEachIterationVariables(BoundForEachStatement node)
        {
            // declare and assign all iteration variables
            foreach (var iterationVariable in node.IterationVariables)
            {
                TypeWithState sourceType = node.EnumeratorInfoOpt?.ElementType.ToTypeWithState() ?? default;
                var state = NullableFlowState.NotNull;
                if (!sourceType.HasNullType)
                {
                    TypeSymbolWithAnnotations destinationType = iterationVariable.Type;
                    HashSet<DiagnosticInfo> useSiteDiagnostics = null;
                    Conversion conversion = _conversions.ClassifyImplicitConversionFromType(sourceType.Type, destinationType.TypeSymbol, ref useSiteDiagnostics);
                    TypeWithState result = ApplyConversion(
                        node.IterationVariableType,
                        operandOpt: null,
                        conversion,
                        destinationType,
                        sourceType,
                        checkConversion: false,
                        fromExplicitCast: false,
                        useLegacyWarnings: false,
                        AssignmentKind.Assignment,
                        reportTopLevelWarnings: false,
                        reportRemainingWarnings: false);
                    if (destinationType.IsReferenceType && destinationType.NullableAnnotation.IsAnyNotNullable() && result.MaybeNull)
                    {
                        ReportNonSafetyDiagnostic(node.IterationVariableType.Syntax);
                    }

                    state = result.State;
                }

                int slot = GetOrCreateSlot(iterationVariable);
                if (slot > 0)
                {
                    this.State[slot] = state;
                }
            }
        }

        public override BoundNode VisitFromEndIndexExpression(BoundFromEndIndexExpression node)
        {
            var result = base.VisitFromEndIndexExpression(node);
            SetNotNullResult(node);
            return result;
        }

        public override BoundNode VisitObjectInitializerMember(BoundObjectInitializerMember node)
        {
            // Should be handled by VisitObjectCreationExpression.
            throw ExceptionUtilities.Unreachable;
        }

        public override BoundNode VisitDynamicObjectInitializerMember(BoundDynamicObjectInitializerMember node)
        {
            SetNotNullResult(node);
            return null;
        }

        public override BoundNode VisitBadExpression(BoundBadExpression node)
        {
            var result = base.VisitBadExpression(node);
            var type = TypeSymbolWithAnnotations.Create(node.Type);
            LvalueResultType = type;
            return result;
        }

        public override BoundNode VisitTypeExpression(BoundTypeExpression node)
        {
            var result = base.VisitTypeExpression(node);
            SetNotNullResult(node);
            return result;
        }

        public override BoundNode VisitTypeOrValueExpression(BoundTypeOrValueExpression node)
        {
            // These should not appear after initial binding except in error cases.
            var result = base.VisitTypeOrValueExpression(node);
            SetNotNullResult(node);
            return result;
        }

        public override BoundNode VisitUnaryOperator(BoundUnaryOperator node)
        {
            Debug.Assert(!IsConditionalState);

            _ = base.VisitUnaryOperator(node);
            var argumentResult = ResultType;
            TypeWithState resultType;

            if (node.OperatorKind.IsUserDefined() && (object)node.MethodOpt != null && node.MethodOpt.ParameterCount == 1)
            {
                // Update method based on inferred operand type: see https://github.com/dotnet/roslyn/issues/29605.
                ReportArgumentWarnings(node.Operand, argumentResult, node.MethodOpt.Parameters[0]);
                if (node.OperatorKind.IsLifted())
                {
                    resultType = LiftedReturnType(node.MethodOpt.ReturnType, argumentResult.State);
                }
                else
                {
                    resultType = node.MethodOpt.ReturnType.ToTypeWithState();
                }
            }
            else
            {
                resultType = new TypeWithState(node.Type, node.OperatorKind.IsLifted() ? argumentResult.State : NullableFlowState.NotNull);
            }

            ResultType = resultType;
            return null;
        }

        public override BoundNode VisitPointerIndirectionOperator(BoundPointerIndirectionOperator node)
        {
            var result = base.VisitPointerIndirectionOperator(node);
            var type = TypeSymbolWithAnnotations.Create(node.Type);
            LvalueResultType = type;
            return result;
        }

        public override BoundNode VisitPointerElementAccess(BoundPointerElementAccess node)
        {
            var result = base.VisitPointerElementAccess(node);
            var type = TypeSymbolWithAnnotations.Create(node.Type);
            LvalueResultType = type;
            return result;
        }

        public override BoundNode VisitRefTypeOperator(BoundRefTypeOperator node)
        {
            VisitRvalue(node.Operand);
            SetNotNullResult(node);
            return null;
        }

        public override BoundNode VisitMakeRefOperator(BoundMakeRefOperator node)
        {
            var result = base.VisitMakeRefOperator(node);
            SetNotNullResult(node);
            return result;
        }

        public override BoundNode VisitRefValueOperator(BoundRefValueOperator node)
        {
            var result = base.VisitRefValueOperator(node);
            var type = TypeSymbolWithAnnotations.Create(node.Type);
            LvalueResultType = type;
            return result;
        }

        private TypeWithState InferResultNullability(BoundUserDefinedConditionalLogicalOperator node)
        {
            if (node.OperatorKind.IsLifted())
            {
                // https://github.com/dotnet/roslyn/issues/29953 Conversions: Lifted operator
                // Should this use the updated flow type and state?  How should it compute nullability?
                return new TypeWithState(node.Type, NullableFlowState.NotNull);
            }

            // Update method based on inferred operand types: see https://github.com/dotnet/roslyn/issues/29605.
            if ((object)node.LogicalOperator != null && node.LogicalOperator.ParameterCount == 2)
            {
                return node.LogicalOperator.ReturnType.ToTypeWithState();
            }
            else
            {
                return default;
            }
        }

        protected override void AfterLeftChildOfBinaryLogicalOperatorHasBeenVisited(BoundExpression node, BoundExpression right, bool isAnd, bool isBool, ref LocalState leftTrue, ref LocalState leftFalse)
        {
            Debug.Assert(!IsConditionalState);
            //if (this.State.Reachable) // Consider reachability: see https://github.com/dotnet/roslyn/issues/28798
            {
                TypeWithState leftType = ResultType;
                // https://github.com/dotnet/roslyn/issues/29605 Update operator methods based on inferred operand types.
                MethodSymbol logicalOperator = null;
                MethodSymbol trueFalseOperator = null;
                BoundExpression left = null;

                switch (node.Kind)
                {
                    case BoundKind.BinaryOperator:
                        Debug.Assert(!((BoundBinaryOperator)node).OperatorKind.IsUserDefined());
                        break;
                    case BoundKind.UserDefinedConditionalLogicalOperator:
                        var binary = (BoundUserDefinedConditionalLogicalOperator)node;
                        if (binary.LogicalOperator != null && binary.LogicalOperator.ParameterCount == 2)
                        {
                            logicalOperator = binary.LogicalOperator;
                            left = binary.Left;
                            trueFalseOperator = isAnd ? binary.FalseOperator : binary.TrueOperator;

                            if ((object)trueFalseOperator != null && trueFalseOperator.ParameterCount != 1)
                            {
                                trueFalseOperator = null;
                            }
                        }
                        break;
                    default:
                        throw ExceptionUtilities.UnexpectedValue(node.Kind);
                }

                Debug.Assert(trueFalseOperator is null || ((object)logicalOperator != null && left != null));

                if ((object)trueFalseOperator != null)
                {
                    ReportArgumentWarnings(left, leftType, trueFalseOperator.Parameters[0]);
                }

                if ((object)logicalOperator != null)
                {
                    ReportArgumentWarnings(left, leftType, logicalOperator.Parameters[0]);
                }

                Visit(right);
                TypeWithState rightType = ResultType;

                ResultType = InferResultNullabilityOfBinaryLogicalOperator(node, leftType, rightType);

                if ((object)logicalOperator != null)
                {
                    ReportArgumentWarnings(right, rightType, logicalOperator.Parameters[1]);
                }
            }

            AfterRightChildOfBinaryLogicalOperatorHasBeenVisited(node, right, isAnd, isBool, ref leftTrue, ref leftFalse);
        }

        private TypeWithState InferResultNullabilityOfBinaryLogicalOperator(BoundExpression node, TypeWithState leftType, TypeWithState rightType)
        {
            switch (node.Kind)
            {
                case BoundKind.BinaryOperator:
                    return InferResultNullability((BoundBinaryOperator)node, leftType, rightType);
                case BoundKind.UserDefinedConditionalLogicalOperator:
                    return InferResultNullability((BoundUserDefinedConditionalLogicalOperator)node);
                default:
                    throw ExceptionUtilities.UnexpectedValue(node.Kind);
            }
        }

        public override BoundNode VisitAwaitExpression(BoundAwaitExpression node)
        {
            var result = base.VisitAwaitExpression(node);
            CheckPossibleNullReceiver(node.Expression);
            if (node.Type.IsValueType || node.HasErrors || node.AwaitableInfo.GetResult is null)
            {
                SetNotNullResult(node);
            }
            else
            {
                // Update method based on inferred receiver type: see https://github.com/dotnet/roslyn/issues/29605.
                ResultType = node.AwaitableInfo.GetResult.ReturnType.ToTypeWithState();
            }

            return result;
        }

        public override BoundNode VisitTypeOfOperator(BoundTypeOfOperator node)
        {
            var result = base.VisitTypeOfOperator(node);
            ResultType = new TypeWithState(node.Type, NullableFlowState.NotNull);
            return result;
        }

        public override BoundNode VisitMethodInfo(BoundMethodInfo node)
        {
            var result = base.VisitMethodInfo(node);
            SetNotNullResult(node);
            return result;
        }

        public override BoundNode VisitFieldInfo(BoundFieldInfo node)
        {
            var result = base.VisitFieldInfo(node);
            SetNotNullResult(node);
            return result;
        }

        public override BoundNode VisitDefaultExpression(BoundDefaultExpression node)
        {
            Debug.Assert(!this.IsConditionalState);

            var result = base.VisitDefaultExpression(node);
            TypeSymbol type = node.Type;
            if (EmptyStructTypeCache.IsTrackableStructType(type))
            {
                int slot = GetOrCreateObjectCreationPlaceholderSlot(node);
                if (slot > 0)
                {
                    this.State[slot] = NullableFlowState.NotNull;
                    InheritNullableStateOfTrackableStruct(type, slot, valueSlot: -1, isDefaultValue: true);
                }
            }

            // https://github.com/dotnet/roslyn/issues/33344: this fails to produce an updated tuple type for a default expression
            // (should produce nullable element types for those elements that are of reference types)
            ResultType = TypeWithState.ForType(type);

            if (ResultType.State == NullableFlowState.MaybeNull && RequiresSafetyWarningWhenNullIntroduced(ResultType.Type) && !node.IsSuppressed)
            {
                // For type parameters that cannot be annotated, the analysis must report those
                // places where null values first sneak in, like `default`, `null`, and `GetFirstOrDefault`.
                // This is one of those places.
                ReportSafetyDiagnostic(ErrorCode.WRN_DefaultExpressionMayIntroduceNullT, node.Syntax, GetTypeAsDiagnosticArgument(ResultType.Type));
            }

            return result;
        }

        public override BoundNode VisitIsOperator(BoundIsOperator node)
        {
            Debug.Assert(!this.IsConditionalState);

            var operand = node.Operand;
            var result = base.VisitIsOperator(node);
            Debug.Assert(node.Type.SpecialType == SpecialType.System_Boolean);

            if (operand.Type?.IsValueType == false)
            {
                var slotBuilder = ArrayBuilder<int>.GetInstance();
                GetSlotsToMarkAsNotNullable(operand, slotBuilder);
                if (slotBuilder.Count > 0)
                {
                    Split();
                    MarkSlotsAsNotNull(slotBuilder, ref StateWhenTrue);
                }
                slotBuilder.Free();
            }

            SetNotNullResult(node);
            return result;
        }

        public override BoundNode VisitAsOperator(BoundAsOperator node)
        {
            var argumentType = VisitRvalueWithState(node.Operand);
            NullableFlowState resultState = NullableFlowState.NotNull;
            var type = node.Type;

            if (type.CanContainNull())
            {
                switch (node.Conversion.Kind)
                {
                    case ConversionKind.Identity:
                    case ConversionKind.ImplicitReference:
                    case ConversionKind.Boxing:
                    case ConversionKind.ImplicitNullable:
                        resultState = argumentType.State;
                        break;

                    default:
                        resultState = NullableFlowState.MaybeNull;
                        if (RequiresSafetyWarningWhenNullIntroduced(type))
                        {
                            ReportSafetyDiagnostic(ErrorCode.WRN_AsOperatorMayReturnNull, node.Syntax, type);
                        }
                        break;
                }
            }

            ResultType = new TypeWithState(type, resultState);
            return null;
        }

        public override BoundNode VisitSizeOfOperator(BoundSizeOfOperator node)
        {
            var result = base.VisitSizeOfOperator(node);
            SetNotNullResult(node);
            return result;
        }

        public override BoundNode VisitArgList(BoundArgList node)
        {
            var result = base.VisitArgList(node);
            Debug.Assert(node.Type.SpecialType == SpecialType.System_RuntimeArgumentHandle);
            SetNotNullResult(node);
            return result;
        }

        public override BoundNode VisitArgListOperator(BoundArgListOperator node)
        {
            VisitArgumentsEvaluate(node.Arguments, node.ArgumentRefKindsOpt);
            Debug.Assert(node.Type is null);
            SetNotNullResult(node);
            return null;
        }

        public override BoundNode VisitLiteral(BoundLiteral node)
        {
            var result = base.VisitLiteral(node);

            Debug.Assert(!IsConditionalState);
            //if (this.State.Reachable) // Consider reachability: see https://github.com/dotnet/roslyn/issues/28798
            ResultType = new TypeWithState(node.Type, node.Type?.CanContainNull() != false && node.ConstantValue?.IsNull == true ? NullableFlowState.MaybeNull : NullableFlowState.NotNull);

            return result;
        }

        public override BoundNode VisitPreviousSubmissionReference(BoundPreviousSubmissionReference node)
        {
            var result = base.VisitPreviousSubmissionReference(node);
            Debug.Assert(node.WasCompilerGenerated);
            SetNotNullResult(node);
            return result;
        }

        public override BoundNode VisitHostObjectMemberReference(BoundHostObjectMemberReference node)
        {
            var result = base.VisitHostObjectMemberReference(node);
            Debug.Assert(node.WasCompilerGenerated);
            SetNotNullResult(node);
            return result;
        }

        public override BoundNode VisitPseudoVariable(BoundPseudoVariable node)
        {
            var result = base.VisitPseudoVariable(node);
            SetNotNullResult(node);
            return result;
        }

        public override BoundNode VisitRangeExpression(BoundRangeExpression node)
        {
            var result = base.VisitRangeExpression(node);
            SetNotNullResult(node);
            return result;
        }

        public override BoundNode VisitRangeVariable(BoundRangeVariable node)
        {
            var result = base.VisitRangeVariable(node);
            SetNotNullResult(node); // https://github.com/dotnet/roslyn/issues/29863 Need to review this
            return result;
        }

        public override BoundNode VisitLabel(BoundLabel node)
        {
            var result = base.VisitLabel(node);
            SetUnknownResultNullability();
            return result;
        }

        public override BoundNode VisitDynamicMemberAccess(BoundDynamicMemberAccess node)
        {
            var receiver = node.Receiver;
            VisitRvalue(receiver);
            CheckPossibleNullReceiver(receiver);

            Debug.Assert(node.Type.IsDynamic());
            var result = TypeSymbolWithAnnotations.Create(node.Type);
            LvalueResultType = result;
            return null;
        }

        public override BoundNode VisitDynamicInvocation(BoundDynamicInvocation node)
        {
            VisitRvalue(node.Expression);
            VisitArgumentsEvaluate(node.Arguments, node.ArgumentRefKindsOpt);

            Debug.Assert(node.Type.IsDynamic());
            Debug.Assert(node.Type.IsReferenceType);

            // https://github.com/dotnet/roslyn/issues/29893 Update applicable members based on inferred argument types.
            NullableAnnotation nullableAnnotation = InferResultNullabilityFromApplicableCandidates(StaticCast<Symbol>.From(node.ApplicableMethods));
            var result = TypeSymbolWithAnnotations.Create(node.Type, nullableAnnotation);
            LvalueResultType = result;
            return null;
        }

        public override BoundNode VisitEventAssignmentOperator(BoundEventAssignmentOperator node)
        {
            VisitRvalue(node.ReceiverOpt);
            Debug.Assert(!IsConditionalState);
            var receiverOpt = node.ReceiverOpt;
            var @event = node.Event;
            if (!@event.IsStatic)
            {
                @event = (EventSymbol)AsMemberOfType(ResultType.Type, @event);
                // https://github.com/dotnet/roslyn/issues/30598: Mark receiver as not null
                // after arguments have been visited, and only if the receiver has not changed.
                CheckPossibleNullReceiver(receiverOpt);
            }
            VisitRvalue(node.Argument);
            // https://github.com/dotnet/roslyn/issues/31018: Check for delegate mismatch.
            SetNotNullResult(node); // https://github.com/dotnet/roslyn/issues/29969 Review whether this is the correct result
            return null;
        }

        public override BoundNode VisitDynamicObjectCreationExpression(BoundDynamicObjectCreationExpression node)
        {
            Debug.Assert(!IsConditionalState);
            var arguments = node.Arguments;
            var argumentResults = VisitArgumentsEvaluate(arguments, node.ArgumentRefKindsOpt);
            VisitObjectOrDynamicObjectCreation(node, arguments, argumentResults, node.InitializerExpressionOpt);
            return null;
        }

        public override BoundNode VisitObjectInitializerExpression(BoundObjectInitializerExpression node)
        {
            // Only reachable from bad expression. Otherwise handled in VisitObjectCreationExpression().
            SetNotNullResult(node);
            return null;
        }

        public override BoundNode VisitCollectionInitializerExpression(BoundCollectionInitializerExpression node)
        {
            // Only reachable from bad expression. Otherwise handled in VisitObjectCreationExpression().
            SetNotNullResult(node);
            return null;
        }

        public override BoundNode VisitDynamicCollectionElementInitializer(BoundDynamicCollectionElementInitializer node)
        {
            // Only reachable from bad expression. Otherwise handled in VisitObjectCreationExpression().
            SetNotNullResult(node);
            return null;
        }

        public override BoundNode VisitImplicitReceiver(BoundImplicitReceiver node)
        {
            var result = base.VisitImplicitReceiver(node);
            SetNotNullResult(node);
            return result;
        }

        public override BoundNode VisitAnonymousPropertyDeclaration(BoundAnonymousPropertyDeclaration node)
        {
            var result = base.VisitAnonymousPropertyDeclaration(node);
            SetNotNullResult(node);
            return result;
        }

        public override BoundNode VisitNoPiaObjectCreationExpression(BoundNoPiaObjectCreationExpression node)
        {
            var result = base.VisitNoPiaObjectCreationExpression(node);
            ResultType = new TypeWithState(node.Type, NullableFlowState.NotNull);
            return result;
        }

        public override BoundNode VisitNewT(BoundNewT node)
        {
            var result = base.VisitNewT(node);
            ResultType = new TypeWithState(node.Type, NullableFlowState.NotNull);
            return result;
        }

        public override BoundNode VisitArrayInitialization(BoundArrayInitialization node)
        {
            var result = base.VisitArrayInitialization(node);
            SetNotNullResult(node);
            return result;
        }

        private void SetUnknownResultNullability()
        {
            ResultType = default;
        }

        public override BoundNode VisitStackAllocArrayCreation(BoundStackAllocArrayCreation node)
        {
            var result = base.VisitStackAllocArrayCreation(node);
            Debug.Assert(node.Type is null || node.Type.IsPointerType() || node.Type.IsRefLikeType);
            SetNotNullResult(node);
            return result;
        }

        public override BoundNode VisitDynamicIndexerAccess(BoundDynamicIndexerAccess node)
        {
            var receiver = node.ReceiverOpt;
            VisitRvalue(receiver);
            // https://github.com/dotnet/roslyn/issues/30598: Mark receiver as not null
            // after indices have been visited, and only if the receiver has not changed.
            CheckPossibleNullReceiver(receiver);
            VisitArgumentsEvaluate(node.Arguments, node.ArgumentRefKindsOpt);

            Debug.Assert(node.Type.IsDynamic());

            // https://github.com/dotnet/roslyn/issues/29893 Update applicable members based on inferred argument types.
            NullableAnnotation nullableAnnotation = (object)node.Type != null && !node.Type.IsValueType ?
                InferResultNullabilityFromApplicableCandidates(StaticCast<Symbol>.From(node.ApplicableIndexers)) :
                NullableAnnotation.Unknown;
            LvalueResultType = TypeSymbolWithAnnotations.Create(node.Type, nullableAnnotation);
            return null;
        }

        private void CheckPossibleNullReceiver(BoundExpression receiverOpt, bool checkNullableValueType = false)
        {
            Debug.Assert(!this.IsConditionalState);
            if (receiverOpt != null && this.State.Reachable)
            {
                var resultTypeSymbol = ResultType.Type;
                if (resultTypeSymbol is null)
                {
                    return;
                }
#if DEBUG
                Debug.Assert(receiverOpt.Type is null || AreCloseEnough(receiverOpt.Type, resultTypeSymbol));
#endif
                if (ResultType.MaybeNull)
                {
                    bool isValueType = resultTypeSymbol.IsValueType;
                    if (isValueType && (!checkNullableValueType || !resultTypeSymbol.IsNullableTypeOrTypeParameter() || resultTypeSymbol.GetNullableUnderlyingType().IsErrorType()))
                    {
                        return;
                    }

                    ReportSafetyDiagnostic(isValueType ? ErrorCode.WRN_NullableValueTypeMayBeNull : ErrorCode.WRN_NullReferenceReceiver, receiverOpt.Syntax);
                }

                LearnFromNonNullTest(receiverOpt, ref this.State);
            }
        }

        private static bool IsNullabilityMismatch(TypeSymbolWithAnnotations type1, TypeSymbolWithAnnotations type2)
        {
            // Note, when we are paying attention to nullability, we ignore insignificant differences and oblivious mismatch.
            // See TypeCompareKind.UnknownNullableModifierMatchesAny and TypeCompareKind.IgnoreInsignificantNullableModifiersDifference
            return type1.Equals(type2, TypeCompareKind.AllIgnoreOptions) &&
                !type1.Equals(type2, TypeCompareKind.AllIgnoreOptions & ~TypeCompareKind.IgnoreNullableModifiersForReferenceTypes);
        }

        private static bool IsNullabilityMismatch(TypeSymbol type1, TypeSymbol type2)
        {
            // Note, when we are paying attention to nullability, we ignore insignificant differences and oblivious mismatch.
            // See TypeCompareKind.UnknownNullableModifierMatchesAny and TypeCompareKind.IgnoreInsignificantNullableModifiersDifference
            return type1.Equals(type2, TypeCompareKind.AllIgnoreOptions) &&
                !type1.Equals(type2, TypeCompareKind.AllIgnoreOptions & ~TypeCompareKind.IgnoreNullableModifiersForReferenceTypes);
        }

        private NullableAnnotation InferResultNullabilityFromApplicableCandidates(ImmutableArray<Symbol> applicableMembers)
        {
            if (applicableMembers.IsDefaultOrEmpty)
            {
                return NullableAnnotation.Unknown;
            }

            NullableAnnotation result = NullableAnnotation.NotNullable;

            foreach (Symbol member in applicableMembers)
            {
                TypeSymbolWithAnnotations type = member.GetTypeOrReturnType();

                if (type.IsReferenceType)
                {
                    NullableAnnotation memberResult = type.GetValueNullableAnnotation();
                    if (memberResult.IsAnyNullable())
                    {
                        // At least one candidate can produce null, assume dynamic access can produce null as well
                        result = NullableAnnotation.Nullable;
                        break;
                    }
                    else if (memberResult == NullableAnnotation.Unknown)
                    {
                        // At least one candidate can produce result of an unknown nullability.
                        // At best, dynamic access can produce result of an unknown nullability as well.
                        result = NullableAnnotation.Unknown;
                    }
                }
                else if (!type.IsValueType)
                {
                    result = NullableAnnotation.Unknown;
                }
            }

            return result;
        }

        public override BoundNode VisitQueryClause(BoundQueryClause node)
        {
            var result = base.VisitQueryClause(node);
            SetNotNullResult(node); // https://github.com/dotnet/roslyn/issues/29863 Implement nullability analysis in LINQ queries
            return result;
        }

        public override BoundNode VisitNameOfOperator(BoundNameOfOperator node)
        {
            var result = base.VisitNameOfOperator(node);
            ResultType = new TypeWithState(node.Type, NullableFlowState.NotNull);
            return result;
        }

        public override BoundNode VisitNamespaceExpression(BoundNamespaceExpression node)
        {
            var result = base.VisitNamespaceExpression(node);
            SetUnknownResultNullability();
            return result;
        }

        public override BoundNode VisitInterpolatedString(BoundInterpolatedString node)
        {
            var result = base.VisitInterpolatedString(node);
            ResultType = new TypeWithState(node.Type, NullableFlowState.NotNull);
            return result;
        }

        public override BoundNode VisitStringInsert(BoundStringInsert node)
        {
            var result = base.VisitStringInsert(node);
            SetUnknownResultNullability();
            return result;
        }

        public override BoundNode VisitConvertedStackAllocExpression(BoundConvertedStackAllocExpression node)
        {
            var result = base.VisitConvertedStackAllocExpression(node);
            SetNotNullResult(node);
            return result;
        }

        public override BoundNode VisitDiscardExpression(BoundDiscardExpression node)
        {
            var result = TypeSymbolWithAnnotations.Create(node.Type);
            var rValueType = new TypeWithState(node.Type, NullableFlowState.MaybeNull);
            SetResult(rValueType, result);
            return null;
        }

        public override BoundNode VisitThrowExpression(BoundThrowExpression node)
        {
            VisitThrow(node.Expression);
            ResultType = default;
            return null;
        }

        public override BoundNode VisitThrowStatement(BoundThrowStatement node)
        {
            VisitThrow(node.ExpressionOpt);
            return null;
        }

        private void VisitThrow(BoundExpression expr)
        {
            if (expr != null)
            {
                var result = VisitRvalueWithState(expr);
                // Cases:
                // null
                // null!
                // Other (typed) expression, including suppressed ones
                if (result.MaybeNull)
                {
                    ReportSafetyDiagnostic(ErrorCode.WRN_PossibleNull, expr.Syntax);
                }
            }
            SetUnreachable();
        }

        public override BoundNode VisitYieldReturnStatement(BoundYieldReturnStatement node)
        {
            BoundExpression expr = node.Expression;
            if (expr == null)
            {
                return null;
            }
            var method = (MethodSymbol)_symbol;
            TypeSymbolWithAnnotations elementType = InMethodBinder.GetIteratorElementTypeFromReturnType(compilation, RefKind.None,
                method.ReturnType.TypeSymbol, errorLocationNode: null, diagnostics: null).elementType;

            _ = VisitOptionalImplicitConversion(expr, elementType, useLegacyWarnings: false, AssignmentKind.Return);
            return null;
        }

        protected override void VisitCatchBlock(BoundCatchBlock node, ref LocalState finallyState)
        {
            if (node.Locals.Length > 0)
            {
                LocalSymbol local = node.Locals[0];
                if (local.DeclarationKind == LocalDeclarationKind.CatchVariable)
                {
                    int slot = GetOrCreateSlot(local);
                    if (slot > 0)
                        this.State[slot] = NullableFlowState.NotNull;
                }
            }

            base.VisitCatchBlock(node, ref finallyState);
        }

        protected override string Dump(LocalState state)
        {
            if (!state.Reachable)
                return "unreachable";

            var pooledBuilder = PooledStringBuilder.GetInstance();
            var builder = pooledBuilder.Builder;
            for (int i = 0; i < state.Capacity; i++)
            {
                if (nameForSlot(i) is string name)
                {
                    builder.Append(name);
                    builder.Append(state[i] == NullableFlowState.MaybeNull ? "?" : "!");
                }
            }

            return pooledBuilder.ToStringAndFree();

            string nameForSlot(int slot)
            {
                if (slot < 0)
                    return null;
                VariableIdentifier id = this.variableBySlot[slot];
                var name = id.Symbol?.Name;
                if (name == null)
                    return null;
                return nameForSlot(id.ContainingSlot) is string containingSlotName
                    ? containingSlotName + "." + name : name;
            }
        }

        protected override void Meet(ref LocalState self, ref LocalState other)
        {
            if (!self.Reachable)
                return;

            if (!other.Reachable)
            {
                self = other.Clone();
                return;
            }

            if (self.Capacity != other.Capacity)
            {
                Normalize(ref self);
                Normalize(ref other);
            }

            for (int slot = 1; slot < self.Capacity; slot++)
            {
                NullableFlowState selfState = self[slot];
                NullableFlowState otherState = other[slot];
                NullableFlowState union = selfState.MeetForFlowAnalysisFinally(otherState);

                if (selfState != union)
                {
                    self[slot] = union;
                }
            }
        }

        protected override bool Join(ref LocalState self, ref LocalState other)
        {
            if (!other.Reachable)
                return false;

            if (!self.Reachable)
            {
                self = other.Clone();
                return true;
            }

            bool result = false;

            if (self.Capacity != other.Capacity)
            {
                Normalize(ref self);
                Normalize(ref other);
            }

            for (int slot = 1; slot < self.Capacity; slot++)
            {
                NullableFlowState selfAnnotation = self[slot];
                NullableFlowState intersection = selfAnnotation.JoinForFlowAnalysisBranches(other[slot]);
                if (selfAnnotation != intersection)
                {
                    self[slot] = intersection;
                    result = true;
                }
            }

            return result;
        }

        [DebuggerDisplay("{GetDebuggerDisplay(), nq}")]
#if REFERENCE_STATE
        internal class LocalState : ILocalState
#else
        internal struct LocalState : ILocalState
#endif
        {
            private ArrayBuilder<NullableFlowState> _state;
            public bool Reachable { get; }

            internal LocalState(bool reachable, ArrayBuilder<NullableFlowState> state)
            {
                this.Reachable = reachable;
                this._state = state;
            }

            internal int Capacity => _state?.Count ?? 0;

            internal void EnsureCapacity(int capacity)
            {
                if (_state == null)
                {
                    _state = new ArrayBuilder<NullableFlowState>(capacity);
                }

                if (_state.Count < capacity)
                {
                    _state.Count = capacity;
                }
            }

            internal NullableFlowState this[int slot]
            {
                get
                {
                    if (slot < Capacity)
                    {
                        return _state[slot];
                    }

                    return NullableFlowState.NotNull;
                }
                set
                {
                    // https://github.com/dotnet/roslyn/issues/32047 : all variables should be considered not null in unreachable code.
                    // Moreover, no states should be modified in unreachable code, as there is only one unreachable state.
                    EnsureCapacity(slot + 1);
                    _state[slot] = value;
                }
            }

            /// <summary>
            /// Produce a duplicate of this flow analysis state.
            /// </summary>
            /// <returns></returns>
            public LocalState Clone()
            {
                ArrayBuilder<NullableFlowState> clone;

                if (_state == null)
                {
                    clone = null;
                }
                else
                {
                    clone = new ArrayBuilder<NullableFlowState>(_state.Count);
                    clone.Count = 0;
                    clone.AddRange(_state);
                }

                return new LocalState(Reachable, clone);
            }

            internal string GetDebuggerDisplay()
            {
                var pooledBuilder = PooledStringBuilder.GetInstance();
                var builder = pooledBuilder.Builder;
                builder.Append(" ");
                for (int i = this.Capacity - 1; i >= 0; i--)
                {
                    string append;

                    switch (_state[i])
                    {
                        case NullableFlowState.NotNull:
                            append = "!";
                            break;
                        case NullableFlowState.MaybeNull:
                            append = "?";
                            break;
                        default:
                            throw ExceptionUtilities.UnexpectedValue(_state[i]);
                    }

                    builder.Append(append);
                }

                return pooledBuilder.ToStringAndFree();
            }
        }
    }
}<|MERGE_RESOLUTION|>--- conflicted
+++ resolved
@@ -4651,25 +4651,7 @@
 
             VisitArguments(node, node.Arguments, node.ArgumentRefKindsOpt, node.Indexer, node.ArgsToParamsOpt, node.Expanded);
 
-<<<<<<< HEAD
-            // https://github.com/dotnet/roslyn/issues/30620 remove before shipping dev16
-            TypeWithState type;
-            if (node.Arguments.Length == 1 &&
-                TypeSymbol.Equals(node.Arguments[0].Type, compilation.GetWellKnownType(WellKnownType.System_Range), TypeCompareKind.ConsiderEverything2))
-            {
-                type = new TypeWithState(node.Type, NullableFlowState.NotNull);
-            }
-            else
-            {
-                type = indexer.Type.ToTypeWithState();
-            }
-
-            SetResult(type, indexer.Type);
-=======
-            TypeSymbolWithAnnotations type = node.Indexer.Type;
-            SetResult(type, type);
-            return null;
->>>>>>> 5d70e9b1
+            LvalueResultType = node.Indexer.Type;
         }
 
         public override BoundNode VisitEventAccess(BoundEventAccess node)
