--- conflicted
+++ resolved
@@ -247,12 +247,9 @@
                 case ErrorCode.WRN_GivenExpressionAlwaysMatchesPattern:
                 case ErrorCode.WRN_IsPatternAlways:
                 case ErrorCode.WRN_NullabilityMismatchInReturnTypeOnPartial:
-<<<<<<< HEAD
+                case ErrorCode.WRN_PartialMethodTypeDifference:
                 case ErrorCode.WRN_ParameterNotNullIfNotNull:
                 case ErrorCode.WRN_ReturnNotNullIfNotNull:
-=======
-                case ErrorCode.WRN_PartialMethodTypeDifference:
->>>>>>> c62f6375
                 case ErrorCode.WRN_SwitchExpressionNotExhaustiveWithWhen:
                 case ErrorCode.WRN_SwitchExpressionNotExhaustiveForNullWithWhen:
                 case ErrorCode.WRN_PrecedenceInversion:
