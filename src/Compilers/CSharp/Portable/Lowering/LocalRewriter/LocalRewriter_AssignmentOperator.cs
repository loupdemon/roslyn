﻿// Licensed to the .NET Foundation under one or more agreements.
// The .NET Foundation licenses this file to you under the MIT license.
// See the LICENSE file in the project root for more information.

using System;
using System.Collections.Immutable;
using System.Diagnostics;
using System.Diagnostics.CodeAnalysis;
using Microsoft.CodeAnalysis.CSharp.Symbols;
using Roslyn.Utilities;

namespace Microsoft.CodeAnalysis.CSharp
{
    internal sealed partial class LocalRewriter
    {
        public override BoundNode VisitAssignmentOperator(BoundAssignmentOperator node)
        {
            // Assume value of expression is used.
            return VisitAssignmentOperator(node, used: true);
        }

        private BoundExpression VisitAssignmentOperator(BoundAssignmentOperator node, bool used)
        {
            var loweredRight = VisitExpression(node.Right);

            BoundExpression left = node.Left;
            BoundExpression loweredLeft;
            switch (left.Kind)
            {
                case BoundKind.PropertyAccess:
                    loweredLeft = VisitPropertyAccess((BoundPropertyAccess)left, isLeftOfAssignment: true);
                    break;

                case BoundKind.IndexerAccess:
                    loweredLeft = VisitIndexerAccess((BoundIndexerAccess)left, isLeftOfAssignment: true);
                    break;

                case BoundKind.IndexOrRangePatternIndexerAccess:
                    loweredLeft = VisitIndexOrRangePatternIndexerAccess(
                        (BoundIndexOrRangePatternIndexerAccess)left,
                        isLeftOfAssignment: true);
                    break;

                case BoundKind.EventAccess:
                    {
                        BoundEventAccess eventAccess = (BoundEventAccess)left;
                        if (eventAccess.EventSymbol.IsWindowsRuntimeEvent)
                        {
                            Debug.Assert(!node.IsRef);
                            return VisitWindowsRuntimeEventFieldAssignmentOperator(node.Syntax, eventAccess, loweredRight);
                        }
                        goto default;
                    }

                case BoundKind.DynamicMemberAccess:
                    {
                        // dyn.m = expr
                        var memberAccess = (BoundDynamicMemberAccess)left;
                        var loweredReceiver = VisitExpression(memberAccess.Receiver);
                        return _dynamicFactory.MakeDynamicSetMember(loweredReceiver, memberAccess.Name, loweredRight).ToExpression();
                    }

                case BoundKind.DynamicIndexerAccess:
                    {
                        // dyn[args] = expr
                        var indexerAccess = (BoundDynamicIndexerAccess)left;
                        var loweredReceiver = VisitExpression(indexerAccess.Receiver);
                        var loweredArguments = VisitList(indexerAccess.Arguments);
                        return MakeDynamicSetIndex(
                            indexerAccess,
                            loweredReceiver,
                            loweredArguments,
                            indexerAccess.ArgumentNamesOpt,
                            indexerAccess.ArgumentRefKindsOpt,
                            loweredRight);
                    }

                default:
                    loweredLeft = VisitExpression(left);
                    break;
            }

            return MakeStaticAssignmentOperator(node.Syntax, loweredLeft, loweredRight, node.IsRef, node.Type, used);
        }

        /// <summary>
        /// Generates a lowered form of the assignment operator for the given left and right sub-expressions.
        /// Left and right sub-expressions must be in lowered form.
        /// </summary>
        private BoundExpression MakeAssignmentOperator(SyntaxNode syntax, BoundExpression rewrittenLeft, BoundExpression rewrittenRight, TypeSymbol type,
            bool used, bool isChecked, bool isCompoundAssignment)
        {
            switch (rewrittenLeft.Kind)
            {
                case BoundKind.DynamicIndexerAccess:
                    var indexerAccess = (BoundDynamicIndexerAccess)rewrittenLeft;
                    return MakeDynamicSetIndex(
                        indexerAccess,
                        indexerAccess.Receiver,
                        indexerAccess.Arguments,
                        indexerAccess.ArgumentNamesOpt,
                        indexerAccess.ArgumentRefKindsOpt,
                        rewrittenRight,
                        isCompoundAssignment, isChecked);

                case BoundKind.DynamicMemberAccess:
                    var memberAccess = (BoundDynamicMemberAccess)rewrittenLeft;
                    return _dynamicFactory.MakeDynamicSetMember(
                        memberAccess.Receiver,
                        memberAccess.Name,
                        rewrittenRight,
                        isCompoundAssignment,
                        isChecked).ToExpression();

                case BoundKind.EventAccess:
                    var eventAccess = (BoundEventAccess)rewrittenLeft;
                    Debug.Assert(eventAccess.IsUsableAsField);
                    if (eventAccess.EventSymbol.IsWindowsRuntimeEvent)
                    {
                        const bool isDynamic = false;
                        return RewriteWindowsRuntimeEventAssignmentOperator(eventAccess.Syntax,
                                                                            eventAccess.EventSymbol,
                                                                            EventAssignmentKind.Assignment,
                                                                            isDynamic,
                                                                            eventAccess.ReceiverOpt,
                                                                            rewrittenRight);
                    }

                    // Only Windows Runtime field-like events can come through here:
                    // - Assignment operation is not supported for custom (non-field like) events.
                    // - Access to regular field-like events is expected to be lowered to at least a field access
                    //   when we reach here.
                    throw ExceptionUtilities.Unreachable;

                default:
                    return MakeStaticAssignmentOperator(syntax, rewrittenLeft, rewrittenRight, isRef: false, type: type, used: used);
            }
        }

        private BoundExpression MakeDynamicSetIndex(
            BoundDynamicIndexerAccess indexerAccess,
            BoundExpression loweredReceiver,
            ImmutableArray<BoundExpression> loweredArguments,
            ImmutableArray<string> argumentNames,
            ImmutableArray<RefKind> refKinds,
            BoundExpression loweredRight,
            bool isCompoundAssignment = false,
            bool isChecked = false)
        {
            // If we are calling a method on a NoPIA type, we need to embed all methods/properties
            // with the matching name of this dynamic invocation.
            EmbedIfNeedTo(loweredReceiver, indexerAccess.ApplicableIndexers, indexerAccess.Syntax);

            return _dynamicFactory.MakeDynamicSetIndex(
                MakeDynamicIndexerAccessReceiver(indexerAccess, loweredReceiver),
                loweredArguments,
                argumentNames,
                refKinds,
                loweredRight,
                isCompoundAssignment, isChecked).ToExpression();
        }

        /// <summary>
        /// Generates a lowered form of the assignment operator for the given left and right sub-expressions.
        /// Left and right sub-expressions must be in lowered form.
        /// </summary>
        private BoundExpression MakeStaticAssignmentOperator(
            SyntaxNode syntax,
            BoundExpression rewrittenLeft,
            BoundExpression rewrittenRight,
            bool isRef,
            TypeSymbol type,
            bool used)
        {
            switch (rewrittenLeft.Kind)
            {
                case BoundKind.DynamicIndexerAccess:
                case BoundKind.DynamicMemberAccess:
                    throw ExceptionUtilities.UnexpectedValue(rewrittenLeft.Kind);

                case BoundKind.PropertyAccess:
                    {
                        Debug.Assert(!isRef);
                        BoundPropertyAccess propertyAccess = (BoundPropertyAccess)rewrittenLeft;
                        BoundExpression? rewrittenReceiver = propertyAccess.ReceiverOpt;
                        PropertySymbol property = propertyAccess.PropertySymbol;
                        Debug.Assert(!property.IsIndexer);
                        return MakePropertyAssignment(
                            syntax,
                            rewrittenReceiver,
                            property,
                            ImmutableArray<BoundExpression>.Empty,
                            default(ImmutableArray<RefKind>),
                            false,
                            default(ImmutableArray<int>),
                            rewrittenRight,
                            type,
                            used);
                    }

                case BoundKind.IndexerAccess:
                    {
                        Debug.Assert(!isRef);
                        BoundIndexerAccess indexerAccess = (BoundIndexerAccess)rewrittenLeft;
                        BoundExpression? rewrittenReceiver = indexerAccess.ReceiverOpt;
                        ImmutableArray<BoundExpression> rewrittenArguments = indexerAccess.Arguments;
                        PropertySymbol indexer = indexerAccess.Indexer;
                        Debug.Assert(indexer.IsIndexer || indexer.IsIndexedProperty);
                        return MakePropertyAssignment(
                            syntax,
                            rewrittenReceiver,
                            indexer,
                            rewrittenArguments,
                            indexerAccess.ArgumentRefKindsOpt,
                            indexerAccess.Expanded,
                            indexerAccess.ArgsToParamsOpt,
                            rewrittenRight,
                            type,
                            used);
                    }

                case BoundKind.Local:
                    {
                        Debug.Assert(!isRef || ((BoundLocal)rewrittenLeft).LocalSymbol.RefKind != RefKind.None);
                        return new BoundAssignmentOperator(
                            syntax,
                            rewrittenLeft,
                            rewrittenRight,
                            type,
                            isRef: isRef);
                    }

                case BoundKind.Parameter:
                    {
                        Debug.Assert(!isRef || rewrittenLeft.GetRefKind() != RefKind.None);
                        return new BoundAssignmentOperator(
                            syntax,
                            rewrittenLeft,
                            rewrittenRight,
                            isRef,
                            type);
                    }

                case BoundKind.DiscardExpression:
                    {
                        return rewrittenRight;
                    }

                case BoundKind.Sequence:
                    // An Index or Range pattern-based indexer produces a sequence with a nested
                    // BoundIndexerAccess. We need to lower the final expression and produce an
                    // update sequence
                    var sequence = (BoundSequence)rewrittenLeft;
                    if (sequence.Value.Kind == BoundKind.IndexerAccess)
                    {
                        return sequence.Update(
                            sequence.Locals,
                            sequence.SideEffects,
                            MakeStaticAssignmentOperator(
                                syntax,
                                sequence.Value,
                                rewrittenRight,
                                isRef,
                                type,
                                used),
                            type);
                    }
                    goto default;

                default:
                    {
                        Debug.Assert(!isRef);
                        return new BoundAssignmentOperator(
                            syntax,
                            rewrittenLeft,
                            rewrittenRight,
                            type);
                    }
            }
        }

#nullable enable

        private BoundExpression MakePropertyAssignment(
            SyntaxNode syntax,
            BoundExpression? rewrittenReceiver,
            PropertySymbol property,
            ImmutableArray<BoundExpression> rewrittenArguments,
            ImmutableArray<RefKind> argumentRefKindsOpt,
            bool expanded,
            ImmutableArray<int> argsToParamsOpt,
            BoundExpression rewrittenRight,
            TypeSymbol type,
            bool used)
        {
            // Rewrite property assignment into call to setter.
            var setMethod = property.GetOwnOrInheritedSetMethod();

            if (setMethod is null)
            {
<<<<<<< HEAD
                var autoProp = (SourcePropertySymbolBase)property.OriginalDefinition;
                Debug.Assert(autoProp.IsAutoProperty,
=======
                var autoProp = (SourcePropertySymbolBase)property;
                Debug.Assert(autoProp.IsAutoPropertyWithGetAccessor,
>>>>>>> 1afc0cf9
                    "only autoproperties can be assignable without having setters");
                Debug.Assert(property.Equals(autoProp, TypeCompareKind.IgnoreNullableModifiersForReferenceTypes));

                var backingField = autoProp.BackingField;
                return _factory.AssignmentExpression(
                    _factory.Field(rewrittenReceiver, backingField),
                    rewrittenRight);
            }

            // We have already lowered each argument, but we may need some additional rewriting for the arguments,
            // such as generating a params array, re-ordering arguments based on argsToParamsOpt map, inserting arguments for optional parameters, etc.
            ImmutableArray<LocalSymbol> argTemps;
            rewrittenArguments = MakeArguments(
                syntax,
                rewrittenArguments,
                property,
                expanded,
                argsToParamsOpt,
                ref argumentRefKindsOpt,
                out argTemps,
                invokedAsExtensionMethod: false,
                enableCallerInfo: ThreeState.True);

            if (used)
            {
                // Save expression value to a temporary before calling the
                // setter, and restore the temporary after the setter, so the
                // assignment can be used as an embedded expression.
                TypeSymbol? exprType = rewrittenRight.Type;
                Debug.Assert(exprType is object);

                LocalSymbol rhsTemp = _factory.SynthesizedLocal(exprType);

                BoundExpression boundRhs = new BoundLocal(syntax, rhsTemp, null, exprType);

                BoundExpression rhsAssignment = new BoundAssignmentOperator(
                    syntax,
                    boundRhs,
                    rewrittenRight,
                    exprType);

                BoundExpression setterCall = BoundCall.Synthesized(
                    syntax,
                    rewrittenReceiver,
                    setMethod,
                    AppendToPossibleNull(rewrittenArguments, rhsAssignment));

                return new BoundSequence(
                    syntax,
                    AppendToPossibleNull(argTemps, rhsTemp),
                    ImmutableArray.Create(setterCall),
                    boundRhs,
                    type);
            }
            else
            {
                BoundCall setterCall = BoundCall.Synthesized(
                    syntax,
                    rewrittenReceiver,
                    setMethod,
                    AppendToPossibleNull(rewrittenArguments, rewrittenRight));

                if (argTemps.IsDefaultOrEmpty)
                {
                    return setterCall;
                }
                else
                {
                    return new BoundSequence(
                        syntax,
                        argTemps,
                        ImmutableArray<BoundExpression>.Empty,
                        setterCall,
                        setMethod.ReturnType);
                }
            }
        }

        private static ImmutableArray<T> AppendToPossibleNull<T>(ImmutableArray<T> possibleNull, T newElement)
            where T : notnull
        {
            Debug.Assert(newElement is { });
            return possibleNull.NullToEmpty().Add(newElement);
        }
    }
}<|MERGE_RESOLUTION|>--- conflicted
+++ resolved
@@ -298,13 +298,8 @@
 
             if (setMethod is null)
             {
-<<<<<<< HEAD
                 var autoProp = (SourcePropertySymbolBase)property.OriginalDefinition;
-                Debug.Assert(autoProp.IsAutoProperty,
-=======
-                var autoProp = (SourcePropertySymbolBase)property;
                 Debug.Assert(autoProp.IsAutoPropertyWithGetAccessor,
->>>>>>> 1afc0cf9
                     "only autoproperties can be assignable without having setters");
                 Debug.Assert(property.Equals(autoProp, TypeCompareKind.IgnoreNullableModifiersForReferenceTypes));
 
