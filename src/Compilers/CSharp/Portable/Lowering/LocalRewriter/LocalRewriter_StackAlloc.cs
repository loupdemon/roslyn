﻿// Copyright (c) Microsoft.  All Rights Reserved.  Licensed under the Apache License, Version 2.0.  See License.txt in the project root for license information.

using System.Diagnostics;
<<<<<<< HEAD
=======
using System.Collections.Immutable;
>>>>>>> 15bb9279
using Microsoft.CodeAnalysis.CSharp.Symbols;
using Microsoft.CodeAnalysis.PooledObjects;
using Roslyn.Utilities;

namespace Microsoft.CodeAnalysis.CSharp
{
    internal sealed partial class LocalRewriter
    {
        public override BoundNode VisitConvertedStackAllocExpression(BoundConvertedStackAllocExpression stackAllocNode)
        {
            return VisitStackAllocArrayCreation(stackAllocNode);
        }

        public override BoundNode VisitStackAllocArrayCreation(BoundStackAllocArrayCreation stackAllocNode)
        {
            var rewrittenCount = VisitExpression(stackAllocNode.Count);
            var type = stackAllocNode.Type;

            if (rewrittenCount.ConstantValue?.Int32Value == 0)
            {
                // either default(span) or nullptr
                return _factory.Default(type);
            }

            var elementType = stackAllocNode.ElementType;

            if (type.IsPointerType())
            {
                var stackSize = RewriteStackAllocCountToSize(rewrittenCount, elementType);
                return new BoundConvertedStackAllocExpression(stackAllocNode.Syntax, elementType, stackSize, stackAllocNode.Type);
            }
            else if (type.OriginalDefinition == _compilation.GetWellKnownType(WellKnownType.System_Span_T))
            {
                var spanType = (NamedTypeSymbol)stackAllocNode.Type;
                var sideEffects = ArrayBuilder<BoundExpression>.GetInstance();
                var locals = ArrayBuilder<LocalSymbol>.GetInstance();
                var countTemp = CaptureExpressionInTempIfNeeded(rewrittenCount, sideEffects, locals);
                var stackSize = RewriteStackAllocCountToSize(countTemp, elementType);
                stackAllocNode = new BoundConvertedStackAllocExpression(stackAllocNode.Syntax, elementType, stackSize, spanType);

                BoundExpression constructorCall;
                if (TryGetWellKnownTypeMember(stackAllocNode.Syntax, WellKnownMember.System_Span_T__ctor, out MethodSymbol spanConstructor))
                {
                    constructorCall = _factory.New((MethodSymbol)spanConstructor.SymbolAsMember(spanType), stackAllocNode, countTemp);
                }
                else
                {
                    constructorCall = new BoundBadExpression(
                        syntax: stackAllocNode.Syntax,
                        resultKind: LookupResultKind.NotInvocable,
                        symbols: ImmutableArray<Symbol>.Empty,
                        childBoundNodes: ImmutableArray<BoundExpression>.Empty,
                        type: ErrorTypeSymbol.UnknownResultType);
                }

                return new BoundSequence(
                    syntax: stackAllocNode.Syntax,
                    locals: locals.ToImmutableAndFree(),
                    sideEffects: sideEffects.ToImmutableAndFree(),
<<<<<<< HEAD
                    value: ctorCall,
=======
                    value: constructorCall,
>>>>>>> 15bb9279
                    type: spanType);
            }
            else
            {
                throw ExceptionUtilities.UnexpectedValue(type);
            }
        }

        private BoundExpression RewriteStackAllocCountToSize(BoundExpression countExpression, TypeSymbol elementType)
        {
            // From ILGENREC::genExpr:
            // EDMAURER always perform a checked multiply regardless of the context.
            // localloc takes an unsigned native int. When a user specifies a negative
            // count of elements, per spec, the behavior is undefined. So convert element
            // count to unsigned.

            // NOTE: to match this special case logic, we're going to construct the multiplication
            // ourselves, rather than calling MakeSizeOfMultiplication (which inserts various checks 
            // and conversions).

            TypeSymbol uintType = _factory.SpecialType(SpecialType.System_UInt32);
            TypeSymbol uintPtrType = _factory.SpecialType(SpecialType.System_UIntPtr);

            // Why convert twice?  Because dev10 actually uses an explicit conv_u instruction and the normal conversion
            // from int32 to native uint is emitted as conv_i.  The behavior we want to emulate is to re-interpret
            // (i.e. unchecked) an int32 as unsigned (i.e. uint32) and then convert it to a native uint *without* sign
            // extension.

            BoundExpression sizeOfExpression = _factory.Sizeof(elementType);

            var sizeConst = sizeOfExpression.ConstantValue;
            if (sizeConst != null)
            {
                int size = sizeConst.Int32Value;
                Debug.Assert(size > 0);

                // common case: stackalloc int[123]
                var countConst = countExpression.ConstantValue;
                if (countConst != null)
                {
                    var count = countConst.Int32Value;
                    long folded = unchecked((uint)count * size);

                    if (folded < uint.MaxValue)
                    {
                        return _factory.Convert(uintPtrType, _factory.Literal((uint)folded), Conversion.IntegerToPointer);
                    }
                }
            }
            
            BoundExpression convertedCount = _factory.Convert(uintType, countExpression, Conversion.ExplicitNumeric);
            convertedCount = _factory.Convert(uintPtrType, convertedCount, Conversion.IntegerToPointer);

            // another common case: stackalloc byte[x]
            if (sizeConst?.Int32Value == 1)
            {
                return convertedCount;
            }

            BinaryOperatorKind multiplicationKind = BinaryOperatorKind.Checked | BinaryOperatorKind.UIntMultiplication; //"UInt" just to make it unsigned
            BoundExpression product = _factory.Binary(multiplicationKind, uintPtrType, convertedCount, sizeOfExpression);

            return product;
        }
    }
}<|MERGE_RESOLUTION|>--- conflicted
+++ resolved
@@ -1,10 +1,7 @@
 ﻿// Copyright (c) Microsoft.  All Rights Reserved.  Licensed under the Apache License, Version 2.0.  See License.txt in the project root for license information.
 
 using System.Diagnostics;
-<<<<<<< HEAD
-=======
 using System.Collections.Immutable;
->>>>>>> 15bb9279
 using Microsoft.CodeAnalysis.CSharp.Symbols;
 using Microsoft.CodeAnalysis.PooledObjects;
 using Roslyn.Utilities;
@@ -64,11 +61,7 @@
                     syntax: stackAllocNode.Syntax,
                     locals: locals.ToImmutableAndFree(),
                     sideEffects: sideEffects.ToImmutableAndFree(),
-<<<<<<< HEAD
-                    value: ctorCall,
-=======
                     value: constructorCall,
->>>>>>> 15bb9279
                     type: spanType);
             }
             else
