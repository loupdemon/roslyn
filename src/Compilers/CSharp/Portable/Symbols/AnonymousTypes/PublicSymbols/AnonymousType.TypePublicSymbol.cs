--- conflicted
+++ resolved
@@ -101,27 +101,10 @@
 
             internal override ImmutableArray<TypeSymbolWithAnnotations> TypeArgumentsNoUseSiteDiagnostics
             {
-<<<<<<< HEAD
                 get { return ImmutableArray<TypeSymbolWithAnnotations>.Empty; }
-=======
-                get { return ImmutableArray<TypeSymbol>.Empty; }
-            }
-
-            internal override bool HasTypeArgumentsCustomModifiers
-            {
-                get
-                {
-                    return false;
-                }
             }
 
             internal override bool HasCodeAnalysisEmbeddedAttribute => false;
-
-            public override ImmutableArray<CustomModifier> GetTypeArgumentCustomModifiers(int ordinal)
-            {
-                return GetEmptyTypeArgumentCustomModifiers(ordinal);
->>>>>>> 3b5a3354
-            }
 
             public override ImmutableArray<Symbol> GetMembers(string name)
             {
