--- conflicted
+++ resolved
@@ -77,12 +77,8 @@
         {
             var diagnosticsBuilder = ArrayBuilder<TypeParameterDiagnosticInfo>.GetInstance();
             ArrayBuilder<TypeParameterDiagnosticInfo> useSiteDiagnosticsBuilder = null;
-<<<<<<< HEAD
-            var bounds = typeParameter.ResolveBounds(corLibrary, inProgress, constraintTypes, inherited, currentCompilation, diagnosticsBuilder, ref useSiteDiagnosticsBuilder,
+            var bounds = typeParameter.ResolveBounds(corLibrary, inProgress, constraintTypes, inherited, ignoresNullableContext: ignoresNullableContext, currentCompilation, diagnosticsBuilder, ref useSiteDiagnosticsBuilder,
                                                      template: new CompoundUseSiteInfo<AssemblySymbol>(diagnostics, currentCompilation.Assembly));
-=======
-            var bounds = typeParameter.ResolveBounds(corLibrary, inProgress, constraintTypes, inherited, ignoresNullableContext: ignoresNullableContext, currentCompilation, diagnosticsBuilder, ref useSiteDiagnosticsBuilder);
->>>>>>> cdb59565
 
             if (useSiteDiagnosticsBuilder != null)
             {
@@ -322,13 +318,8 @@
             ImmutableArray<TypeParameterSymbol> typeParameters,
             TypeParameterListSyntax typeParameterList,
             SyntaxList<TypeParameterConstraintClauseSyntax> constraintClauses,
-<<<<<<< HEAD
-            Location location,
+            bool canIgnoreNullableContext,
             BindingDiagnosticBag diagnostics)
-=======
-            bool canIgnoreNullableContext,
-            DiagnosticBag diagnostics)
->>>>>>> cdb59565
         {
             if (typeParameters.Length == 0)
             {
