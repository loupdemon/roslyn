﻿// Copyright (c) Microsoft.  All Rights Reserved.  Licensed under the Apache License, Version 2.0.  See License.txt in the project root for license information.

using System;
using System.Collections.Generic;
using System.Collections.Immutable;
using System.Diagnostics;
using System.Globalization;
using System.Reflection;
using System.Threading;
using System.Reflection.Metadata;
using Microsoft.CodeAnalysis.CSharp.DocumentationComments;
using Roslyn.Utilities;
using Microsoft.CodeAnalysis.CSharp.Emit;

namespace Microsoft.CodeAnalysis.CSharp.Symbols.Metadata.PE
{
    /// <summary>
    /// The class to represent all properties imported from a PE/module.
    /// </summary>
    internal class PEPropertySymbol
        : PropertySymbol
    {
        private readonly string _name;
        private readonly PENamedTypeSymbol _containingType;
        private readonly PropertyDefinitionHandle _handle;
        private readonly ImmutableArray<ParameterSymbol> _parameters;
        private readonly RefKind _refKind;
        private readonly TypeSymbolWithAnnotations _propertyType;
        private readonly PEMethodSymbol _getMethod;
        private readonly PEMethodSymbol _setMethod;
        private ImmutableArray<CSharpAttributeData> _lazyCustomAttributes;
        private Tuple<CultureInfo, string> _lazyDocComment;
        private DiagnosticInfo _lazyUseSiteDiagnostic = CSDiagnosticInfo.EmptyErrorInfo; // Indicates unknown state. 

        private ObsoleteAttributeData _lazyObsoleteAttributeData = ObsoleteAttributeData.Uninitialized;

        // CONSIDER: the parameters could be computed lazily (as in PEMethodSymbol).
        // CONSIDER: if the parameters were computed lazily, ParameterCount could be overridden to fall back on the signature (as in PEMethodSymbol).

        // Distinct accessibility value to represent unset.
        private const int UnsetAccessibility = -1;
        private int _declaredAccessibility = UnsetAccessibility;

        private readonly Flags _flags;

        [Flags]
        private enum Flags : byte
        {
            IsSpecialName = 1,
            IsRuntimeSpecialName = 2,
            CallMethodsDirectly = 4
        }

        internal static PEPropertySymbol Create(
            PEModuleSymbol moduleSymbol,
            PENamedTypeSymbol containingType,
            PropertyDefinitionHandle handle,
            PEMethodSymbol getMethod,
            PEMethodSymbol setMethod)
        {
            Debug.Assert((object)moduleSymbol != null);
            Debug.Assert((object)containingType != null);
            Debug.Assert(!handle.IsNil);

            var metadataDecoder = new MetadataDecoder(moduleSymbol, containingType);
            SignatureHeader callingConvention;
            BadImageFormatException propEx;
            var propertyParams = metadataDecoder.GetSignatureForProperty(handle, out callingConvention, out propEx);
            Debug.Assert(propertyParams.Length > 0);

            var returnInfo = propertyParams[0];
            PEPropertySymbol result;

            if (returnInfo.CustomModifiers.IsDefaultOrEmpty && returnInfo.RefCustomModifiers.IsDefaultOrEmpty)
            {
                result = new PEPropertySymbol(moduleSymbol, containingType, handle, getMethod, setMethod, 0, propertyParams, metadataDecoder);
            }
            else
            {
                result = new PEPropertySymbolWithCustomModifiers(moduleSymbol, containingType, handle, getMethod, setMethod, propertyParams, metadataDecoder);
            }

            if (propEx != null)
            {
                result._lazyUseSiteDiagnostic = new CSDiagnosticInfo(ErrorCode.ERR_BindToBogus, result);
            }

            return result;
        }

        private PEPropertySymbol(
            PEModuleSymbol moduleSymbol,
            PENamedTypeSymbol containingType,
            PropertyDefinitionHandle handle,
            PEMethodSymbol getMethod,
            PEMethodSymbol setMethod,
            int countOfCustomModifiers,
            ParamInfo<TypeSymbol>[] propertyParams,
            MetadataDecoder metadataDecoder)
        {
            _containingType = containingType;
            var module = moduleSymbol.Module;
            PropertyAttributes mdFlags = 0;
            BadImageFormatException mrEx = null;

            try
            {
                module.GetPropertyDefPropsOrThrow(handle, out _name, out mdFlags);
            }
            catch (BadImageFormatException e)
            {
                mrEx = e;

                if ((object)_name == null)
                {
                    _name = string.Empty;
                }
            }

            _getMethod = getMethod;
            _setMethod = setMethod;
            _handle = handle;

            SignatureHeader unusedCallingConvention;
            BadImageFormatException getEx = null;
            var getMethodParams = (object)getMethod == null ? null : metadataDecoder.GetSignatureForMethod(getMethod.Handle, out unusedCallingConvention, out getEx);
            BadImageFormatException setEx = null;
            var setMethodParams = (object)setMethod == null ? null : metadataDecoder.GetSignatureForMethod(setMethod.Handle, out unusedCallingConvention, out setEx);

            // NOTE: property parameter names are not recorded in metadata, so we have to
            // use the parameter names from one of the indexers
            // NB: prefer setter names to getter names if both are present.
            bool isBad;
            _parameters = GetParameters(moduleSymbol, this, propertyParams, setMethodParams ?? getMethodParams, out isBad);

            if (getEx != null || setEx != null || mrEx != null || isBad)
            {
                _lazyUseSiteDiagnostic = new CSDiagnosticInfo(ErrorCode.ERR_BindToBogus, this);
            }

<<<<<<< HEAD
            var typeCustomModifiers = CSharpCustomModifier.Convert(propertyParams[0].CustomModifiers);

            _refKind = propertyParams[0].IsByRef ? RefKind.Ref : RefKind.None;

            // CONSIDER: Can we make parameter type computation lazy?
            TypeSymbol originalPropertyType = propertyParams[0].Type;
            TypeSymbol propertyType = DynamicTypeDecoder.TransformType(originalPropertyType, typeCustomModifiers.Length, handle, moduleSymbol);
=======
            var returnInfo = propertyParams[0];
            _refKind = returnInfo.IsByRef ? RefKind.Ref : RefKind.None;

            // CONSIDER: Can we make parameter type computation lazy?
            TypeSymbol originalPropertyType = returnInfo.Type;
            _propertyType = DynamicTypeDecoder.TransformType(originalPropertyType, countOfCustomModifiers, handle, moduleSymbol, _refKind);
>>>>>>> 2355a7be

            // Dynamify object type if necessary
            _propertyType = TypeSymbolWithAnnotations.Create(propertyType.AsDynamicIfNoPia(_containingType), typeCustomModifiers);

            _propertyType = TupleTypeDecoder.DecodeTupleTypesIfApplicable(_propertyType, handle, moduleSymbol);

            // A property is bogus and must be accessed by calling its accessors directly if the
            // accessor signatures do not agree, both with each other and with the property,
            // or if it has parameters and is not an indexer or indexed property.
            bool callMethodsDirectly = !DoSignaturesMatch(module, metadataDecoder, propertyParams, _getMethod, getMethodParams, _setMethod, setMethodParams) ||
                MustCallMethodsDirectlyCore();

            if (!callMethodsDirectly)
            {
                if ((object)_getMethod != null)
                {
                    _getMethod.SetAssociatedProperty(this, MethodKind.PropertyGet);
                }

                if ((object)_setMethod != null)
                {
                    _setMethod.SetAssociatedProperty(this, MethodKind.PropertySet);
                }
            }

            if (callMethodsDirectly)
            {
                _flags |= Flags.CallMethodsDirectly;
            }

            if ((mdFlags & PropertyAttributes.SpecialName) != 0)
            {
                _flags |= Flags.IsSpecialName;
            }

            if ((mdFlags & PropertyAttributes.RTSpecialName) != 0)
            {
                _flags |= Flags.IsRuntimeSpecialName;
            }
        }

        private bool MustCallMethodsDirectlyCore()
        {
            if (this.RefKind != RefKind.None && _setMethod != null)
            {
                return true;
            }
            else if (this.ParameterCount == 0)
            {
                return false;
            }
            else if (this.IsIndexedProperty)
            {
                return this.IsStatic;
            }
            else if (this.IsIndexer)
            {
                return this.HasRefOrOutParameter();
            }
            else
            {
                return true;
            }
        }

        public override Symbol ContainingSymbol
        {
            get
            {
                return _containingType;
            }
        }

        public override NamedTypeSymbol ContainingType
        {
            get
            {
                return _containingType;
            }
        }

        /// <remarks>
        /// To facilitate lookup, all indexer symbols have the same name.
        /// Check the MetadataName property to find the name we imported.
        /// </remarks>
        public override string Name
        {
            get { return this.IsIndexer ? WellKnownMemberNames.Indexer : _name; }
        }

        internal override bool HasSpecialName
        {
            get { return (_flags & Flags.IsSpecialName) != 0; }
        }

        public override string MetadataName
        {
            get
            {
                return _name;
            }
        }
        internal PropertyDefinitionHandle Handle
        {
            get
            {
                return _handle;
            }
        }

        public override Accessibility DeclaredAccessibility
        {
            get
            {
                if (_declaredAccessibility == UnsetAccessibility)
                {
                    Accessibility accessibility;
                    if (this.IsOverride)
                    {
                        // Determining the accessibility of an overriding property is tricky.  It should be
                        // based on the accessibilities of the accessors, but the overriding property need
                        // not override both accessors.  As a result, we may need to look at the accessors
                        // of an overridden method.
                        //
                        // One might assume that we could just go straight to the least-derived 
                        // property (i.e. the original virtual property) and check its accessors, but
                        // that can yield incorrect results if the least-derived property is in a
                        // different assembly.  For any overridden and (directly) overriding members, M and M',
                        // in different assemblies, A1 and A2, if M is protected internal, then M' must be 
                        // protected internal if the internals of A1 are visible to A2 and protected otherwise.
                        //
                        // Therefore, if we cross an assembly boundary in the course of walking up the
                        // override chain, and if the overriding assembly cannot see the internals of the
                        // overridden assembly, then any protected internal accessors we find should be 
                        // treated as protected, for the purposes of determining property accessibility.
                        //
                        // NOTE: This process has no effect on accessor accessibility - a protected internal
                        // accessor in another assembly will still have declared accessibility protected internal.
                        // The difference between the accessibilities of the overriding and overridden accessors
                        // will be accommodated later, when we check for CS0507 (ERR_CantChangeAccessOnOverride).

                        bool crossedAssemblyBoundaryWithoutInternalsVisibleTo = false;
                        Accessibility getAccessibility = Accessibility.NotApplicable;
                        Accessibility setAccessibility = Accessibility.NotApplicable;
                        PropertySymbol curr = this;
                        while (true)
                        {
                            if (getAccessibility == Accessibility.NotApplicable)
                            {
                                MethodSymbol getMethod = curr.GetMethod;
                                if ((object)getMethod != null)
                                {
                                    Accessibility overriddenAccessibility = getMethod.DeclaredAccessibility;
                                    getAccessibility = overriddenAccessibility == Accessibility.ProtectedOrInternal && crossedAssemblyBoundaryWithoutInternalsVisibleTo
                                        ? Accessibility.Protected
                                        : overriddenAccessibility;
                                }
                            }

                            if (setAccessibility == Accessibility.NotApplicable)
                            {
                                MethodSymbol setMethod = curr.SetMethod;
                                if ((object)setMethod != null)
                                {
                                    Accessibility overriddenAccessibility = setMethod.DeclaredAccessibility;
                                    setAccessibility = overriddenAccessibility == Accessibility.ProtectedOrInternal && crossedAssemblyBoundaryWithoutInternalsVisibleTo
                                        ? Accessibility.Protected
                                        : overriddenAccessibility;
                                }
                            }

                            if (getAccessibility != Accessibility.NotApplicable && setAccessibility != Accessibility.NotApplicable)
                            {
                                break;
                            }

                            PropertySymbol next = curr.OverriddenProperty;

                            if ((object)next == null)
                            {
                                break;
                            }

                            if (!crossedAssemblyBoundaryWithoutInternalsVisibleTo && !curr.ContainingAssembly.HasInternalAccessTo(next.ContainingAssembly))
                            {
                                crossedAssemblyBoundaryWithoutInternalsVisibleTo = true;
                            }

                            curr = next;
                        }

                        accessibility = PEPropertyOrEventHelpers.GetDeclaredAccessibilityFromAccessors(getAccessibility, setAccessibility);
                    }
                    else
                    {
                        accessibility = PEPropertyOrEventHelpers.GetDeclaredAccessibilityFromAccessors(this.GetMethod, this.SetMethod);
                    }

                    Interlocked.CompareExchange(ref _declaredAccessibility, (int)accessibility, UnsetAccessibility);
                }

                return (Accessibility)_declaredAccessibility;
            }
        }

        public override bool IsExtern
        {
            get
            {
                // Some accessor extern.
                return
                    ((object)_getMethod != null && _getMethod.IsExtern) ||
                    ((object)_setMethod != null && _setMethod.IsExtern);
            }
        }

        public override bool IsAbstract
        {
            get
            {
                // Some accessor abstract.
                return
                    ((object)_getMethod != null && _getMethod.IsAbstract) ||
                    ((object)_setMethod != null && _setMethod.IsAbstract);
            }
        }

        public override bool IsSealed
        {
            get
            {
                // All accessors sealed.
                return
                    ((object)_getMethod == null || _getMethod.IsSealed) &&
                    ((object)_setMethod == null || _setMethod.IsSealed);
            }
        }

        public override bool IsVirtual
        {
            get
            {
                // Some accessor virtual (as long as another isn't override or abstract).
                return !IsOverride && !IsAbstract &&
                    (((object)_getMethod != null && _getMethod.IsVirtual) ||
                     ((object)_setMethod != null && _setMethod.IsVirtual));
            }
        }

        public override bool IsOverride
        {
            get
            {
                // Some accessor override.
                return
                    ((object)_getMethod != null && _getMethod.IsOverride) ||
                    ((object)_setMethod != null && _setMethod.IsOverride);
            }
        }

        public override bool IsStatic
        {
            get
            {
                // All accessors static.
                return
                    ((object)_getMethod == null || _getMethod.IsStatic) &&
                    ((object)_setMethod == null || _setMethod.IsStatic);
            }
        }

        public override ImmutableArray<ParameterSymbol> Parameters
        {
            get { return _parameters; }
        }

        /// <remarks>
        /// This property can return true for bogus indexers.
        /// Rationale: If a type in metadata has a single, bogus indexer
        /// and a source method tries to invoke it, then Dev10 reports a bogus
        /// indexer rather than lack of an indexer.
        /// </remarks>
        public override bool IsIndexer
        {
            get
            {
                // NOTE: Dev10 appears to include static indexers in overload resolution 
                // for an array access expression, so it stands to reason that it considers
                // them indexers.
                if (this.ParameterCount > 0)
                {
                    string defaultMemberName = _containingType.DefaultMemberName;
                    return _name == defaultMemberName || //NB: not Name property (break mutual recursion)
                        ((object)this.GetMethod != null && this.GetMethod.Name == defaultMemberName) ||
                        ((object)this.SetMethod != null && this.SetMethod.Name == defaultMemberName);
                }
                return false;
            }
        }

        public override bool IsIndexedProperty
        {
            get
            {
                // Indexed property support is limited to types marked [ComImport],
                // to match the native compiler where the feature was scoped to
                // avoid supporting property groups.
                return (this.ParameterCount > 0) && _containingType.IsComImport;
            }
        }

        internal override RefKind RefKind
        {
            get { return _refKind; }
        }

        public override TypeSymbolWithAnnotations Type
        {
            get { return _propertyType; }
        }

<<<<<<< HEAD
=======
        public override ImmutableArray<CustomModifier> TypeCustomModifiers
        {
            get { return ImmutableArray<CustomModifier>.Empty; }
        }

        public override ImmutableArray<CustomModifier> RefCustomModifiers
        {
            get { return ImmutableArray<CustomModifier>.Empty; }
        }

>>>>>>> 2355a7be
        public override MethodSymbol GetMethod
        {
            get { return _getMethod; }
        }

        public override MethodSymbol SetMethod
        {
            get { return _setMethod; }
        }

        internal override Microsoft.Cci.CallingConvention CallingConvention
        {
            get
            {
                var metadataDecoder = new MetadataDecoder(_containingType.ContainingPEModule, _containingType);
                return (Microsoft.Cci.CallingConvention)(metadataDecoder.GetSignatureHeaderForProperty(_handle).RawValue);
            }
        }

        public override ImmutableArray<Location> Locations
        {
            get
            {
                return _containingType.ContainingPEModule.MetadataLocation.Cast<MetadataLocation, Location>();
            }
        }

        public override ImmutableArray<SyntaxReference> DeclaringSyntaxReferences
        {
            get
            {
                return ImmutableArray<SyntaxReference>.Empty;
            }
        }

        public override ImmutableArray<CSharpAttributeData> GetAttributes()
        {
            if (_lazyCustomAttributes.IsDefault)
            {
                var containingPEModuleSymbol = (PEModuleSymbol)this.ContainingModule;
                containingPEModuleSymbol.LoadCustomAttributes(_handle, ref _lazyCustomAttributes);
            }
            return _lazyCustomAttributes;
        }

        internal override IEnumerable<CSharpAttributeData> GetCustomAttributesToEmit(ModuleCompilationState compilationState)
        {
            return GetAttributes();
        }

        /// <summary>
        /// Intended behavior: this property, P, explicitly implements an interface property, IP, 
        /// if any of the following is true:
        /// 
        /// 1) P.get explicitly implements IP.get and P.set explicitly implements IP.set
        /// 2) P.get explicitly implements IP.get and there is no IP.set
        /// 3) P.set explicitly implements IP.set and there is no IP.get
        /// 
        /// Extra or missing accessors will not result in errors, P will simply not report that
        /// it explicitly implements IP.
        /// </summary>
        public override ImmutableArray<PropertySymbol> ExplicitInterfaceImplementations
        {
            get
            {
                if (((object)_getMethod == null || _getMethod.ExplicitInterfaceImplementations.Length == 0) &&
                    ((object)_setMethod == null || _setMethod.ExplicitInterfaceImplementations.Length == 0))
                {
                    return ImmutableArray<PropertySymbol>.Empty;
                }

                var propertiesWithImplementedGetters = PEPropertyOrEventHelpers.GetPropertiesForExplicitlyImplementedAccessor(_getMethod);
                var propertiesWithImplementedSetters = PEPropertyOrEventHelpers.GetPropertiesForExplicitlyImplementedAccessor(_setMethod);

                var builder = ArrayBuilder<PropertySymbol>.GetInstance();

                foreach (var prop in propertiesWithImplementedGetters)
                {
                    if ((object)prop.SetMethod == null || propertiesWithImplementedSetters.Contains(prop))
                    {
                        builder.Add(prop);
                    }
                }

                foreach (var prop in propertiesWithImplementedSetters)
                {
                    // No need to worry about duplicates.  If prop was added by the previous loop,
                    // then it must have a GetMethod.
                    if ((object)prop.GetMethod == null)
                    {
                        builder.Add(prop);
                    }
                }

                return builder.ToImmutableAndFree();
            }
        }

        internal override bool MustCallMethodsDirectly
        {
            get { return (_flags & Flags.CallMethodsDirectly) != 0; }
        }

        private static bool DoSignaturesMatch(
            PEModule module,
            MetadataDecoder metadataDecoder,
            ParamInfo<TypeSymbol>[] propertyParams,
            PEMethodSymbol getMethod,
            ParamInfo<TypeSymbol>[] getMethodParams,
            PEMethodSymbol setMethod,
            ParamInfo<TypeSymbol>[] setMethodParams)
        {
            Debug.Assert((getMethodParams == null) == ((object)getMethod == null));
            Debug.Assert((setMethodParams == null) == ((object)setMethod == null));

            bool hasGetMethod = getMethodParams != null;
            bool hasSetMethod = setMethodParams != null;

            if (hasGetMethod && !metadataDecoder.DoPropertySignaturesMatch(propertyParams, getMethodParams, comparingToSetter: false, compareParamByRef: true, compareReturnType: true))
            {
                return false;
            }

            if (hasSetMethod && !metadataDecoder.DoPropertySignaturesMatch(propertyParams, setMethodParams, comparingToSetter: true, compareParamByRef: true, compareReturnType: true))
            {
                return false;
            }

            if (hasGetMethod && hasSetMethod)
            {
                var lastPropertyParamIndex = propertyParams.Length - 1;
                var getHandle = getMethodParams[lastPropertyParamIndex].Handle;
                var setHandle = setMethodParams[lastPropertyParamIndex].Handle;
                var getterHasParamArray = !getHandle.IsNil && module.HasParamsAttribute(getHandle);
                var setterHasParamArray = !setHandle.IsNil && module.HasParamsAttribute(setHandle);
                if (getterHasParamArray != setterHasParamArray)
                {
                    return false;
                }

                if ((getMethod.IsExtern != setMethod.IsExtern) ||
                    // (getMethod.IsAbstract != setMethod.IsAbstract) || // NOTE: Dev10 accepts one abstract accessor
                    (getMethod.IsSealed != setMethod.IsSealed) ||
                    (getMethod.IsOverride != setMethod.IsOverride) ||
                    (getMethod.IsStatic != setMethod.IsStatic))
                {
                    return false;
                }
            }

            return true;
        }

        private static ImmutableArray<ParameterSymbol> GetParameters(
            PEModuleSymbol moduleSymbol,
            PEPropertySymbol property,
            ParamInfo<TypeSymbol>[] propertyParams,
            ParamInfo<TypeSymbol>[] accessorParams,
            out bool anyParameterIsBad)
        {
            anyParameterIsBad = false;

            // First parameter is the property type.
            if (propertyParams.Length < 2)
            {
                return ImmutableArray<ParameterSymbol>.Empty;
            }

            var numAccessorParams = accessorParams.Length;

            var parameters = new ParameterSymbol[propertyParams.Length - 1];
            for (int i = 1; i < propertyParams.Length; i++) // from 1 to skip property/return type
            {
                // NOTE: this is a best guess at the Dev10 behavior.  The actual behavior is
                // in the unmanaged helper code that Dev10 uses to load the metadata.
                var propertyParam = propertyParams[i];
                var paramHandle = i < numAccessorParams ? accessorParams[i].Handle : propertyParam.Handle;
                var ordinal = i - 1;
                bool isBad;
                parameters[ordinal] = PEParameterSymbol.Create(moduleSymbol, property, ordinal, paramHandle, propertyParam, out isBad);

                if (isBad)
                {
                    anyParameterIsBad = true;
                }
            }
            return parameters.AsImmutableOrNull();
        }

        public override string GetDocumentationCommentXml(CultureInfo preferredCulture = null, bool expandIncludes = false, CancellationToken cancellationToken = default(CancellationToken))
        {
            return PEDocumentationCommentUtils.GetDocumentationComment(this, _containingType.ContainingPEModule, preferredCulture, cancellationToken, ref _lazyDocComment);
        }

        internal override DiagnosticInfo GetUseSiteDiagnostic()
        {
            if (ReferenceEquals(_lazyUseSiteDiagnostic, CSDiagnosticInfo.EmptyErrorInfo))
            {
                DiagnosticInfo result = null;
                CalculateUseSiteDiagnostic(ref result);
                _lazyUseSiteDiagnostic = result;
            }

            return _lazyUseSiteDiagnostic;
        }

        internal override ObsoleteAttributeData ObsoleteAttributeData
        {
            get
            {
                ObsoleteAttributeHelpers.InitializeObsoleteDataFromMetadata(ref _lazyObsoleteAttributeData, _handle, (PEModuleSymbol)(this.ContainingModule));
                return _lazyObsoleteAttributeData;
            }
        }

        internal override bool HasRuntimeSpecialName
        {
            get
            {
                return (_flags & Flags.IsRuntimeSpecialName) != 0;
            }
        }

        internal sealed override CSharpCompilation DeclaringCompilation // perf, not correctness
        {
            get { return null; }
        }

        private sealed class PEPropertySymbolWithCustomModifiers : PEPropertySymbol
        {
            private readonly ImmutableArray<CustomModifier> _typeCustomModifiers;
            private readonly ImmutableArray<CustomModifier> _refCustomModifiers;

            public PEPropertySymbolWithCustomModifiers(
                PEModuleSymbol moduleSymbol,
                PENamedTypeSymbol containingType,
                PropertyDefinitionHandle handle,
                PEMethodSymbol getMethod,
                PEMethodSymbol setMethod,
                ParamInfo<TypeSymbol>[] propertyParams,
                MetadataDecoder metadataDecoder)
                : base (moduleSymbol, containingType, handle, getMethod, setMethod,
                        propertyParams[0].CustomModifiers.NullToEmpty().Length + propertyParams[0].RefCustomModifiers.NullToEmpty().Length,
                        propertyParams, metadataDecoder)
            {
                var returnInfo = propertyParams[0];
                _typeCustomModifiers = CSharpCustomModifier.Convert(returnInfo.CustomModifiers);
                _refCustomModifiers = CSharpCustomModifier.Convert(returnInfo.RefCustomModifiers);
            }

            public override ImmutableArray<CustomModifier> TypeCustomModifiers
            {
                get { return _typeCustomModifiers; }
            }

            public override ImmutableArray<CustomModifier> RefCustomModifiers
            {
                get { return _refCustomModifiers; }
            }
        }
    }
}<|MERGE_RESOLUTION|>--- conflicted
+++ resolved
@@ -138,22 +138,13 @@
                 _lazyUseSiteDiagnostic = new CSDiagnosticInfo(ErrorCode.ERR_BindToBogus, this);
             }
 
-<<<<<<< HEAD
-            var typeCustomModifiers = CSharpCustomModifier.Convert(propertyParams[0].CustomModifiers);
-
-            _refKind = propertyParams[0].IsByRef ? RefKind.Ref : RefKind.None;
-
-            // CONSIDER: Can we make parameter type computation lazy?
-            TypeSymbol originalPropertyType = propertyParams[0].Type;
-            TypeSymbol propertyType = DynamicTypeDecoder.TransformType(originalPropertyType, typeCustomModifiers.Length, handle, moduleSymbol);
-=======
             var returnInfo = propertyParams[0];
+            var typeCustomModifiers = CSharpCustomModifier.Convert(returnInfo.CustomModifiers);
             _refKind = returnInfo.IsByRef ? RefKind.Ref : RefKind.None;
 
             // CONSIDER: Can we make parameter type computation lazy?
             TypeSymbol originalPropertyType = returnInfo.Type;
-            _propertyType = DynamicTypeDecoder.TransformType(originalPropertyType, countOfCustomModifiers, handle, moduleSymbol, _refKind);
->>>>>>> 2355a7be
+            _propertyType = DynamicTypeDecoder.TransformType(originalPropertyType, typeCustomModifiers, handle, moduleSymbol, _refKind);
 
             // Dynamify object type if necessary
             _propertyType = TypeSymbolWithAnnotations.Create(propertyType.AsDynamicIfNoPia(_containingType), typeCustomModifiers);
@@ -475,19 +466,11 @@
             get { return _propertyType; }
         }
 
-<<<<<<< HEAD
-=======
-        public override ImmutableArray<CustomModifier> TypeCustomModifiers
+        public override ImmutableArray<CustomModifier> RefCustomModifiers
         {
             get { return ImmutableArray<CustomModifier>.Empty; }
         }
 
-        public override ImmutableArray<CustomModifier> RefCustomModifiers
-        {
-            get { return ImmutableArray<CustomModifier>.Empty; }
-        }
-
->>>>>>> 2355a7be
         public override MethodSymbol GetMethod
         {
             get { return _getMethod; }
