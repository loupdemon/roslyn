﻿// Licensed to the .NET Foundation under one or more agreements.
// The .NET Foundation licenses this file to you under the MIT license.
// See the LICENSE file in the project root for more information.

using System.Collections.Generic;
using System.Collections.Immutable;
using System.Diagnostics;
using System.Linq;
using Microsoft.CodeAnalysis.CSharp.Symbols.Metadata.PE;
using Microsoft.CodeAnalysis.CSharp.Symbols.Retargeting;
using Microsoft.CodeAnalysis.PooledObjects;
using Roslyn.Utilities;

namespace Microsoft.CodeAnalysis.CSharp.Symbols
{
    /// <summary>
    /// Encapsulates the MakeOverriddenOrHiddenMembers functionality for methods, properties (including indexers), 
    /// and events.
    /// </summary>
    internal static class OverriddenOrHiddenMembersHelpers
    {
        internal static OverriddenOrHiddenMembersResult MakeOverriddenOrHiddenMembers(this MethodSymbol member)
        {
            return MakeOverriddenOrHiddenMembersWorker(member);
        }

        internal static OverriddenOrHiddenMembersResult MakeOverriddenOrHiddenMembers(this PropertySymbol member)
        {
            return MakeOverriddenOrHiddenMembersWorker(member);
        }

        internal static OverriddenOrHiddenMembersResult MakeOverriddenOrHiddenMembers(this EventSymbol member)
        {
            return MakeOverriddenOrHiddenMembersWorker(member);
        }

        /// <summary>
        /// Walk up the type hierarchy from ContainingType and list members that this
        /// member either overrides (accessible members with the same signature, if this
        /// member is declared "override") or hides (accessible members with the same name
        /// but different kinds, plus members that would be in the overrides list if
        /// this member were not declared "override").
        /// 
        /// Members in the overridden list may be non-virtual or may have different
        /// accessibilities, types, accessors, etc.  They are really candidates to be
        /// overridden.
        /// 
        /// Members in the hidden list are definitely hidden.
        /// 
        /// Members in the runtime overridden list are indistinguishable from the members
        /// in the overridden list from the point of view of the runtime (see
        /// FindOtherOverriddenMethodsInContainingType for details).
        /// </summary>
        /// <remarks>
        /// In the presence of non-C# types, the meaning of "same signature" is rather
        /// complicated.  If this member isn't from source, then it refers to the runtime's
        /// notion of signature (i.e. including return type, custom modifiers, etc).
        /// If this member is from source, then the process is (conceptually) as follows.
        /// 
        /// 1) Walk up the type hierarchy, recording all matching members with the same
        ///    signature, ignoring custom modifiers and return type.  Stop if a hidden
        ///    member is encountered.
        /// 2) Apply the following "tie-breaker" rules until you have at most one member,
        ///    a) Prefer members in more derived types.
        ///    b) Prefer an exact custom modifier match (i.e. none, for a source member).
        ///    c) Prefer fewer custom modifiers (values/positions don't matter, just count).
        ///    d) Prefer earlier in GetMembers order (within the same type).
        /// 3) If a member remains, search its containing type for other members that
        ///    have the same C# signature (overridden members) or runtime signature
        ///    (runtime overridden members).
        /// 
        /// In metadata, properties participate in overriding only through their accessors.
        /// That is, property/event accessors may implicitly or explicitly override other methods
        /// and a property/event can be considered to override another property/event if its accessors
        /// override those of the other property/event.
        /// This implementation (like Dev10) will not follow that approach.  Instead, it is
        /// based on spec section 10.7.5, which treats properties as entities in their own
        /// right.  If all property/event accessors have conventional names in metadata and nothing
        /// "unusual" is done with explicit overriding, this approach should produce the same
        /// results as an implementation based on accessor overriding.
        /// </remarks>
        private static OverriddenOrHiddenMembersResult MakeOverriddenOrHiddenMembersWorker(Symbol member)
        {
            Debug.Assert(member.Kind == SymbolKind.Method || member.Kind == SymbolKind.Property || member.Kind == SymbolKind.Event);

            if (!CanOverrideOrHide(member))
            {
                return OverriddenOrHiddenMembersResult.Empty;
            }

            if (member.IsAccessor())
            {
                // Accessors are handled specially - see MakePropertyAccessorOverriddenOrHiddenMembers for details.
                MethodSymbol accessor = member as MethodSymbol;
                Symbol associatedPropertyOrEvent = accessor.AssociatedSymbol;
                if ((object)associatedPropertyOrEvent != null)
                {
                    if (associatedPropertyOrEvent.Kind == SymbolKind.Property)
                    {
                        return MakePropertyAccessorOverriddenOrHiddenMembers(accessor, (PropertySymbol)associatedPropertyOrEvent);
                    }
                    else
                    {
                        Debug.Assert(associatedPropertyOrEvent.Kind == SymbolKind.Event);
                        return MakeEventAccessorOverriddenOrHiddenMembers(accessor, (EventSymbol)associatedPropertyOrEvent);
                    }
                }
            }

            Debug.Assert(!member.IsAccessor());

            NamedTypeSymbol containingType = member.ContainingType;

            // NOTE: In other areas of the compiler, we check whether the member is from a specific compilation.
            // We could do the same thing here, but that would mean that callers of the public API would have
            // to pass in a Compilation object when asking about overriding or hiding.  This extra cost eliminates
            // the small benefit of getting identical answers from "imported" symbols, regardless of whether they
            // are imported as source or metadata symbols.
            //
            // We believe that source and metadata behaviors agree for correct code, modulo accomodations for
            // runtime bugs (such as https://github.com/dotnet/roslyn/issues/45453) on older platforms.
            // In incorrect code,
            // the source behavior is somewhat more generous (e.g. accepting a method with the wrong return type),
            // but we do not guarantee that incorrect source will be treated in the same way as incorrect metadata.
            bool memberIsFromSomeCompilation = member.Dangerous_IsFromSomeCompilation;

            if (containingType.IsInterface)
            {
                return MakeInterfaceOverriddenOrHiddenMembers(member, memberIsFromSomeCompilation);
            }

            ArrayBuilder<Symbol> hiddenBuilder;
            ImmutableArray<Symbol> overriddenMembers;
            ImmutableArray<Symbol> runtimeOverriddenMembers;
            FindOverriddenOrHiddenMembers(member, containingType, memberIsFromSomeCompilation, out hiddenBuilder, out overriddenMembers, out runtimeOverriddenMembers);

            ImmutableArray<Symbol> hiddenMembers = hiddenBuilder == null ? ImmutableArray<Symbol>.Empty : hiddenBuilder.ToImmutableAndFree();
            return OverriddenOrHiddenMembersResult.Create(overriddenMembers, hiddenMembers, runtimeOverriddenMembers);
        }

<<<<<<< HEAD
            // A specific override exact match candidate, if one is known. This supports covariant returns, for which signature
            // matching is not sufficient. This member is treated as being as good as an exact match.
            Symbol knownOverriddenMember = member switch
            {
                MethodSymbol method => KnownOverriddenClassMethod(method),
                PEPropertySymbol { GetMethod: PEMethodSymbol { ExplicitlyOverriddenClassMethod: { AssociatedSymbol: PropertySymbol overriddenProperty } } } => overriddenProperty,
                RetargetingPropertySymbol { GetMethod: RetargetingMethodSymbol { ExplicitlyOverriddenClassMethod: { AssociatedSymbol: PropertySymbol overriddenProperty } } } => overriddenProperty,
                _ => null
            };

=======
        private static void FindOverriddenOrHiddenMembers(Symbol member, NamedTypeSymbol containingType, bool memberIsFromSomeCompilation,
            out ArrayBuilder<Symbol> hiddenBuilder,
            out ImmutableArray<Symbol> overriddenMembers,
            out ImmutableArray<Symbol> runtimeOverriddenMembers)
        {
            Symbol bestMatch = null;
            hiddenBuilder = null;
>>>>>>> 0196341c
            for (NamedTypeSymbol currType = containingType.BaseTypeNoUseSiteDiagnostics;
                (object)currType != null && (object)bestMatch == null && hiddenBuilder == null;
                currType = currType.BaseTypeNoUseSiteDiagnostics)
            {
                bool unused;
                FindOverriddenOrHiddenMembersInType(
                    member,
                    memberIsFromSomeCompilation,
                    containingType,
                    knownOverriddenMember,
                    currType,
                    out bestMatch,
                    out unused,
                    out hiddenBuilder);
            }

            // Based on bestMatch, find other methods that will be overridden, hidden, or runtime overridden
            // (in bestMatch.ContainingType).
<<<<<<< HEAD
            ImmutableArray<Symbol> overriddenMembers;
            FindRelatedMembers(member.IsOverride, memberIsFromSomeCompilation, member.Kind, bestMatch, out overriddenMembers, ref hiddenBuilder);

            ImmutableArray<Symbol> hiddenMembers = hiddenBuilder == null ? ImmutableArray<Symbol>.Empty : hiddenBuilder.ToImmutableAndFree();
            return OverriddenOrHiddenMembersResult.Create(overriddenMembers, hiddenMembers);
=======
            FindRelatedMembers(member.IsOverride, memberIsFromSomeCompilation, member.Kind, bestMatch, out overriddenMembers, out runtimeOverriddenMembers, ref hiddenBuilder);
        }

        public static Symbol FindFirstHiddenMemberIfAny(Symbol member, bool memberIsFromSomeCompilation)
        {
            ArrayBuilder<Symbol> hiddenBuilder;
            FindOverriddenOrHiddenMembers(member, member.ContainingType, memberIsFromSomeCompilation, out hiddenBuilder,
                overriddenMembers: out _, runtimeOverriddenMembers: out _);

            Symbol result = hiddenBuilder?.FirstOrDefault();
            hiddenBuilder?.Free();

            return result;
>>>>>>> 0196341c
        }

        /// <summary>
        /// Compute a candidate overridden method when a method knows what method it is intended to
        /// override. This makes a particular difference when covariant returns are used, in which
        /// case the signature matching rules would not compute the correct overridden method.
        /// </summary>
        private static MethodSymbol KnownOverriddenClassMethod(MethodSymbol method) =>
            method switch
            {
                PEMethodSymbol m => m.ExplicitlyOverriddenClassMethod,
                RetargetingMethodSymbol m => m.ExplicitlyOverriddenClassMethod,
                _ => null
            };

        /// <summary>
        /// In the CLI, accessors are just regular methods and their overriding/hiding rules are the same as for
        /// regular methods.  In C#, however, accessors are intimately connected with their corresponding properties.
        /// Rather than walking up the type hierarchy from the containing type of this accessor, looking for members
        /// with the same name, MakePropertyAccessorOverriddenOrHiddenMembers delegates to the associated property.
        /// For an accessor to hide a member, the hidden member must be a corresponding accessor on a property hidden
        /// by the associated property.  For an accessor to override a member, the overridden member must be a
        /// corresponding accessor on a property (directly or indirectly) overridden by the associated property.
        /// 
        /// Example 1:
        /// 
        /// public class A { public virtual int P { get; set; } }
        /// public class B : A { public override int P { get { return 1; } } } //get only
        /// public class C : B { public override int P { set { } } } // set only
        /// 
        /// C.P.set overrides A.P.set because C.P.set is the setter of C.P, which overrides B.P,
        /// which overrides A.P, which has A.P.set as a setter.
        /// 
        /// Example 2:
        /// 
        /// public class A { public virtual int P { get; set; } }
        /// public class B : A { public new virtual int P { get { return 1; } } } //get only
        /// public class C : B { public override int P { set { } } } // set only
        /// 
        /// C.P.set does not override any method because C.P overrides B.P, which has no setter
        /// and does not override a property.
        /// </summary>
        /// <param name="accessor">This accessor.</param>
        /// <param name="associatedProperty">The property associated with this accessor.</param>
        /// <returns>Members overridden or hidden by this accessor.</returns>
        /// <remarks>
        /// This method is intended to return values consistent with the definition of C#, which
        /// may differ from the actual meaning at runtime.
        /// 
        /// Note: we don't need a different path for interfaces - Property.OverriddenOrHiddenMembers handles that.
        /// </remarks>
        private static OverriddenOrHiddenMembersResult MakePropertyAccessorOverriddenOrHiddenMembers(MethodSymbol accessor, PropertySymbol associatedProperty)
        {
            Debug.Assert(accessor.IsAccessor());
            Debug.Assert((object)associatedProperty != null);

            bool accessorIsGetter = accessor.MethodKind == MethodKind.PropertyGet;

            MethodSymbol overriddenAccessor = null;
            ArrayBuilder<Symbol> hiddenBuilder = null;

            OverriddenOrHiddenMembersResult hiddenOrOverriddenByProperty = associatedProperty.OverriddenOrHiddenMembers;

            foreach (Symbol hiddenByProperty in hiddenOrOverriddenByProperty.HiddenMembers)
            {
                if (hiddenByProperty.Kind == SymbolKind.Property)
                {
                    // If we're looking at the associated property of this method (vs a property
                    // it overrides), then record the corresponding accessor (if any) as hidden.
                    PropertySymbol propertyHiddenByProperty = (PropertySymbol)hiddenByProperty;
                    MethodSymbol correspondingAccessor = accessorIsGetter ? propertyHiddenByProperty.GetMethod : propertyHiddenByProperty.SetMethod;
                    if ((object)correspondingAccessor != null)
                    {
                        AccessOrGetInstance(ref hiddenBuilder).Add(correspondingAccessor);
                    }
                }
            }

            if (hiddenOrOverriddenByProperty.OverriddenMembers.Any())
            {
                // CONSIDER: Do something more sensible if there are multiple overridden members?  Already an error case.
                PropertySymbol propertyOverriddenByProperty = (PropertySymbol)hiddenOrOverriddenByProperty.OverriddenMembers[0];
                MethodSymbol correspondingAccessor = accessorIsGetter ?
                    propertyOverriddenByProperty.GetOwnOrInheritedGetMethod() :
                    propertyOverriddenByProperty.GetOwnOrInheritedSetMethod();
                if ((object)correspondingAccessor != null)
                {
                    overriddenAccessor = correspondingAccessor;
                }
            }

            // There's a detailed comment in MakeOverriddenOrHiddenMembersWorker(Symbol) concerning why this predicate is appropriate.
            bool accessorIsFromSomeCompilation = accessor.Dangerous_IsFromSomeCompilation;
            ImmutableArray<Symbol> overriddenAccessors = ImmutableArray<Symbol>.Empty;
            if ((object)overriddenAccessor != null && IsOverriddenSymbolAccessible(overriddenAccessor, accessor.ContainingType) &&
                isAccessorOverride(accessor, overriddenAccessor))
            {
                FindRelatedMembers(
                    accessor.IsOverride, accessorIsFromSomeCompilation, accessor.Kind, overriddenAccessor, out overriddenAccessors, ref hiddenBuilder);
            }

            ImmutableArray<Symbol> hiddenMembers = hiddenBuilder == null ? ImmutableArray<Symbol>.Empty : hiddenBuilder.ToImmutableAndFree();
            return OverriddenOrHiddenMembersResult.Create(overriddenAccessors, hiddenMembers);

            bool isAccessorOverride(MethodSymbol accessor, MethodSymbol overriddenAccessor)
            {
                if (accessorIsFromSomeCompilation)
                {
                    return MemberSignatureComparer.CSharpAccessorOverrideComparer.Equals(accessor, overriddenAccessor); //NB: custom comparer
                }

                if (overriddenAccessor.Equals(KnownOverriddenClassMethod(accessor), TypeCompareKind.AllIgnoreOptions))
                {
                    return true;
                }

                return MemberSignatureComparer.RuntimeSignatureComparer.Equals(accessor, overriddenAccessor);
            }
        }

        /// <summary>
        /// In the CLI, accessors are just regular methods and their overriding/hiding rules are the same as for
        /// regular methods.  In C#, however, accessors are intimately connected with their corresponding events.
        /// Rather than walking up the type hierarchy from the containing type of this accessor, looking for members
        /// with the same name, MakeEventAccessorOverriddenOrHiddenMembers delegates to the associated event.
        /// For an accessor to hide a member, the hidden member must be a corresponding accessor on a event hidden
        /// by the associated event.  For an accessor to override a member, the overridden member must be a
        /// corresponding accessor on a event (directly or indirectly) overridden by the associated event.
        /// </summary>
        /// <param name="accessor">This accessor.</param>
        /// <param name="associatedEvent">The event associated with this accessor.</param>
        /// <returns>Members overridden or hidden by this accessor.</returns>
        /// <remarks>
        /// This method is intended to return values consistent with the definition of C#, which
        /// may differ from the actual meaning at runtime.
        /// 
        /// Note: we don't need a different path for interfaces - Event.OverriddenOrHiddenMembers handles that.
        /// 
        /// CONSIDER: It is an error for an event to have only one accessor.  Currently, we mimic the behavior for
        /// properties, for consistency, but an alternative approach would be to say that nothing is overridden.
        /// 
        /// CONSIDER: is there a way to share code with MakePropertyAccessorOverriddenOrHiddenMembers?
        /// </remarks>
        private static OverriddenOrHiddenMembersResult MakeEventAccessorOverriddenOrHiddenMembers(MethodSymbol accessor, EventSymbol associatedEvent)
        {
            Debug.Assert(accessor.IsAccessor());
            Debug.Assert((object)associatedEvent != null);

            bool accessorIsAdder = accessor.MethodKind == MethodKind.EventAdd;

            MethodSymbol overriddenAccessor = null;
            ArrayBuilder<Symbol> hiddenBuilder = null;

            OverriddenOrHiddenMembersResult hiddenOrOverriddenByEvent = associatedEvent.OverriddenOrHiddenMembers;

            foreach (Symbol hiddenByEvent in hiddenOrOverriddenByEvent.HiddenMembers)
            {
                if (hiddenByEvent.Kind == SymbolKind.Event)
                {
                    // If we're looking at the associated event of this method (vs a event
                    // it overrides), then record the corresponding accessor (if any) as hidden.
                    EventSymbol eventHiddenByEvent = (EventSymbol)hiddenByEvent;
                    MethodSymbol correspondingAccessor = accessorIsAdder ? eventHiddenByEvent.AddMethod : eventHiddenByEvent.RemoveMethod;
                    if ((object)correspondingAccessor != null)
                    {
                        AccessOrGetInstance(ref hiddenBuilder).Add(correspondingAccessor);
                    }
                }
            }

            if (hiddenOrOverriddenByEvent.OverriddenMembers.Any())
            {
                // CONSIDER: Do something more sensible if there are multiple overridden members?  Already an error case.
                EventSymbol eventOverriddenByEvent = (EventSymbol)hiddenOrOverriddenByEvent.OverriddenMembers[0];
                MethodSymbol correspondingAccessor = eventOverriddenByEvent.GetOwnOrInheritedAccessor(accessorIsAdder);
                if ((object)correspondingAccessor != null)
                {
                    overriddenAccessor = correspondingAccessor;
                }
            }

            // There's a detailed comment in MakeOverriddenOrHiddenMembersWorker(Symbol) concerning why this predicate is appropriate.
            bool accessorIsFromSomeCompilation = accessor.Dangerous_IsFromSomeCompilation;
            ImmutableArray<Symbol> overriddenAccessors = ImmutableArray<Symbol>.Empty;
            if ((object)overriddenAccessor != null && IsOverriddenSymbolAccessible(overriddenAccessor, accessor.ContainingType) &&
                    (accessorIsFromSomeCompilation
                        ? MemberSignatureComparer.CSharpAccessorOverrideComparer.Equals(accessor, overriddenAccessor) //NB: custom comparer
                        : MemberSignatureComparer.RuntimeSignatureComparer.Equals(accessor, overriddenAccessor)))
            {
                FindRelatedMembers(
                    accessor.IsOverride, accessorIsFromSomeCompilation, accessor.Kind, overriddenAccessor, out overriddenAccessors, ref hiddenBuilder);
            }

            ImmutableArray<Symbol> hiddenMembers = hiddenBuilder == null ? ImmutableArray<Symbol>.Empty : hiddenBuilder.ToImmutableAndFree();
            return OverriddenOrHiddenMembersResult.Create(overriddenAccessors, hiddenMembers);
        }

        /// <summary>
        /// There are two key reasons why interface overriding/hiding is different from class overriding/hiding:
        ///   1) interface members never override other members; and
        ///   2) interfaces can extend multiple interfaces.
        /// The first difference doesn't require any special handling - as long as the members have IsOverride=false,
        /// the code for class overriding/hiding does the right thing.
        /// The second difference is more problematic.  For one thing, an interface member can hide a different member in
        /// each base interface.  We only report the first one, but we need to expose all of them in the API.  More importantly,
        /// multiple inheritance raises the possibility of diamond inheritance.  Spec section 13.2.5, Interface member access,
        /// says: "The intuitive rule for hiding in multiple-inheritance interfaces is simply this: If a member is hidden in any
        /// access path, it is hidden in all access paths."  For example, consider the following interfaces:
        /// 
        /// interface I0 { void M(); }
        /// interface I1 : I0 { void M(); }
        /// interface I2 : I0, I1 { void M(); }
        /// 
        /// I2.M does not hide I0.M, because it is already hidden by I1.M.  To make this work, we need to traverse the graph
        /// of ancestor interfaces in topological order and flag ones later in the enumeration that are hidden along some path.
        /// </summary>
        /// <remarks>
        /// See SymbolPreparer::checkIfaceHiding.
        /// </remarks>
        internal static OverriddenOrHiddenMembersResult MakeInterfaceOverriddenOrHiddenMembers(Symbol member, bool memberIsFromSomeCompilation)
        {
            Debug.Assert(!member.IsAccessor());

            NamedTypeSymbol containingType = member.ContainingType;
            Debug.Assert(containingType.IsInterfaceType());

            PooledHashSet<NamedTypeSymbol> membersOfOtherKindsHidden = PooledHashSet<NamedTypeSymbol>.GetInstance();
            PooledHashSet<NamedTypeSymbol> allMembersHidden = PooledHashSet<NamedTypeSymbol>.GetInstance(); // Implies membersOfOtherKindsHidden.

            ArrayBuilder<Symbol> hiddenBuilder = null;

            foreach (NamedTypeSymbol currType in containingType.AllInterfacesNoUseSiteDiagnostics) // NB: topologically sorted
            {
                if (allMembersHidden.Contains(currType))
                {
                    continue;
                }

                Symbol currTypeBestMatch;
                bool currTypeHasSameKindNonMatch;
                ArrayBuilder<Symbol> currTypeHiddenBuilder;

                FindOverriddenOrHiddenMembersInType(
                    member,
                    memberIsFromSomeCompilation,
                    containingType,
                    knownOverriddenMember: null,
                    currType,
                    out currTypeBestMatch,
                    out currTypeHasSameKindNonMatch,
                    out currTypeHiddenBuilder);

                bool haveBestMatch = (object)currTypeBestMatch != null;

                if (haveBestMatch)
                {
                    // If our base interface contains a matching member of the same kind, 
                    // then we don't need to look any further up this subtree.
                    foreach (var hidden in currType.AllInterfacesNoUseSiteDiagnostics)
                    {
                        allMembersHidden.Add(hidden);
                    }

                    AccessOrGetInstance(ref hiddenBuilder).Add(currTypeBestMatch);
                }

                if (currTypeHiddenBuilder != null)
                {
                    // If our base interface contains a matching member of a different kind, then
                    // it will hide all members that aren't of that kind further up the chain.
                    // As a result, nothing of our kind will be visible and we can stop looking.
                    if (!membersOfOtherKindsHidden.Contains(currType))
                    {
                        if (!haveBestMatch)
                        {
                            foreach (var hidden in currType.AllInterfacesNoUseSiteDiagnostics)
                            {
                                allMembersHidden.Add(hidden);
                            }
                        }

                        AccessOrGetInstance(ref hiddenBuilder).AddRange(currTypeHiddenBuilder);
                    }

                    currTypeHiddenBuilder.Free();
                }
                else if (currTypeHasSameKindNonMatch && !haveBestMatch)
                {
                    // If our base interface contains a (non-matching) member of the same kind, then
                    // it will hide all members that aren't of that kind further up the chain.
                    foreach (var hidden in currType.AllInterfacesNoUseSiteDiagnostics)
                    {
                        membersOfOtherKindsHidden.Add(hidden);
                    }
                }
            }

            membersOfOtherKindsHidden.Free();
            allMembersHidden.Free();

            // Based on bestMatch, find other methods that will be overridden, hidden, or runtime overridden
            // (in bestMatch.ContainingType).
            ImmutableArray<Symbol> overriddenMembers = ImmutableArray<Symbol>.Empty;

            if (hiddenBuilder != null)
            {
                ArrayBuilder<Symbol> hiddenAndRelatedBuilder = null;
                foreach (Symbol hidden in hiddenBuilder)
                {
                    FindRelatedMembers(member.IsOverride, memberIsFromSomeCompilation, member.Kind, hidden, out overriddenMembers, ref hiddenAndRelatedBuilder);
                    Debug.Assert(overriddenMembers.Length == 0);
                }
                hiddenBuilder.Free();
                hiddenBuilder = hiddenAndRelatedBuilder;
            }

            Debug.Assert(overriddenMembers.IsEmpty);

            ImmutableArray<Symbol> hiddenMembers = hiddenBuilder == null ? ImmutableArray<Symbol>.Empty : hiddenBuilder.ToImmutableAndFree();
            return OverriddenOrHiddenMembersResult.Create(overriddenMembers, hiddenMembers);
        }

        /// <summary>
        /// Look for overridden or hidden members in a specific type.
        /// </summary>
        /// <param name="member">Member that is hiding or overriding.</param>
        /// <param name="memberIsFromSomeCompilation">True if member is from the current compilation.</param>
        /// <param name="memberContainingType">The type that contains member (member.ContainingType).</param>
        /// <param name="knownOverriddenMember">The known overridden member (e.g. in the presence of a metadata methodimpl).</param>
        /// <param name="currType">The type to search.</param>
        /// <param name="currTypeBestMatch">
        /// A member with the same signature if currTypeHasExactMatch is true,
        /// a member with (a minimal number of) different custom modifiers if there is one,
        /// and null otherwise.</param>
        /// <param name="currTypeHasSameKindNonMatch">True if there's a member with the same name and kind that is not a match.</param>
        /// <param name="hiddenBuilder">Hidden members (same name, different kind) will be added to this builder.</param>
        /// <remarks>
        /// There is some similarity between this member and TypeSymbol.FindPotentialImplicitImplementationMemberDeclaredInType.
        /// When making changes to this member, think about whether or not they should also be applied in TypeSymbol.
        /// 
        /// In incorrect or imported code, it is possible that both currTypeBestMatch and hiddenBuilder will be populated.
        /// </remarks>
        private static void FindOverriddenOrHiddenMembersInType(
            Symbol member,
            bool memberIsFromSomeCompilation,
            NamedTypeSymbol memberContainingType,
            Symbol knownOverriddenMember,
            NamedTypeSymbol currType,
            out Symbol currTypeBestMatch,
            out bool currTypeHasSameKindNonMatch,
            out ArrayBuilder<Symbol> hiddenBuilder)
        {
            Debug.Assert(!member.IsAccessor());

            currTypeBestMatch = null;
            currTypeHasSameKindNonMatch = false;
            hiddenBuilder = null;

            bool currTypeHasExactMatch = false;
            int minCustomModifierCount = int.MaxValue;

            IEqualityComparer<Symbol> exactMatchComparer = memberIsFromSomeCompilation
                ? MemberSignatureComparer.CSharpCustomModifierOverrideComparer
                : MemberSignatureComparer.RuntimePlusRefOutSignatureComparer;

            IEqualityComparer<Symbol> fallbackComparer = memberIsFromSomeCompilation
                ? MemberSignatureComparer.CSharpOverrideComparer
                : MemberSignatureComparer.RuntimeSignatureComparer;

            SymbolKind memberKind = member.Kind;
            int memberArity = member.GetMemberArity();

            foreach (Symbol otherMember in currType.GetMembers(member.Name))
            {
                if (!IsOverriddenSymbolAccessible(otherMember, memberContainingType))
                {
                    //do nothing
                }
                else if (otherMember.IsAccessor() && !((MethodSymbol)otherMember).IsIndexedPropertyAccessor())
                {
                    //Indexed property accessors can be overridden or hidden by non-accessors.
                    //do nothing - no interaction between accessors and non-accessors
                }
                else if (otherMember.Kind != memberKind)
                {
                    // NOTE: generic methods can hide things with arity 0.
                    // From CSemanticChecker::FindSymHiddenByMethPropAgg
                    int otherMemberArity = otherMember.GetMemberArity();
                    if (otherMemberArity == memberArity || (memberKind == SymbolKind.Method && otherMemberArity == 0))
                    {
                        AddHiddenMemberIfApplicable(ref hiddenBuilder, memberKind, otherMember);
                    }
                }
                else if (!currTypeHasExactMatch)
                {
                    switch (memberKind)
                    {
                        case SymbolKind.Field:
                            currTypeHasExactMatch = true;
                            currTypeBestMatch = otherMember;
                            break;
                        case SymbolKind.NamedType:
                            if (otherMember.GetMemberArity() == memberArity)
                            {
                                currTypeHasExactMatch = true;
                                currTypeBestMatch = otherMember;
                            }
                            break;

                        default:
                            if (otherMember.Equals(knownOverriddenMember, TypeCompareKind.AllIgnoreOptions))
                            {
                                currTypeHasExactMatch = true;
                                currTypeBestMatch = otherMember;
                            }

                            // We do not perform signature matching in the presence of a methodimpl
                            else if (knownOverriddenMember == null)
                            {
                                if (exactMatchComparer.Equals(member, otherMember))
                                {
                                    currTypeHasExactMatch = true;
                                    currTypeBestMatch = otherMember;
                                }
                                else if (fallbackComparer.Equals(member, otherMember))
                                {
                                    // If this method is from source, we'll also consider methods that match
                                    // without regard to custom modifiers.  If there's more than one, we'll
                                    // choose the one with the fewest custom modifiers.
                                    int methodCustomModifierCount = CustomModifierCount(otherMember);
                                    if (methodCustomModifierCount < minCustomModifierCount)
                                    {
                                        Debug.Assert(memberIsFromSomeCompilation || minCustomModifierCount == int.MaxValue, "Metadata members require exact custom modifier matches.");
                                        minCustomModifierCount = methodCustomModifierCount;
                                        currTypeBestMatch = otherMember;
                                    }
                                }
                                else
                                {
                                    currTypeHasSameKindNonMatch = true;
                                }
                            }

                            break;
                    }
                }
            }

            switch (memberKind)
            {
                case SymbolKind.Field:
                case SymbolKind.NamedType:
                    break;

                default:
                    // If the member is from metadata, then even a fallback match is an exact match.
                    // We just declined to set the flag at the time in case there was a "better" exact match.
                    // Having said that, there's no reason to update the flag, since no-one will consume it.
                    // if (!memberIsFromSomeCompilation && ((object)currTypeBestMatch != null)) currTypeHasExactMatch = true;

                    // There's a special case where we have to go back and fix up our best match.
                    // If member is from source, then it has no custom modifiers (at least,
                    // until it copies them from the member it overrides, which we're trying to
                    // compute now).  Therefore, an exact match will be one that has no custom
                    // modifiers in/on its parameters.  The best match may, however, have custom
                    // modifiers in/on its (return) type, since that wasn't considered during the
                    // signature comparison.  If that is the case, then we need to make sure that
                    // there isn't another inexact match (i.e. same signature ignoring custom 
                    // modifiers) with fewer custom modifiers.
                    // NOTE: If member is constructed, then it has already inherited custom modifiers
                    // from the underlying member and this cleanup is unnecessary.  That's why we're
                    // checking member.IsDefinition in addition to memberIsFromSomeCompilation.
                    if (currTypeHasExactMatch && memberIsFromSomeCompilation && member.IsDefinition && TypeOrReturnTypeHasCustomModifiers(currTypeBestMatch))
                    {
#if DEBUG
                        // If there were custom modifiers on the parameters, then the match wouldn't have been
                        // exact and so we would already have applied the custom modifier count as a tie-breaker.
                        foreach (ParameterSymbol param in currTypeBestMatch.GetParameters())
                        {
                            Debug.Assert(!(param.TypeWithAnnotations.CustomModifiers.Any() || param.RefCustomModifiers.Any()));
                            Debug.Assert(!param.Type.HasCustomModifiers(flagNonDefaultArraySizesOrLowerBounds: false));
                        }
#endif

                        Symbol minCustomModifierMatch = currTypeBestMatch;

                        foreach (Symbol otherMember in currType.GetMembers(member.Name))
                        {
                            if (otherMember.Kind == currTypeBestMatch.Kind && !ReferenceEquals(otherMember, currTypeBestMatch))
                            {
                                if (MemberSignatureComparer.CSharpOverrideComparer.Equals(otherMember, currTypeBestMatch))
                                {
                                    int customModifierCount = CustomModifierCount(otherMember);
                                    if (customModifierCount < minCustomModifierCount)
                                    {
                                        minCustomModifierCount = customModifierCount;
                                        minCustomModifierMatch = otherMember;
                                    }
                                }
                            }
                        }

                        currTypeBestMatch = minCustomModifierMatch;
                    }
                    break;
            }
        }

        /// <summary>
        /// If representative member is non-null and is contained in a constructed type, then find
        /// other members in the same type with the same signature.  If this is an override member,
        /// add them to the overridden and runtime overridden lists.  Otherwise, add them to the
        /// hidden list.
        /// </summary>
        private static void FindRelatedMembers(
            bool isOverride,
            bool overridingMemberIsFromSomeCompilation,
            SymbolKind overridingMemberKind,
            Symbol representativeMember,
            out ImmutableArray<Symbol> overriddenMembers,
            ref ArrayBuilder<Symbol> hiddenBuilder)
        {
            overriddenMembers = ImmutableArray<Symbol>.Empty;

            if ((object)representativeMember != null)
            {
                bool needToSearchForRelated = representativeMember.Kind != SymbolKind.Field && representativeMember.Kind != SymbolKind.NamedType &&
                                              (!representativeMember.ContainingType.IsDefinition || representativeMember.IsIndexer());

                if (isOverride)
                {
                    if (needToSearchForRelated)
                    {
                        ArrayBuilder<Symbol> overriddenBuilder = ArrayBuilder<Symbol>.GetInstance();

                        overriddenBuilder.Add(representativeMember);

                        FindOtherOverriddenMethodsInContainingType(representativeMember, overridingMemberIsFromSomeCompilation, overriddenBuilder);

                        overriddenMembers = overriddenBuilder.ToImmutableAndFree();
                    }
                    else
                    {
                        overriddenMembers = ImmutableArray.Create<Symbol>(representativeMember);
                    }
                }
                else
                {
                    AddHiddenMemberIfApplicable(ref hiddenBuilder, overridingMemberKind, representativeMember);

                    if (needToSearchForRelated)
                    {
                        FindOtherHiddenMembersInContainingType(overridingMemberKind, representativeMember, ref hiddenBuilder);
                    }
                }
            }
        }

        /// <summary>
        /// Some kinds of methods are not considered to be hideable by certain kinds of members.
        /// Specifically, methods, properties, and types cannot hide constructors, destructors,
        /// operators, conversions, or accessors.
        /// </summary>
        private static void AddHiddenMemberIfApplicable(ref ArrayBuilder<Symbol> hiddenBuilder, SymbolKind hidingMemberKind, Symbol hiddenMember)
        {
            Debug.Assert((object)hiddenMember != null);
            if (hiddenMember.Kind != SymbolKind.Method || ((MethodSymbol)hiddenMember).CanBeHiddenByMemberKind(hidingMemberKind))
            {
                AccessOrGetInstance(ref hiddenBuilder).Add(hiddenMember);
            }
        }

        private static ArrayBuilder<T> AccessOrGetInstance<T>(ref ArrayBuilder<T> builder)
        {
            if (builder == null)
            {
                builder = ArrayBuilder<T>.GetInstance();
            }

            return builder;
        }

        /// <summary>
        /// Having found the best member to override, we want to find members with the same signature on the
        /// best member's containing type.
        /// </summary>
        /// <param name="representativeMember">
        /// The member that we consider to be overridden (may have different custom modifiers from the overriding member).
        /// Assumed to already be in the overridden and runtime overridden lists.
        /// </param>
        /// <param name="overridingMemberIsFromSomeCompilation">
        /// If the best match was based on the custom modifier count, rather than the custom modifiers themselves 
        /// (because the overriding member is in the current compilation), then we should use the count when determining
        /// whether the override is ambiguous.
        /// </param>
        /// <param name="overriddenBuilder">
        /// If the declaring type is constructed, it's possible that two (or more) members have the same signature
        /// (including custom modifiers).  Return a list of such members so that we can report the ambiguity.
        /// </param>
        private static void FindOtherOverriddenMethodsInContainingType(Symbol representativeMember, bool overridingMemberIsFromSomeCompilation, ArrayBuilder<Symbol> overriddenBuilder)
        {
            Debug.Assert((object)representativeMember != null);
            Debug.Assert(representativeMember.Kind == SymbolKind.Property || !representativeMember.ContainingType.IsDefinition);

            int representativeCustomModifierCount = -1;

            foreach (Symbol otherMember in representativeMember.ContainingType.GetMembers(representativeMember.Name))
            {
                if (otherMember.Kind == representativeMember.Kind)
                {
                    if (otherMember != representativeMember)
                    {
                        // NOTE: If the overriding member is from source, then we compared *counts* of custom modifiers, rather
                        // than actually comparing custom modifiers.  Hence, we should do the same thing when looking for
                        // ambiguous overrides.
                        if (overridingMemberIsFromSomeCompilation)
                        {
                            if (representativeCustomModifierCount < 0)
                            {
                                representativeCustomModifierCount = representativeMember.CustomModifierCount();
                            }

                            if (MemberSignatureComparer.CSharpOverrideComparer.Equals(otherMember, representativeMember) &&
                                otherMember.CustomModifierCount() == representativeCustomModifierCount)
                            {
                                overriddenBuilder.Add(otherMember);
                            }
                        }
                        else
                        {
                            if (MemberSignatureComparer.CSharpCustomModifierOverrideComparer.Equals(otherMember, representativeMember))
                            {
                                overriddenBuilder.Add(otherMember);
                            }
                        }
                    }
                }
            }
        }

        /// <summary>
        /// Having found that we are hiding a method with exactly the same signature
        /// (including custom modifiers), we want to find methods with the same signature
        /// on the declaring type because they will also be hidden.
        /// (If the declaring type is constructed, it's possible that two or more
        /// methods have the same signature (including custom modifiers).)
        /// (If the representative member is an indexer, it's possible that two or more
        /// properties have the same signature (including custom modifiers, even in a
        /// non-generic type).
        /// </summary>
        /// <param name="hidingMemberKind">
        /// This kind of the hiding member.
        /// </param>
        /// <param name="representativeMember">
        /// The member that we consider to be hidden (must have exactly the same custom modifiers as the hiding member).
        /// Assumed to already be in hiddenBuilder.
        /// </param>
        /// <param name="hiddenBuilder">
        /// Will have all other members with the same signature (including custom modifiers) as 
        /// representativeMember added.
        /// </param>
        private static void FindOtherHiddenMembersInContainingType(SymbolKind hidingMemberKind, Symbol representativeMember, ref ArrayBuilder<Symbol> hiddenBuilder)
        {
            Debug.Assert((object)representativeMember != null);
            Debug.Assert(representativeMember.Kind != SymbolKind.Field);
            Debug.Assert(representativeMember.Kind != SymbolKind.NamedType);
            Debug.Assert(representativeMember.Kind == SymbolKind.Property || !representativeMember.ContainingType.IsDefinition);

            IEqualityComparer<Symbol> comparer = MemberSignatureComparer.CSharpCustomModifierOverrideComparer;
            foreach (Symbol otherMember in representativeMember.ContainingType.GetMembers(representativeMember.Name))
            {
                if (otherMember.Kind == representativeMember.Kind)
                {
                    if (otherMember != representativeMember && comparer.Equals(otherMember, representativeMember))
                    {
                        AddHiddenMemberIfApplicable(ref hiddenBuilder, hidingMemberKind, otherMember);
                    }
                }
            }
        }

        private static bool CanOverrideOrHide(Symbol member)
        {
            switch (member.Kind)
            {
                case SymbolKind.Property:
                case SymbolKind.Event:
                    // Explicit interface impls don't override or hide.
                    return !member.IsExplicitInterfaceImplementation();
                case SymbolKind.Method:
                    MethodSymbol methodSymbol = (MethodSymbol)member;
                    return MethodSymbol.CanOverrideOrHide(methodSymbol.MethodKind) && ReferenceEquals(methodSymbol, methodSymbol.ConstructedFrom);
                default:
                    throw ExceptionUtilities.UnexpectedValue(member.Kind);
            }
        }

        private static bool TypeOrReturnTypeHasCustomModifiers(Symbol member)
        {
            switch (member.Kind)
            {
                case SymbolKind.Method:
                    MethodSymbol method = (MethodSymbol)member;
                    var methodReturnType = method.ReturnTypeWithAnnotations;
                    return methodReturnType.CustomModifiers.Any() || method.RefCustomModifiers.Any() ||
                           methodReturnType.Type.HasCustomModifiers(flagNonDefaultArraySizesOrLowerBounds: false);
                case SymbolKind.Property:
                    PropertySymbol property = (PropertySymbol)member;
                    var propertyType = property.TypeWithAnnotations;
                    return propertyType.CustomModifiers.Any() || property.RefCustomModifiers.Any() ||
                           propertyType.Type.HasCustomModifiers(flagNonDefaultArraySizesOrLowerBounds: false);
                case SymbolKind.Event:
                    EventSymbol @event = (EventSymbol)member;
                    return @event.Type.HasCustomModifiers(flagNonDefaultArraySizesOrLowerBounds: false); //can't have custom modifiers on (vs in) type
                default:
                    throw ExceptionUtilities.UnexpectedValue(member.Kind);
            }
        }

        private static int CustomModifierCount(Symbol member)
        {
            switch (member.Kind)
            {
                case SymbolKind.Method:
                    MethodSymbol method = (MethodSymbol)member;
                    return method.CustomModifierCount();
                case SymbolKind.Property:
                    PropertySymbol property = (PropertySymbol)member;
                    return property.CustomModifierCount();
                case SymbolKind.Event:
                    EventSymbol @event = (EventSymbol)member;
                    return @event.Type.CustomModifierCount();
                default:
                    throw ExceptionUtilities.UnexpectedValue(member.Kind);
            }
        }

        /// <summary>
        /// Determine if this method requires a methodimpl table entry to inform the runtime of the override relationship.
        /// </summary>
        /// <param name="warnAmbiguous">True if we should produce an ambiguity warning per https://github.com/dotnet/roslyn/issues/45453 .</param>
        internal static bool RequiresExplicitOverride(this MethodSymbol method, out bool warnAmbiguous)
        {
            warnAmbiguous = false;
            if (!method.IsOverride)
                return false;

            MethodSymbol csharpOverriddenMethod = method.OverriddenMethod;
            if (csharpOverriddenMethod is null)
                return false;

            MethodSymbol runtimeOverriddenMethod = method.GetFirstRuntimeOverriddenMethodIgnoringNewSlot(out bool wasAmbiguous);
            if (csharpOverriddenMethod == runtimeOverriddenMethod && !wasAmbiguous)
                return false;

            // See https://github.com/dotnet/roslyn/issues/45453. No need to warn when the runtime
            // supports covariant returns because any methodimpl we produce to identify the specific
            // overridden method is unambiguously understood by the runtime.
            if (method.ContainingAssembly.RuntimeSupportsCovariantReturnsOfClasses)
                return true;

            // If the method was declared as a covariant return, there will be a compile-time error since the runtime
            // does not support covariant returns. In this case we do not warn about runtime ambiguity and pretend that
            // we can use a methodimpl (even though it is of a form not supported by the runtime and would result in a
            // loader error) so that the symbol APIs produce the most useful result.
            if (!method.ReturnType.Equals(csharpOverriddenMethod.ReturnType, TypeCompareKind.AllIgnoreOptions))
                return true;

            // Due to https://github.com/dotnet/runtime/issues/38119 the methodimpl would
            // appear to the runtime to be ambiguous in some cases.
            bool methodimplWouldBeAmbiguous = csharpOverriddenMethod.MethodHasRuntimeCollision();
            if (!methodimplWouldBeAmbiguous)
                return true;

            Debug.Assert(runtimeOverriddenMethod is { });

            // We produce the warning when a methodimpl would be required but would be ambiguous to the runtime.
            // However, if there was a duplicate definition for the runtime signature of the overridden
            // method where it was originally declared, that would have been an error.  In that case we suppress
            // the warning as a cascaded diagnostic.
            bool originalOverriddenMethodWasAmbiguious =
                csharpOverriddenMethod.IsDefinition || csharpOverriddenMethod.OriginalDefinition.MethodHasRuntimeCollision();
            warnAmbiguous = !originalOverriddenMethodWasAmbiguious;

            bool overridenMethodContainedInSameTypeAsRuntimeOverriddenMethod =
                csharpOverriddenMethod.ContainingType.Equals(runtimeOverriddenMethod.ContainingType, TypeCompareKind.CLRSignatureCompareOptions);

            // If the overridden method is on a different (e.g. base) type compared to the runtime overridden
            // method, then the runtime overridden method could not possibly resolve correctly to the overridden method.
            // In this case we might as well produce a methodimpl. At least it has a chance of being correctly resolved
            // by the runtime, where the runtime resolution without the methodimpl would definitely be wrong.
            if (!overridenMethodContainedInSameTypeAsRuntimeOverriddenMethod)
                return true;

            // This is the historical test, preserved since the days of the native compiler in case it turns out to affect compatibility.
            // However, this test cannot be true in a program free of errors.
            return csharpOverriddenMethod != runtimeOverriddenMethod && method.IsAccessor() != runtimeOverriddenMethod.IsAccessor();
        }

        internal static bool MethodHasRuntimeCollision(this MethodSymbol method)
        {
            foreach (Symbol otherMethod in method.ContainingType.GetMembers(method.Name))
            {
                if (otherMethod != method && MemberSignatureComparer.RuntimeSignatureComparer.Equals(otherMethod, method))
                {
                    return true;
                }
            }

            return false;
        }

        /// <summary>
        /// Given a method, find the first method that it overrides from the perspective of the CLI.
        /// Key differences from C#: non-virtual methods are ignored, the RuntimeSignatureComparer
        /// is used (i.e. consider return types, ignore ref/out distinction).  Sets <paramref name="wasAmbiguous"/>
        /// to true if more than one method is overridden by CLI rules.
        /// </summary>
        /// <remarks>
        /// WARN: Must not check method.MethodKind - PEMethodSymbol.ComputeMethodKind uses this method.
        /// NOTE: Does not check whether the given method will be marked "newslot" in metadata (as
        /// "newslot" is used for covariant method overrides).
        /// </remarks>
        internal static MethodSymbol GetFirstRuntimeOverriddenMethodIgnoringNewSlot(this MethodSymbol method, out bool wasAmbiguous)
        {
            // WARN: If the method may override a source method and declaration diagnostics have yet to
            // be computed, then it is important for us to pass ignoreInterfaceImplementationChanges: true
            // (see MethodSymbol.IsMetadataVirtual for details).
            // Since we are only concerned with overrides (of class methods), interface implementations can be ignored.
            const bool ignoreInterfaceImplementationChanges = true;

            wasAmbiguous = false;
            if (!method.IsMetadataVirtual(ignoreInterfaceImplementationChanges))
            {
                return null;
            }

            NamedTypeSymbol containingType = method.ContainingType;

            for (NamedTypeSymbol currType = containingType.BaseTypeNoUseSiteDiagnostics; !ReferenceEquals(currType, null); currType = currType.BaseTypeNoUseSiteDiagnostics)
            {
                MethodSymbol candidate = null;
                foreach (Symbol otherMember in currType.GetMembers(method.Name))
                {
                    if (otherMember.Kind == SymbolKind.Method &&
                        IsOverriddenSymbolAccessible(otherMember, containingType) &&
                        MemberSignatureComparer.RuntimeSignatureComparer.Equals(method, otherMember))
                    {
                        MethodSymbol overridden = (MethodSymbol)otherMember;

                        // NOTE: The runtime doesn't consider non-virtual methods during override resolution.
                        if (overridden.IsMetadataVirtual(ignoreInterfaceImplementationChanges))
                        {
                            if (candidate is { })
                            {
                                // found more than one possible override in this type
                                wasAmbiguous = true;
                                return candidate;
                            }

                            candidate = overridden;
                        }
                    }
                }

                if (candidate is { })
                {
                    return candidate;
                }
            }

            return null;
        }

        /// <remarks>
        /// Note that the access check is done using the original definitions.  This is because we want to avoid
        /// reductions in accessibility that result from type argument substitution (e.g. if an inaccessible type
        /// has been passed as a type argument).
        /// See DevDiv #11967 for an example.
        /// </remarks>
        private static bool IsOverriddenSymbolAccessible(Symbol overridden, NamedTypeSymbol overridingContainingType)
        {
            HashSet<DiagnosticInfo> useSiteDiagnostics = null;
            return AccessCheck.IsSymbolAccessible(overridden.OriginalDefinition, overridingContainingType.OriginalDefinition, ref useSiteDiagnostics);
        }
    }
}<|MERGE_RESOLUTION|>--- conflicted
+++ resolved
@@ -131,14 +131,19 @@
 
             ArrayBuilder<Symbol> hiddenBuilder;
             ImmutableArray<Symbol> overriddenMembers;
-            ImmutableArray<Symbol> runtimeOverriddenMembers;
-            FindOverriddenOrHiddenMembers(member, containingType, memberIsFromSomeCompilation, out hiddenBuilder, out overriddenMembers, out runtimeOverriddenMembers);
+            FindOverriddenOrHiddenMembers(member, containingType, memberIsFromSomeCompilation, out hiddenBuilder, out overriddenMembers);
 
             ImmutableArray<Symbol> hiddenMembers = hiddenBuilder == null ? ImmutableArray<Symbol>.Empty : hiddenBuilder.ToImmutableAndFree();
-            return OverriddenOrHiddenMembersResult.Create(overriddenMembers, hiddenMembers, runtimeOverriddenMembers);
-        }
-
-<<<<<<< HEAD
+            return OverriddenOrHiddenMembersResult.Create(overriddenMembers, hiddenMembers);
+        }
+
+        private static void FindOverriddenOrHiddenMembers(Symbol member, NamedTypeSymbol containingType, bool memberIsFromSomeCompilation,
+            out ArrayBuilder<Symbol> hiddenBuilder,
+            out ImmutableArray<Symbol> overriddenMembers)
+        {
+            Symbol bestMatch = null;
+            hiddenBuilder = null;
+
             // A specific override exact match candidate, if one is known. This supports covariant returns, for which signature
             // matching is not sufficient. This member is treated as being as good as an exact match.
             Symbol knownOverriddenMember = member switch
@@ -149,15 +154,6 @@
                 _ => null
             };
 
-=======
-        private static void FindOverriddenOrHiddenMembers(Symbol member, NamedTypeSymbol containingType, bool memberIsFromSomeCompilation,
-            out ArrayBuilder<Symbol> hiddenBuilder,
-            out ImmutableArray<Symbol> overriddenMembers,
-            out ImmutableArray<Symbol> runtimeOverriddenMembers)
-        {
-            Symbol bestMatch = null;
-            hiddenBuilder = null;
->>>>>>> 0196341c
             for (NamedTypeSymbol currType = containingType.BaseTypeNoUseSiteDiagnostics;
                 (object)currType != null && (object)bestMatch == null && hiddenBuilder == null;
                 currType = currType.BaseTypeNoUseSiteDiagnostics)
@@ -176,27 +172,19 @@
 
             // Based on bestMatch, find other methods that will be overridden, hidden, or runtime overridden
             // (in bestMatch.ContainingType).
-<<<<<<< HEAD
-            ImmutableArray<Symbol> overriddenMembers;
             FindRelatedMembers(member.IsOverride, memberIsFromSomeCompilation, member.Kind, bestMatch, out overriddenMembers, ref hiddenBuilder);
-
-            ImmutableArray<Symbol> hiddenMembers = hiddenBuilder == null ? ImmutableArray<Symbol>.Empty : hiddenBuilder.ToImmutableAndFree();
-            return OverriddenOrHiddenMembersResult.Create(overriddenMembers, hiddenMembers);
-=======
-            FindRelatedMembers(member.IsOverride, memberIsFromSomeCompilation, member.Kind, bestMatch, out overriddenMembers, out runtimeOverriddenMembers, ref hiddenBuilder);
         }
 
         public static Symbol FindFirstHiddenMemberIfAny(Symbol member, bool memberIsFromSomeCompilation)
         {
             ArrayBuilder<Symbol> hiddenBuilder;
             FindOverriddenOrHiddenMembers(member, member.ContainingType, memberIsFromSomeCompilation, out hiddenBuilder,
-                overriddenMembers: out _, runtimeOverriddenMembers: out _);
+                overriddenMembers: out _);
 
             Symbol result = hiddenBuilder?.FirstOrDefault();
             hiddenBuilder?.Free();
 
             return result;
->>>>>>> 0196341c
         }
 
         /// <summary>
