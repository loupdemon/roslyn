﻿// Licensed to the .NET Foundation under one or more agreements.
// The .NET Foundation licenses this file to you under the MIT license.
// See the LICENSE file in the project root for more information.

using System.Collections.Generic;
using System.Collections.Immutable;
using System.Diagnostics;
using System.Linq;
using Roslyn.Utilities;

namespace Microsoft.CodeAnalysis.CSharp.Symbols
{
    /// <summary>
    /// Represents a property or indexer.
    /// </summary>
    internal abstract partial class PropertySymbol : Symbol
    {
        /// <summary>
        /// As a performance optimization, cache parameter types and refkinds - overload resolution uses them a lot.
        /// </summary>
        private ParameterSignature _lazyParameterSignature;

        // !!!!!!!!!!!!!!!!!!!!!!!!!!!!!!!!!!!!!!!!!!!!
        // Changes to the public interface of this class should remain synchronized with the VB version.
        // Do not make any changes to the public interface without making the corresponding change
        // to the VB version.
        // !!!!!!!!!!!!!!!!!!!!!!!!!!!!!!!!!!!!!!!!!!!!

        internal PropertySymbol()
        {
        }

        /// <summary>
        /// The original definition of this symbol. If this symbol is constructed from another
        /// symbol by type substitution then OriginalDefinition gets the original symbol as it was defined in
        /// source or metadata.
        /// </summary>
        public new virtual PropertySymbol OriginalDefinition
        {
            get
            {
                return this;
            }
        }

        protected sealed override Symbol OriginalSymbolDefinition
        {
            get
            {
                return this.OriginalDefinition;
            }
        }

        /// <summary>
        /// If a property is annotated with `[MemberNotNull(...)]` attributes, returns the list of members
        /// listed in those attributes.
        /// Otherwise, an empty array.
        /// </summary>
        internal virtual ImmutableArray<string> NotNullMembers => ImmutableArray<string>.Empty;

        internal virtual ImmutableArray<string> NotNullWhenTrueMembers => ImmutableArray<string>.Empty;

        internal virtual ImmutableArray<string> NotNullWhenFalseMembers => ImmutableArray<string>.Empty;

        /// <summary>
        /// Indicates whether or not the property returns by reference
        /// </summary>
        public bool ReturnsByRef { get { return this.RefKind == RefKind.Ref; } }

        /// <summary>
        /// Indicates whether or not the property returns a readonly reference
        /// </summary>
        public bool ReturnsByRefReadonly { get { return this.RefKind == RefKind.RefReadOnly; } }

        /// <summary>
        /// Gets the ref kind of the property.
        /// </summary>
        public abstract RefKind RefKind { get; }

        /// <summary>
        /// The type of the property along with its annotations.
        /// </summary>
        public abstract TypeWithAnnotations TypeWithAnnotations { get; }

        /// <summary>
        /// The type of the property.
        /// </summary>
        public TypeSymbol Type => TypeWithAnnotations.Type;

        /// <summary>
        /// Custom modifiers associated with the ref modifier, or an empty array if there are none.
        /// </summary>
        public abstract ImmutableArray<CustomModifier> RefCustomModifiers { get; }

        /// <summary>
        /// The parameters of this property. If this property has no parameters, returns
        /// an empty list. Parameters are only present on indexers, or on some properties
        /// imported from a COM interface.
        /// </summary>
        public abstract ImmutableArray<ParameterSymbol> Parameters { get; }

        /// <summary>
        /// Optimization: in many cases, the parameter count (fast) is sufficient and we
        /// don't need the actual parameter symbols (slow).
        /// </summary>
        internal int ParameterCount
        {
            get
            {
                return this.Parameters.Length;
            }
        }

        internal ImmutableArray<TypeWithAnnotations> ParameterTypesWithAnnotations
        {
            get
            {
                ParameterSignature.PopulateParameterSignature(this.Parameters, ref _lazyParameterSignature);
                return _lazyParameterSignature.parameterTypesWithAnnotations;
            }
        }

        internal ImmutableArray<RefKind> ParameterRefKinds
        {
            get
            {
                ParameterSignature.PopulateParameterSignature(this.Parameters, ref _lazyParameterSignature);
                return _lazyParameterSignature.parameterRefKinds;
            }
        }

        /// <summary>
        /// Returns true if this symbol requires an instance reference as the implicit receiver. This is false if the symbol is static.
        /// </summary>
        public virtual bool RequiresInstanceReceiver => !IsStatic;

        /// <summary>
        /// Returns whether the property is really an indexer.
        /// </summary>
        /// <remarks>
        /// In source, we regard a property as an indexer if it is declared with an IndexerDeclarationSyntax.
        /// From metadata, we regard a property if it has parameters and is a default member of the containing
        /// type.
        /// CAVEAT: To ensure that this property (and indexer Names) roundtrip, source properties are not
        /// indexers if they are explicit interface implementations (since they will not be marked as default
        /// members in metadata).
        /// </remarks>
        public abstract bool IsIndexer { get; }

        /// <summary>
        /// True if this an indexed property; that is, a property with parameters
        /// within a [ComImport] type.
        /// </summary>
        public virtual bool IsIndexedProperty
        {
            get { return false; }
        }

        /// <summary>
        /// True if this is a read-only property; that is, a property with no set accessor.
        /// </summary>
        public bool IsReadOnly
        {
            get
            {
                var property = (PropertySymbol)this.GetLeastOverriddenMember(this.ContainingType);
                return (object)property.SetMethod == null;
            }
        }

        /// <summary>
        /// True if this is a write-only property; that is, a property with no get accessor.
        /// </summary>
        public bool IsWriteOnly
        {
            get
            {
                var property = (PropertySymbol)this.GetLeastOverriddenMember(this.ContainingType);
                return (object)property.GetMethod == null;
            }
        }

        /// <summary>
        /// True if the property itself is excluded from code coverage instrumentation.
        /// True for source properties marked with <see cref="AttributeDescription.ExcludeFromCodeCoverageAttribute"/>.
        /// </summary>
        internal virtual bool IsDirectlyExcludedFromCodeCoverage { get => false; }

        /// <summary>
        /// True if this symbol has a special name (metadata flag SpecialName is set).
        /// </summary>
        internal abstract bool HasSpecialName { get; }

        /// <summary>
        /// The 'get' accessor of the property, or null if the property is write-only.
        /// </summary>
        public abstract MethodSymbol GetMethod
        {
            get;
        }

        /// <summary>
        /// The 'set' accessor of the property, or null if the property is read-only.
        /// </summary>
        public abstract MethodSymbol SetMethod
        {
            get;
        }

        internal abstract Cci.CallingConvention CallingConvention { get; }

        internal abstract bool MustCallMethodsDirectly { get; }

        /// <summary>
        /// Returns the overridden property, or null.
        /// </summary>
        public PropertySymbol OverriddenProperty
        {
            get
            {
                if (this.IsOverride)
                {
                    if (IsDefinition)
                    {
                        return (PropertySymbol)OverriddenOrHiddenMembers.GetOverriddenMember();
                    }

                    return (PropertySymbol)OverriddenOrHiddenMembersResult.GetOverriddenMember(this, OriginalDefinition.OverriddenProperty);
                }
                return null;
            }
        }

        internal virtual OverriddenOrHiddenMembersResult OverriddenOrHiddenMembers
        {
            get
            {
                return this.MakeOverriddenOrHiddenMembers();
            }
        }

        internal bool HidesBasePropertiesByName
        {
            get
            {
                // Dev10 gives preference to the getter.
                MethodSymbol accessor = GetMethod ?? SetMethod;

                // false is a reasonable default if there are no accessors (e.g. not done typing).
                return (object)accessor != null && accessor.HidesBaseMethodsByName;
            }
        }

        internal PropertySymbol GetLeastOverriddenProperty(NamedTypeSymbol accessingTypeOpt)
        {
            accessingTypeOpt = accessingTypeOpt?.OriginalDefinition;
            PropertySymbol p = this;
            while (p.IsOverride && !p.HidesBasePropertiesByName)
            {
                // We might not be able to access the overridden method. For example,
                // 
                //   .assembly A
                //   {
                //      InternalsVisibleTo("B")
                //      public class A { internal virtual int P { get; } }
                //   }
                // 
                //   .assembly B
                //   {
                //      InternalsVisibleTo("C")
                //      public class B : A { internal override int P { get; } }
                //   }
                // 
                //   .assembly C
                //   {
                //      public class C : B { ... new B().P ... }       // A.P is not accessible from here
                //   }
                //
                // See InternalsVisibleToAndStrongNameTests: IvtVirtualCall1, IvtVirtualCall2, IvtVirtual_ParamsAndDynamic.
                PropertySymbol overridden = p.OverriddenProperty;
<<<<<<< HEAD
                var discardedUseSiteInfo = CompoundUseSiteInfo<AssemblySymbol>.Discarded;
                if ((object)overridden == null || !AccessCheck.IsSymbolAccessible(overridden, accessingType, ref discardedUseSiteInfo))
=======
                HashSet<DiagnosticInfo> useSiteDiagnostics = null;
                if ((object)overridden == null ||
                    (accessingTypeOpt is { } && !AccessCheck.IsSymbolAccessible(overridden, accessingTypeOpt, ref useSiteDiagnostics)))
>>>>>>> cdb59565
                {
                    break;
                }

                p = overridden;
            }

            return p;
        }

        /// <summary>
        /// Source: Was the member name qualified with a type name?
        /// Metadata: Is the member an explicit implementation?
        /// </summary>
        /// <remarks>
        /// Will not always agree with ExplicitInterfaceImplementations.Any()
        /// (e.g. if binding of the type part of the name fails).
        /// </remarks>
        internal virtual bool IsExplicitInterfaceImplementation
        {
            get { return ExplicitInterfaceImplementations.Any(); }
        }

        /// <summary>
        /// Returns interface properties explicitly implemented by this property.
        /// </summary>
        /// <remarks>
        /// Properties imported from metadata can explicitly implement more than one property.
        /// </remarks>
        public abstract ImmutableArray<PropertySymbol> ExplicitInterfaceImplementations { get; }

        /// <summary>
        /// Gets the kind of this symbol.
        /// </summary>
        public sealed override SymbolKind Kind
        {
            get
            {
                return SymbolKind.Property;
            }
        }

        /// <summary>
        /// Implements visitor pattern.
        /// </summary>
        internal override TResult Accept<TArgument, TResult>(CSharpSymbolVisitor<TArgument, TResult> visitor, TArgument argument)
        {
            return visitor.VisitProperty(this, argument);
        }

        public override void Accept(CSharpSymbolVisitor visitor)
        {
            visitor.VisitProperty(this);
        }

        public override TResult Accept<TResult>(CSharpSymbolVisitor<TResult> visitor)
        {
            return visitor.VisitProperty(this);
        }

        internal PropertySymbol AsMember(NamedTypeSymbol newOwner)
        {
            Debug.Assert(this.IsDefinition);
            Debug.Assert(ReferenceEquals(newOwner.OriginalDefinition, this.ContainingSymbol.OriginalDefinition));
            return newOwner.IsDefinition ? this : new SubstitutedPropertySymbol(newOwner as SubstitutedNamedTypeSymbol, this);
        }

        #region Use-Site Diagnostics

        internal override UseSiteInfo<AssemblySymbol> GetUseSiteInfo()
        {
            if (this.IsDefinition)
            {
                return new UseSiteInfo<AssemblySymbol>(PrimaryDependency);
            }

            return this.OriginalDefinition.GetUseSiteInfo();
        }

        internal bool CalculateUseSiteDiagnostic(ref UseSiteInfo<AssemblySymbol> result)
        {
            Debug.Assert(this.IsDefinition);

            // Check return type, custom modifiers and parameters:
            if (DeriveUseSiteInfoFromType(ref result, this.TypeWithAnnotations, AllowedRequiredModifierType.None) ||
                DeriveUseSiteInfoFromCustomModifiers(ref result, this.RefCustomModifiers, AllowedRequiredModifierType.System_Runtime_InteropServices_InAttribute) ||
                DeriveUseSiteInfoFromParameters(ref result, this.Parameters))
            {
                return true;
            }

            // If the member is in an assembly with unified references, 
            // we check if its definition depends on a type from a unified reference.
            if (this.ContainingModule.HasUnifiedReferences)
            {
                HashSet<TypeSymbol> unificationCheckedTypes = null;
                DiagnosticInfo diagnosticInfo = result.DiagnosticInfo;
                if (this.TypeWithAnnotations.GetUnificationUseSiteDiagnosticRecursive(ref diagnosticInfo, this, ref unificationCheckedTypes) ||
                    GetUnificationUseSiteDiagnosticRecursive(ref diagnosticInfo, this.RefCustomModifiers, this, ref unificationCheckedTypes) ||
                    GetUnificationUseSiteDiagnosticRecursive(ref diagnosticInfo, this.Parameters, this, ref unificationCheckedTypes))
                {
                    result = result.AdjustDiagnosticInfo(diagnosticInfo);
                    return true;
                }

                result = result.AdjustDiagnosticInfo(diagnosticInfo);
            }

            return false;
        }

        /// <summary>
        /// Return error code that has highest priority while calculating use site error for this symbol. 
        /// </summary>
        protected override int HighestPriorityUseSiteError
        {
            get
            {
                return (int)ErrorCode.ERR_BindToBogus;
            }
        }

        public sealed override bool HasUnsupportedMetadata
        {
            get
            {
                DiagnosticInfo info = GetUseSiteInfo().DiagnosticInfo;
                return (object)info != null && info.Code == (int)ErrorCode.ERR_BindToBogus;
            }
        }

        #endregion

        protected sealed override ISymbol CreateISymbol()
        {
            return new PublicModel.PropertySymbol(this);
        }

        #region Equality

        public override bool Equals(Symbol symbol, TypeCompareKind compareKind)
        {
            PropertySymbol other = symbol as PropertySymbol;

            if (ReferenceEquals(null, other))
            {
                return false;
            }

            if (ReferenceEquals(this, other))
            {
                return true;
            }

            if (other is NativeIntegerPropertySymbol nps)
            {
                return nps.Equals(this, compareKind);
            }

            // This checks if the property have the same definition and the type parameters on the containing types have been
            // substituted in the same way.
            return TypeSymbol.Equals(this.ContainingType, other.ContainingType, compareKind) && ReferenceEquals(this.OriginalDefinition, other.OriginalDefinition);
        }

        public override int GetHashCode()
        {
            int hash = 1;
            hash = Hash.Combine(this.ContainingType, hash);
            hash = Hash.Combine(this.Name, hash);
            hash = Hash.Combine(hash, this.ParameterCount);
            return hash;
        }

        #endregion Equality
    }
}<|MERGE_RESOLUTION|>--- conflicted
+++ resolved
@@ -278,14 +278,9 @@
                 //
                 // See InternalsVisibleToAndStrongNameTests: IvtVirtualCall1, IvtVirtualCall2, IvtVirtual_ParamsAndDynamic.
                 PropertySymbol overridden = p.OverriddenProperty;
-<<<<<<< HEAD
                 var discardedUseSiteInfo = CompoundUseSiteInfo<AssemblySymbol>.Discarded;
-                if ((object)overridden == null || !AccessCheck.IsSymbolAccessible(overridden, accessingType, ref discardedUseSiteInfo))
-=======
-                HashSet<DiagnosticInfo> useSiteDiagnostics = null;
                 if ((object)overridden == null ||
-                    (accessingTypeOpt is { } && !AccessCheck.IsSymbolAccessible(overridden, accessingTypeOpt, ref useSiteDiagnostics)))
->>>>>>> cdb59565
+                    (accessingTypeOpt is { } && !AccessCheck.IsSymbolAccessible(overridden, accessingTypeOpt, ref discardedUseSiteInfo)))
                 {
                     break;
                 }
