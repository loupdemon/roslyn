﻿// Copyright (c) Microsoft.  All Rights Reserved.  Licensed under the Apache License, Version 2.0.  See License.txt in the project root for license information.

using System.Collections.Generic;
using System.Collections.Immutable;
using System.Diagnostics;
using System.Globalization;
using System.Linq;
using System.Runtime.CompilerServices;
using System.Runtime.InteropServices;
using System.Threading;
using Microsoft.CodeAnalysis.CSharp.Emit;
using Microsoft.CodeAnalysis.CSharp.Syntax;
using Microsoft.CodeAnalysis.PooledObjects;
using Roslyn.Utilities;

namespace Microsoft.CodeAnalysis.CSharp.Symbols
{
    internal sealed class SourcePropertySymbol : PropertySymbol, IAttributeTargetSymbol
    {
        private const string DefaultIndexerName = "Item";

        // TODO (tomat): consider splitting into multiple subclasses/rare data.

        private readonly SourceMemberContainerTypeSymbol _containingType;
        private readonly string _name;
        private readonly SyntaxReference _syntaxRef;
        private readonly Location _location;
        private readonly DeclarationModifiers _modifiers;
        private readonly ImmutableArray<CustomModifier> _refCustomModifiers;
        private readonly SourcePropertyAccessorSymbol _getMethod;
        private readonly SourcePropertyAccessorSymbol _setMethod;
        private readonly SynthesizedBackingFieldSymbol _backingField;
        private readonly TypeSymbol _explicitInterfaceType;
        private readonly ImmutableArray<PropertySymbol> _explicitInterfaceImplementations;
        private readonly bool _isExpressionBodied;
        private readonly bool _isAutoProperty;
        private readonly RefKind _refKind;

        private SymbolCompletionState _state;
        private ImmutableArray<ParameterSymbol> _lazyParameters;
        private TypeSymbolWithAnnotations _lazyType;

        /// <summary>
        /// Set in constructor, might be changed while decoding <see cref="IndexerNameAttribute"/>.
        /// </summary>
        private readonly string _sourceName;

        private string _lazyDocComment;
        private OverriddenOrHiddenMembersResult _lazyOverriddenOrHiddenMembers;
        private SynthesizedSealedPropertyAccessor _lazySynthesizedSealedAccessor;
        private CustomAttributesBag<CSharpAttributeData> _lazyCustomAttributesBag;

        // CONSIDER: if the parameters were computed lazily, ParameterCount could be overridden to fall back on the syntax (as in SourceMemberMethodSymbol).

        private SourcePropertySymbol(
            SourceMemberContainerTypeSymbol containingType,
            Binder bodyBinder,
            BasePropertyDeclarationSyntax syntax,
            string name,
            Location location,
            DiagnosticBag diagnostics)
        {
            // This has the value that IsIndexer will ultimately have, once we've populated the fields of this object.
            bool isIndexer = syntax.Kind() == SyntaxKind.IndexerDeclaration;
            var interfaceSpecifier = GetExplicitInterfaceSpecifier(syntax);
            bool isExplicitInterfaceImplementation = (interfaceSpecifier != null);

            _location = location;
            _containingType = containingType;
            _syntaxRef = syntax.GetReference();
            _refKind = syntax.Type.GetRefKind();

            SyntaxTokenList modifiers = syntax.Modifiers;
            bodyBinder = bodyBinder.WithUnsafeRegionIfNecessary(modifiers);
            bodyBinder = bodyBinder.WithAdditionalFlagsAndContainingMemberOrLambda(BinderFlags.SuppressConstraintChecks, this);

            bool modifierErrors;
            _modifiers = MakeModifiers(modifiers, isExplicitInterfaceImplementation, isIndexer, location, diagnostics, out modifierErrors);
            this.CheckAccessibility(location, diagnostics);

            this.CheckModifiers(location, isIndexer, diagnostics);

            if (isIndexer && !isExplicitInterfaceImplementation)
            {
                // Evaluate the attributes immediately in case the IndexerNameAttribute has been applied.
                // NOTE: we want IsExplicitInterfaceImplementation, IsOverride, Locations, and the syntax reference
                // to be initialized before we pass this symbol to LoadCustomAttributes.

                // CONSIDER: none of the information from this early binding pass is cached.  Everything will
                // be re-bound when someone calls GetAttributes.  If this gets to be a problem, we could
                // always use the real attribute bag of this symbol and modify LoadAndValidateAttributes to
                // handle partially filled bags.
                CustomAttributesBag<CSharpAttributeData> temp = null;
                LoadAndValidateAttributes(OneOrMany.Create(this.CSharpSyntaxNode.AttributeLists), ref temp, earlyDecodingOnly: true);
                if (temp != null)
                {
                    Debug.Assert(temp.IsEarlyDecodedWellKnownAttributeDataComputed);
                    var propertyData = (PropertyEarlyWellKnownAttributeData)temp.EarlyDecodedWellKnownAttributeData;
                    if (propertyData != null)
                    {
                        _sourceName = propertyData.IndexerName;
                    }
                }
            }

            string aliasQualifierOpt;
            string memberName = ExplicitInterfaceHelpers.GetMemberNameAndInterfaceSymbol(bodyBinder, interfaceSpecifier, name, diagnostics, out _explicitInterfaceType, out aliasQualifierOpt);
            _sourceName = _sourceName ?? memberName; //sourceName may have been set while loading attributes
            _name = isIndexer ? ExplicitInterfaceHelpers.GetMemberName(WellKnownMemberNames.Indexer, _explicitInterfaceType, aliasQualifierOpt) : _sourceName;
            _isExpressionBodied = false;

            bool hasAccessorList = syntax.AccessorList != null;
            var propertySyntax = syntax as PropertyDeclarationSyntax;
            var arrowExpression = propertySyntax != null
                ? propertySyntax.ExpressionBody
                : ((IndexerDeclarationSyntax)syntax).ExpressionBody;
            bool hasExpressionBody = arrowExpression != null;
            bool hasInitializer = !isIndexer && propertySyntax.Initializer != null;

            bool notRegularProperty = (!IsAbstract && !IsExtern && !isIndexer && hasAccessorList);
            AccessorDeclarationSyntax getSyntax = null;
            AccessorDeclarationSyntax setSyntax = null;
            if (hasAccessorList)
            {
                foreach (var accessor in syntax.AccessorList.Accessors)
                {
                    switch (accessor.Kind())
                    {
                        case SyntaxKind.GetAccessorDeclaration:
                            if (getSyntax == null)
                            {
                                getSyntax = accessor;
                            }
                            else
                            {
                                diagnostics.Add(ErrorCode.ERR_DuplicateAccessor, accessor.Keyword.GetLocation());
                            }
                            break;
                        case SyntaxKind.SetAccessorDeclaration:
                            if (setSyntax == null)
                            {
                                setSyntax = accessor;
                            }
                            else
                            {
                                diagnostics.Add(ErrorCode.ERR_DuplicateAccessor, accessor.Keyword.GetLocation());
                            }
                            break;
                        case SyntaxKind.AddAccessorDeclaration:
                        case SyntaxKind.RemoveAccessorDeclaration:
                            diagnostics.Add(ErrorCode.ERR_GetOrSetExpected, accessor.Keyword.GetLocation());
                            continue;
                        case SyntaxKind.UnknownAccessorDeclaration:
                            // We don't need to report an error here as the parser will already have
                            // done that for us.
                            continue;
                        default:
                            throw ExceptionUtilities.UnexpectedValue(accessor.Kind());
                    }

                    if (accessor.Body != null || accessor.ExpressionBody != null)
                    {
                        notRegularProperty = false;
                    }
                }
            }
            else
            {
                notRegularProperty = false;
            }

            if (hasInitializer)
            {
                CheckInitializer(notRegularProperty, location, diagnostics);
            }

            if (notRegularProperty || hasInitializer)
            {
                var hasGetSyntax = getSyntax != null;
                _isAutoProperty = notRegularProperty && hasGetSyntax;
                bool isReadOnly = hasGetSyntax && setSyntax == null;

                if (_isAutoProperty && !isReadOnly && !IsStatic && ContainingType.IsReadOnly)
                {
                    diagnostics.Add(ErrorCode.ERR_AutoPropsInRoStruct, location);
                }

                if (_isAutoProperty || hasInitializer)
                {
                    if (_isAutoProperty)
                    {
                        //issue a diagnostic if the compiler generated attribute ctor is not found.
                        Binder.ReportUseSiteDiagnosticForSynthesizedAttribute(bodyBinder.Compilation,
                        WellKnownMember.System_Runtime_CompilerServices_CompilerGeneratedAttribute__ctor, diagnostics, syntax: syntax);

                        if (this._refKind != RefKind.None && !_containingType.IsInterface)
                        {
                            diagnostics.Add(ErrorCode.ERR_AutoPropertyCannotBeRefReturning, location, this);
                        }
                    }

                    string fieldName = GeneratedNames.MakeBackingFieldName(_sourceName);
                    _backingField = new SynthesizedBackingFieldSymbol(this,
                                                                          fieldName,
                                                                          isReadOnly,
                                                                          this.IsStatic,
                                                                          hasInitializer);
                }

                if (notRegularProperty)
                {
                    Binder.CheckFeatureAvailability(
                        syntax,
                        isReadOnly ? MessageID.IDS_FeatureReadonlyAutoImplementedProperties : MessageID.IDS_FeatureAutoImplementedProperties,
                        diagnostics,
                        location);
                }
            }

            PropertySymbol explicitlyImplementedProperty = null;
            _refCustomModifiers = ImmutableArray<CustomModifier>.Empty;

            // The runtime will not treat the accessors of this property as overrides or implementations
            // of those of another property unless both the signatures and the custom modifiers match.
            // Hence, in the case of overrides and *explicit* implementations, we need to copy the custom
            // modifiers that are in the signatures of the overridden/implemented property accessors.
            // (From source, we know that there can only be one overridden/implemented property, so there
            // are no conflicts.)  This is unnecessary for implicit implementations because, if the custom
            // modifiers don't match, we'll insert bridge methods for the accessors (explicit implementations 
            // that delegate to the implicit implementations) with the correct custom modifiers
            // (see SourceMemberContainerTypeSymbol.SynthesizeInterfaceMemberImplementation).

            // Note: we're checking if the syntax indicates explicit implementation rather,
            // than if explicitInterfaceType is null because we don't want to look for an
            // overridden property if this is supposed to be an explicit implementation.
            if (isExplicitInterfaceImplementation || this.IsOverride)
            {
                // Type and parameters for overrides and explicit implementations cannot be bound
                // lazily since the property name depends on the metadata name of the base property,
                // and the property name is required to add the property to the containing type, and
                // the type and parameters are required to determine the override or implementation.
                _lazyType = this.ComputeType(bodyBinder, syntax, diagnostics);
                _lazyParameters = this.ComputeParameters(bodyBinder, syntax, diagnostics);

                bool isOverride = false;
                PropertySymbol overriddenOrImplementedProperty = null;

                if (!isExplicitInterfaceImplementation)
                {
                    // If this property is an override, we may need to copy custom modifiers from
                    // the overridden property (so that the runtime will recognize it as an override).
                    // We check for this case here, while we can still modify the parameters and
                    // return type without losing the appearance of immutability.
                    isOverride = true;
                    overriddenOrImplementedProperty = this.OverriddenProperty;
                }
                else
                {
                    string interfacePropertyName = isIndexer ? WellKnownMemberNames.Indexer : name;
                    explicitlyImplementedProperty = this.FindExplicitlyImplementedProperty(_explicitInterfaceType, interfacePropertyName, interfaceSpecifier, diagnostics);
                    this.FindExplicitlyImplementedMemberVerification(explicitlyImplementedProperty, diagnostics);
                    overriddenOrImplementedProperty = explicitlyImplementedProperty;
                }

                if ((object)overriddenOrImplementedProperty != null)
                {
                    _refCustomModifiers = _refKind != RefKind.None ? overriddenOrImplementedProperty.RefCustomModifiers : ImmutableArray<CustomModifier>.Empty;

                    TypeSymbolWithAnnotations overriddenPropertyType = overriddenOrImplementedProperty.Type;

                    // We do an extra check before copying the type to handle the case where the overriding
                    // property (incorrectly) has a different type than the overridden property.  In such cases,
                    // we want to retain the original (incorrect) type to avoid hiding the type given in source.
                    if (_lazyType.TypeSymbol.Equals(overriddenPropertyType.TypeSymbol, TypeCompareKind.IgnoreCustomModifiersAndArraySizesAndLowerBounds | TypeCompareKind.IgnoreDynamic))
                    {
                        _lazyType = _lazyType.Update(
                            CustomModifierUtils.CopyTypeCustomModifiers(overriddenPropertyType.TypeSymbol, _lazyType.TypeSymbol, this.ContainingAssembly),
                            overriddenPropertyType.CustomModifiers);
                    }

                    _lazyParameters = CustomModifierUtils.CopyParameterCustomModifiers(overriddenOrImplementedProperty.Parameters, _lazyParameters, alsoCopyParamsModifier: isOverride);

                    if (isExplicitInterfaceImplementation)
                    {
                        TypeSymbol.CheckNullableReferenceTypeMismatchOnImplementingMember(this, overriddenOrImplementedProperty, true, diagnostics);
                }
            }
<<<<<<< HEAD
=======
            else if (_refKind == RefKind.RefReadOnly)
            {
                var modifierType = bodyBinder.GetWellKnownType(WellKnownType.System_Runtime_InteropServices_InAttribute, diagnostics, syntax.Type);

                _customModifiers = CustomModifiersTuple.Create(
                    ImmutableArray<CustomModifier>.Empty,
                    ImmutableArray.Create(CSharpCustomModifier.CreateRequired(modifierType)));
>>>>>>> 3b5a3354
            }

            if (!hasAccessorList)
            {
                if (hasExpressionBody)
                {
                    _isExpressionBodied = true;
                    _getMethod = SourcePropertyAccessorSymbol.CreateAccessorSymbol(
                        containingType,
                        this,
                        _modifiers,
                        _sourceName,
                        arrowExpression,
                        explicitlyImplementedProperty,
                        aliasQualifierOpt,
                        diagnostics);
                }
                else
                {
                    _getMethod = null;
                }
                _setMethod = null;
            }
            else
            {
                _getMethod = CreateAccessorSymbol(getSyntax, explicitlyImplementedProperty, aliasQualifierOpt, notRegularProperty, diagnostics);
                _setMethod = CreateAccessorSymbol(setSyntax, explicitlyImplementedProperty, aliasQualifierOpt, notRegularProperty, diagnostics);

                if ((getSyntax == null) || (setSyntax == null))
                {
                    if ((getSyntax == null) && (setSyntax == null))
                    {
                        diagnostics.Add(ErrorCode.ERR_PropertyWithNoAccessors, location, this);
                    }
                    else if (_refKind != RefKind.None)
                    {
                        if (getSyntax == null)
                        {
                            diagnostics.Add(ErrorCode.ERR_RefPropertyMustHaveGetAccessor, location, this);
                        }
                    }
                    else if (notRegularProperty)
                    {
                        var accessor = _getMethod ?? _setMethod;
                        if (getSyntax == null)
                        {
                            diagnostics.Add(ErrorCode.ERR_AutoPropertyMustHaveGetAccessor, accessor.Locations[0], accessor);
                        }
                    }
                }

                // Check accessor accessibility is more restrictive than property accessibility.
                CheckAccessibilityMoreRestrictive(_getMethod, diagnostics);
                CheckAccessibilityMoreRestrictive(_setMethod, diagnostics);

                if (((object)_getMethod != null) && ((object)_setMethod != null))
                {
                    if (_refKind != RefKind.None)
                    {
                        diagnostics.Add(ErrorCode.ERR_RefPropertyCannotHaveSetAccessor, _setMethod.Locations[0], _setMethod);
                    }
                    else if ((_getMethod.LocalAccessibility != Accessibility.NotApplicable) &&
                        (_setMethod.LocalAccessibility != Accessibility.NotApplicable))
                    {
                        // Check accessibility is set on at most one accessor.
                        diagnostics.Add(ErrorCode.ERR_DuplicatePropertyAccessMods, location, this);
                    }
                    else if (this.IsAbstract)
                    {
                        // Check abstract property accessors are not private.
                        CheckAbstractPropertyAccessorNotPrivate(_getMethod, diagnostics);
                        CheckAbstractPropertyAccessorNotPrivate(_setMethod, diagnostics);
                    }
                }
                else
                {
                    if (!this.IsOverride)
                    {
                        var accessor = _getMethod ?? _setMethod;
                        if ((object)accessor != null)
                        {
                            // Check accessibility is not set on the one accessor.
                            if (accessor.LocalAccessibility != Accessibility.NotApplicable)
                            {
                                diagnostics.Add(ErrorCode.ERR_AccessModMissingAccessor, location, this);
                            }
                        }
                    }
                }
            }

            if ((object)explicitlyImplementedProperty != null)
            {
                CheckExplicitImplementationAccessor(this.GetMethod, explicitlyImplementedProperty.GetMethod, explicitlyImplementedProperty, diagnostics);
                CheckExplicitImplementationAccessor(this.SetMethod, explicitlyImplementedProperty.SetMethod, explicitlyImplementedProperty, diagnostics);
            }

            _explicitInterfaceImplementations =
                (object)explicitlyImplementedProperty == null ?
                    ImmutableArray<PropertySymbol>.Empty :
                    ImmutableArray.Create(explicitlyImplementedProperty);

            // get-only auto property should not override settable properties
            if (_isAutoProperty && (object)_setMethod == null && !this.IsReadOnly)
            {
                diagnostics.Add(ErrorCode.ERR_AutoPropertyMustOverrideSet, location, this);
            }

            CheckForBlockAndExpressionBody(
                syntax.AccessorList, syntax.GetExpressionBodySyntax(), syntax, diagnostics);
        }

        internal bool IsExpressionBodied
        {
            get
            {
                return _isExpressionBodied;
            }
        }

        private void CheckInitializer(
            bool isAutoProperty,
            Location location,
            DiagnosticBag diagnostics)
        {
            if (_containingType.IsInterface)
            {
                diagnostics.Add(ErrorCode.ERR_AutoPropertyInitializerInInterface, location, this);
            }
            else if (!isAutoProperty)
            {
                diagnostics.Add(ErrorCode.ERR_InitializerOnNonAutoProperty, location, this);
            }
        }

        internal static SourcePropertySymbol Create(SourceMemberContainerTypeSymbol containingType, Binder bodyBinder, PropertyDeclarationSyntax syntax, DiagnosticBag diagnostics)
        {
            var nameToken = syntax.Identifier;
            var location = nameToken.GetLocation();
            return new SourcePropertySymbol(containingType, bodyBinder, syntax, nameToken.ValueText, location, diagnostics);
        }

        internal static SourcePropertySymbol Create(SourceMemberContainerTypeSymbol containingType, Binder bodyBinder, IndexerDeclarationSyntax syntax, DiagnosticBag diagnostics)
        {
            var location = syntax.ThisKeyword.GetLocation();
            return new SourcePropertySymbol(containingType, bodyBinder, syntax, DefaultIndexerName, location, diagnostics);
        }

        public override RefKind RefKind
        {
            get
            {
                return _refKind;
            }
        }

        public override TypeSymbolWithAnnotations Type
        {
            get
            {
                if ((object)_lazyType == null)
                {
                    var diagnostics = DiagnosticBag.GetInstance();
                    var binder = this.CreateBinderForTypeAndParameters();
                    var syntax = (BasePropertyDeclarationSyntax)_syntaxRef.GetSyntax();
                    var result = this.ComputeType(binder, syntax, diagnostics);
                    if ((object)Interlocked.CompareExchange(ref _lazyType, result, null) == null)
                    {
                        this.AddDeclarationDiagnostics(diagnostics);
                    }
                    diagnostics.Free();
                }

                return _lazyType;
            }
        }

        internal bool HasPointerType
        {
            get
            {
                if ((object)_lazyType != null)
                {
                    return _lazyType.IsPointerType();
                }

                var syntax = (BasePropertyDeclarationSyntax)_syntaxRef.GetSyntax();
                RefKind refKind;
                var typeSyntax = syntax.Type.SkipRef(out refKind);
                return typeSyntax.Kind() == SyntaxKind.PointerType;
            }
        }

        /// <remarks>
        /// To facilitate lookup, all indexer symbols have the same name.
        /// Check the MetadataName property to find the name that will be
        /// emitted (based on IndexerNameAttribute, or the default "Item").
        /// </remarks>
        public override string Name
        {
            get
            {
                return _name;
            }
        }

        public override string MetadataName
        {
            get
            {
                // Explicit implementation names may have spaces if the interface
                // is generic (between the type arguments).
                return _sourceName.Replace(" ", "");
            }
        }

        public override Symbol ContainingSymbol
        {
            get
            {
                return _containingType;
            }
        }

        public override NamedTypeSymbol ContainingType
        {
            get
            {
                return _containingType;
            }
        }

        internal override LexicalSortKey GetLexicalSortKey()
        {
            return new LexicalSortKey(_location, this.DeclaringCompilation);
        }

        public override ImmutableArray<Location> Locations
        {
            get
            {
                return ImmutableArray.Create(_location);
            }
        }

        internal Location Location
        {
            get
            {
                return _location;
            }
        }

        public override ImmutableArray<SyntaxReference> DeclaringSyntaxReferences
        {
            get
            {
                return ImmutableArray.Create(_syntaxRef);
            }
        }

        public override bool IsAbstract
        {
            get { return (_modifiers & DeclarationModifiers.Abstract) != 0; }
        }

        public override bool IsExtern
        {
            get { return (_modifiers & DeclarationModifiers.Extern) != 0; }
        }

        public override bool IsStatic
        {
            get { return (_modifiers & DeclarationModifiers.Static) != 0; }
        }

        internal bool IsFixed
        {
            get { return false; }
        }

        /// <remarks>
        /// Even though it is declared with an IndexerDeclarationSyntax, an explicit
        /// interface implementation is not an indexer because it will not cause the
        /// containing type to be emitted with a DefaultMemberAttribute (and even if
        /// there is another indexer, the name of the explicit implementation won't
        /// match).  This is important for round-tripping.
        /// </remarks>
        public override bool IsIndexer
        {
            get { return (_modifiers & DeclarationModifiers.Indexer) != 0; }
        }

        public override bool IsOverride
        {
            get { return (_modifiers & DeclarationModifiers.Override) != 0; }
        }

        public override bool IsSealed
        {
            get { return (_modifiers & DeclarationModifiers.Sealed) != 0; }
        }

        public override bool IsVirtual
        {
            get { return (_modifiers & DeclarationModifiers.Virtual) != 0; }
        }

        internal bool IsNew
        {
            get { return (_modifiers & DeclarationModifiers.New) != 0; }
        }

        public override MethodSymbol GetMethod
        {
            get { return _getMethod; }
        }

        public override MethodSymbol SetMethod
        {
            get { return _setMethod; }
        }

        internal override Microsoft.Cci.CallingConvention CallingConvention
        {
            get { return (IsStatic ? 0 : Microsoft.Cci.CallingConvention.HasThis); }
        }

        public override ImmutableArray<ParameterSymbol> Parameters
        {
            get
            {
                if (_lazyParameters.IsDefault)
                {
                    var diagnostics = DiagnosticBag.GetInstance();
                    var binder = this.CreateBinderForTypeAndParameters();
                    var syntax = (BasePropertyDeclarationSyntax)_syntaxRef.GetSyntax();
                    var result = this.ComputeParameters(binder, syntax, diagnostics);
                    if (ImmutableInterlocked.InterlockedInitialize(ref _lazyParameters, result))
                    {
                        this.AddDeclarationDiagnostics(diagnostics);
                    }
                    diagnostics.Free();
                }

                return _lazyParameters;
            }
        }

        internal override bool IsExplicitInterfaceImplementation
        {
            get { return this.CSharpSyntaxNode.ExplicitInterfaceSpecifier != null; }
        }

        public override ImmutableArray<PropertySymbol> ExplicitInterfaceImplementations
        {
            get { return _explicitInterfaceImplementations; }
        }

        public override ImmutableArray<CustomModifier> RefCustomModifiers
        {
            get { return _refCustomModifiers; }
        }

        public override Accessibility DeclaredAccessibility
        {
            get
            {
                return ModifierUtils.EffectiveAccessibility(_modifiers);
            }
        }

        internal bool IsAutoProperty
        {
            get { return _isAutoProperty; }
        }

        /// <summary>
        /// Backing field for automatically implemented property, or
        /// for a property with an initializer.
        /// </summary>
        internal SynthesizedBackingFieldSymbol BackingField
        {
            get { return _backingField; }
        }

        internal override bool MustCallMethodsDirectly
        {
            get { return false; }
        }

        internal SyntaxReference SyntaxReference
        {
            get
            {
                return _syntaxRef;
            }
        }

        internal BasePropertyDeclarationSyntax CSharpSyntaxNode
        {
            get
            {
                return (BasePropertyDeclarationSyntax)_syntaxRef.GetSyntax();
            }
        }

        internal SyntaxTree SyntaxTree
        {
            get
            {
                return _syntaxRef.SyntaxTree;
            }
        }

        internal override void AfterAddingTypeMembersChecks(ConversionsBase conversions, DiagnosticBag diagnostics)
        {
            // Check constraints on return type and parameters. Note: Dev10 uses the
            // property name location for any such errors. We'll do the same for return
            // type errors but for parameter errors, we'll use the parameter location.

            if ((object)_explicitInterfaceType != null)
            {
                var explicitInterfaceSpecifier = GetExplicitInterfaceSpecifier(this.CSharpSyntaxNode);
                Debug.Assert(explicitInterfaceSpecifier != null);
                _explicitInterfaceType.CheckAllConstraints(conversions, new SourceLocation(explicitInterfaceSpecifier.Name), diagnostics);
            }

            if (_refKind == RefKind.RefReadOnly)
            {
                DeclaringCompilation.EnsureIsReadOnlyAttributeExists(diagnostics, CSharpSyntaxNode.Type.Location, modifyCompilationForRefReadOnly: true);
            }

            ParameterHelpers.EnsureIsReadOnlyAttributeExists(Parameters, diagnostics, modifyCompilationForRefReadOnly: true);
        }

        private void CheckAccessibility(Location location, DiagnosticBag diagnostics)
        {
            var info = ModifierUtils.CheckAccessibility(_modifiers);
            if (info != null)
            {
                diagnostics.Add(new CSDiagnostic(info, location));
            }
        }

        private DeclarationModifiers MakeModifiers(SyntaxTokenList modifiers, bool isExplicitInterfaceImplementation, bool isIndexer, Location location, DiagnosticBag diagnostics, out bool modifierErrors)
        {
            bool isInterface = this.ContainingType.IsInterface;
            var defaultAccess = isInterface ? DeclarationModifiers.Public : DeclarationModifiers.Private;

            // Check that the set of modifiers is allowed
            var allowedModifiers = DeclarationModifiers.Unsafe;
            if (!isExplicitInterfaceImplementation)
            {
                allowedModifiers |= DeclarationModifiers.New;

                if (!isInterface)
                {
                    allowedModifiers |=
                        DeclarationModifiers.AccessibilityMask |
                        DeclarationModifiers.Sealed |
                        DeclarationModifiers.Abstract |
                        DeclarationModifiers.Virtual |
                        DeclarationModifiers.Override;

                    if (!isIndexer)
                    {
                        allowedModifiers |= DeclarationModifiers.Static;
                    }
                }
            }

            if (!isInterface)
            {
                allowedModifiers |=
                    DeclarationModifiers.Extern;
            }

            var mods = ModifierUtils.MakeAndCheckNontypeMemberModifiers(modifiers, defaultAccess, allowedModifiers, location, diagnostics, out modifierErrors);

            this.CheckUnsafeModifier(mods, diagnostics);

            // Let's overwrite modifiers for interface methods with what they are supposed to be. 
            // Proper errors must have been reported by now.
            if (isInterface)
            {
                mods = (mods & ~DeclarationModifiers.AccessibilityMask) | DeclarationModifiers.Abstract | DeclarationModifiers.Public;
            }

            if (isIndexer)
            {
                mods |= DeclarationModifiers.Indexer;
            }

            return mods;
        }

        private static ImmutableArray<ParameterSymbol> MakeParameters(
            Binder binder, SourcePropertySymbol owner, BaseParameterListSyntax parameterSyntaxOpt, DiagnosticBag diagnostics, bool addRefReadOnlyModifier)
        {
            if (parameterSyntaxOpt == null)
            {
                return ImmutableArray<ParameterSymbol>.Empty;
            }

            if (parameterSyntaxOpt.Parameters.Count < 1)
            {
                diagnostics.Add(ErrorCode.ERR_IndexerNeedsParam, parameterSyntaxOpt.GetLastToken().GetLocation());
            }

            SyntaxToken arglistToken;
            var parameters = ParameterHelpers.MakeParameters(
                binder, owner, parameterSyntaxOpt, out arglistToken,
                allowRefOrOut: false,
                allowThis: false,
                addRefReadOnlyModifier: addRefReadOnlyModifier,
                diagnostics: diagnostics);

            if (arglistToken.Kind() != SyntaxKind.None)
            {
                diagnostics.Add(ErrorCode.ERR_IllegalVarArgs, arglistToken.GetLocation());
            }

            // There is a special warning for an indexer with exactly one parameter, which is optional.
            // ParameterHelpers already warns for default values on explicit interface implementations.
            if (parameters.Length == 1 && !owner.IsExplicitInterfaceImplementation)
            {
                ParameterSyntax parameterSyntax = parameterSyntaxOpt.Parameters[0];
                if (parameterSyntax.Default != null)
                {
                    SyntaxToken paramNameToken = parameterSyntax.Identifier;
                    diagnostics.Add(ErrorCode.WRN_DefaultValueForUnconsumedLocation, paramNameToken.GetLocation(), paramNameToken.ValueText);
                }
            }

            return parameters;
        }

        private void CheckModifiers(Location location, bool isIndexer, DiagnosticBag diagnostics)
        {
            if (this.DeclaredAccessibility == Accessibility.Private && (IsVirtual || IsAbstract || IsOverride))
            {
                diagnostics.Add(ErrorCode.ERR_VirtualPrivate, location, this);
            }
            else if (IsStatic && (IsOverride || IsVirtual || IsAbstract))
            {
                // A static member '{0}' cannot be marked as override, virtual, or abstract
                diagnostics.Add(ErrorCode.ERR_StaticNotVirtual, location, this);
            }
            else if (IsOverride && (IsNew || IsVirtual))
            {
                // A member '{0}' marked as override cannot be marked as new or virtual
                diagnostics.Add(ErrorCode.ERR_OverrideNotNew, location, this);
            }
            else if (IsSealed && !IsOverride)
            {
                // '{0}' cannot be sealed because it is not an override
                diagnostics.Add(ErrorCode.ERR_SealedNonOverride, location, this);
            }
            else if (IsAbstract && ContainingType.TypeKind == TypeKind.Struct)
            {
                // The modifier '{0}' is not valid for this item
                diagnostics.Add(ErrorCode.ERR_BadMemberFlag, location, SyntaxFacts.GetText(SyntaxKind.AbstractKeyword));
            }
            else if (IsVirtual && ContainingType.TypeKind == TypeKind.Struct)
            {
                // The modifier '{0}' is not valid for this item
                diagnostics.Add(ErrorCode.ERR_BadMemberFlag, location, SyntaxFacts.GetText(SyntaxKind.VirtualKeyword));
            }
            else if (IsAbstract && IsExtern)
            {
                diagnostics.Add(ErrorCode.ERR_AbstractAndExtern, location, this);
            }
            else if (IsAbstract && IsSealed)
            {
                diagnostics.Add(ErrorCode.ERR_AbstractAndSealed, location, this);
            }
            else if (IsAbstract && IsVirtual)
            {
                diagnostics.Add(ErrorCode.ERR_AbstractNotVirtual, location, this.Kind.Localize(), this);
            }
            else if (ContainingType.IsSealed && this.DeclaredAccessibility.HasProtected() && !this.IsOverride)
            {
                diagnostics.Add(AccessCheck.GetProtectedMemberInSealedTypeError(ContainingType), location, this);
            }
            else if (ContainingType.IsStatic && !IsStatic)
            {
                ErrorCode errorCode = isIndexer ? ErrorCode.ERR_IndexerInStaticClass : ErrorCode.ERR_InstanceMemberInStaticClass;
                diagnostics.Add(errorCode, location, this);
            }
        }

        // Create AccessorSymbol for AccessorDeclarationSyntax
        private SourcePropertyAccessorSymbol CreateAccessorSymbol(AccessorDeclarationSyntax syntaxOpt,
            PropertySymbol explicitlyImplementedPropertyOpt, string aliasQualifierOpt, bool isAutoPropertyAccessor, DiagnosticBag diagnostics)
        {
            if (syntaxOpt == null)
            {
                return null;
            }
            return SourcePropertyAccessorSymbol.CreateAccessorSymbol(_containingType, this, _modifiers, _sourceName, syntaxOpt,
                explicitlyImplementedPropertyOpt, aliasQualifierOpt, isAutoPropertyAccessor, diagnostics);
        }

        private void CheckAccessibilityMoreRestrictive(SourcePropertyAccessorSymbol accessor, DiagnosticBag diagnostics)
        {
            if (((object)accessor != null) &&
                !IsAccessibilityMoreRestrictive(this.DeclaredAccessibility, accessor.LocalAccessibility))
            {
                diagnostics.Add(ErrorCode.ERR_InvalidPropertyAccessMod, accessor.Locations[0], accessor, this);
            }
        }

        /// <summary>
        /// Return true if the accessor accessibility is more restrictive
        /// than the property accessibility, otherwise false.
        /// </summary>
        private static bool IsAccessibilityMoreRestrictive(Accessibility property, Accessibility accessor)
        {
            if (accessor == Accessibility.NotApplicable)
            {
                return true;
            }
            return (accessor < property) &&
                ((accessor != Accessibility.Protected) || (property != Accessibility.Internal));
        }

        private static void CheckAbstractPropertyAccessorNotPrivate(SourcePropertyAccessorSymbol accessor, DiagnosticBag diagnostics)
        {
            if (accessor.LocalAccessibility == Accessibility.Private)
            {
                diagnostics.Add(ErrorCode.ERR_PrivateAbstractAccessor, accessor.Locations[0], accessor);
            }
        }

        public override string GetDocumentationCommentXml(CultureInfo preferredCulture = null, bool expandIncludes = false, CancellationToken cancellationToken = default(CancellationToken))
        {
            return SourceDocumentationCommentUtils.GetAndCacheDocumentationComment(this, expandIncludes, ref _lazyDocComment);
        }

        // Separate these checks out of FindExplicitlyImplementedProperty because they depend on the accessor symbols,
        // which depend on the explicitly implemented property
        private void CheckExplicitImplementationAccessor(MethodSymbol thisAccessor, MethodSymbol otherAccessor, PropertySymbol explicitlyImplementedProperty, DiagnosticBag diagnostics)
        {
            var thisHasAccessor = (object)thisAccessor != null;
            var otherHasAccessor = (object)otherAccessor != null;

            if (otherHasAccessor && !thisHasAccessor)
            {
                diagnostics.Add(ErrorCode.ERR_ExplicitPropertyMissingAccessor, this.Location, this, otherAccessor);
            }
            else if (!otherHasAccessor && thisHasAccessor)
            {
                diagnostics.Add(ErrorCode.ERR_ExplicitPropertyAddingAccessor, thisAccessor.Locations[0], thisAccessor, explicitlyImplementedProperty);
            }
        }

        internal override OverriddenOrHiddenMembersResult OverriddenOrHiddenMembers
        {
            get
            {
                if (_lazyOverriddenOrHiddenMembers == null)
                {
                    Interlocked.CompareExchange(ref _lazyOverriddenOrHiddenMembers, this.MakeOverriddenOrHiddenMembers(), null);
                }
                return _lazyOverriddenOrHiddenMembers;
            }
        }

        /// <summary>
        /// If this property is sealed, then we have to emit both accessors - regardless of whether
        /// they are present in the source - so that they can be marked final. (i.e. sealed).
        /// </summary>
        internal SynthesizedSealedPropertyAccessor SynthesizedSealedAccessorOpt
        {
            get
            {
                bool hasGetter = (object)_getMethod != null;
                bool hasSetter = (object)_setMethod != null;
                if (!this.IsSealed || (hasGetter && hasSetter))
                {
                    return null;
                }

                // This has to be cached because the CCI layer depends on reference equality.
                // However, there's no point in having more than one field, since we don't
                // expect to have to synthesize more than one accessor.
                if ((object)_lazySynthesizedSealedAccessor == null)
                {
                    Interlocked.CompareExchange(ref _lazySynthesizedSealedAccessor, MakeSynthesizedSealedAccessor(), null);
                }
                return _lazySynthesizedSealedAccessor;
            }
        }

        /// <remarks>
        /// Only non-null for sealed properties without both accessors.
        /// </remarks>
        private SynthesizedSealedPropertyAccessor MakeSynthesizedSealedAccessor()
        {
            Debug.Assert(this.IsSealed && ((object)_getMethod == null || (object)_setMethod == null));

            if ((object)_getMethod != null)
            {
                // need to synthesize setter
                MethodSymbol overriddenAccessor = this.GetOwnOrInheritedSetMethod();
                return (object)overriddenAccessor == null ? null : new SynthesizedSealedPropertyAccessor(this, overriddenAccessor);
            }
            else if ((object)_setMethod != null)
            {
                // need to synthesize getter
                MethodSymbol overriddenAccessor = this.GetOwnOrInheritedGetMethod();
                return (object)overriddenAccessor == null ? null : new SynthesizedSealedPropertyAccessor(this, overriddenAccessor);
            }
            else
            {
                // Arguably, it would be more correct to return an array containing two
                // synthesized accessors, but we're already in an error case, so we'll
                // minimize the cascading error behavior by suppressing synthesis.
                return null;
            }
        }

        #region Attributes

        IAttributeTargetSymbol IAttributeTargetSymbol.AttributesOwner
        {
            get { return this; }
        }

        AttributeLocation IAttributeTargetSymbol.DefaultAttributeLocation
        {
            get { return AttributeLocation.Property; }
        }

        AttributeLocation IAttributeTargetSymbol.AllowedAttributeLocations
        {
            get { return AttributeLocation.Property; }
        }

        /// <summary>
        /// Returns a bag of applied custom attributes and data decoded from well-known attributes. Returns null if there are no attributes applied on the symbol.
        /// </summary>
        /// <remarks>
        /// Forces binding and decoding of attributes.
        /// </remarks>
        private CustomAttributesBag<CSharpAttributeData> GetAttributesBag()
        {
            var bag = _lazyCustomAttributesBag;
            if (bag != null && bag.IsSealed)
            {
                return bag;
            }

            if (LoadAndValidateAttributes(OneOrMany.Create(this.CSharpSyntaxNode.AttributeLists), ref _lazyCustomAttributesBag))
            {
                var completed = _state.NotePartComplete(CompletionPart.Attributes);
                Debug.Assert(completed);
            }

            Debug.Assert(_lazyCustomAttributesBag.IsSealed);
            return _lazyCustomAttributesBag;
        }

        /// <summary>
        /// Gets the attributes applied on this symbol.
        /// Returns an empty array if there are no attributes.
        /// </summary>
        /// <remarks>
        /// NOTE: This method should always be kept as a sealed override.
        /// If you want to override attribute binding logic for a sub-class, then override <see cref="GetAttributesBag"/> method.
        /// </remarks>
        public sealed override ImmutableArray<CSharpAttributeData> GetAttributes()
        {
            return this.GetAttributesBag().Attributes;
        }

        /// <summary>
        /// Returns data decoded from well-known attributes applied to the symbol or null if there are no applied attributes.
        /// </summary>
        /// <remarks>
        /// Forces binding and decoding of attributes.
        /// </remarks>
        private CommonPropertyWellKnownAttributeData GetDecodedWellKnownAttributeData()
        {
            var attributesBag = _lazyCustomAttributesBag;
            if (attributesBag == null || !attributesBag.IsDecodedWellKnownAttributeDataComputed)
            {
                attributesBag = this.GetAttributesBag();
            }

            return (CommonPropertyWellKnownAttributeData)attributesBag.DecodedWellKnownAttributeData;
        }

        /// <summary>
        /// Returns data decoded from special early bound well-known attributes applied to the symbol or null if there are no applied attributes.
        /// </summary>
        /// <remarks>
        /// Forces binding and decoding of attributes.
        /// </remarks>
        internal PropertyEarlyWellKnownAttributeData GetEarlyDecodedWellKnownAttributeData()
        {
            var attributesBag = _lazyCustomAttributesBag;
            if (attributesBag == null || !attributesBag.IsEarlyDecodedWellKnownAttributeDataComputed)
            {
                attributesBag = this.GetAttributesBag();
            }

            return (PropertyEarlyWellKnownAttributeData)attributesBag.EarlyDecodedWellKnownAttributeData;
        }

        internal override void AddSynthesizedAttributes(PEModuleBuilder moduleBuilder, ref ArrayBuilder<SynthesizedAttributeData> attributes)
        {
            base.AddSynthesizedAttributes(moduleBuilder, ref attributes);

            var type = this.Type;

            if (type.TypeSymbol.ContainsDynamic())
            {
                AddSynthesizedAttribute(ref attributes,
                    DeclaringCompilation.SynthesizeDynamicAttribute(type.TypeSymbol, type.CustomModifiers.Length + RefCustomModifiers.Length, _refKind));
            }

            if (type.TypeSymbol.ContainsTupleNames())
            {
                AddSynthesizedAttribute(ref attributes,
                    DeclaringCompilation.SynthesizeTupleNamesAttribute(type.TypeSymbol));
            }
<<<<<<< HEAD

            if (type.ContainsNullableReferenceTypes())
            {
                var compilation = this.DeclaringCompilation;
                AddSynthesizedAttribute(ref attributes, compilation.SynthesizeNullableAttribute(type));
        }
=======
            
            if (this.ReturnsByRefReadonly)
            {
                AddSynthesizedAttribute(ref attributes, moduleBuilder.SynthesizeIsReadOnlyAttribute(this));
            }
>>>>>>> 3b5a3354
        }

        internal sealed override bool IsDirectlyExcludedFromCodeCoverage =>
            GetDecodedWellKnownAttributeData()?.HasExcludeFromCodeCoverageAttribute == true;

        internal override bool HasSpecialName
        {
            get
            {
                var data = GetDecodedWellKnownAttributeData();
                return data != null && data.HasSpecialNameAttribute;
            }
        }

        internal override CSharpAttributeData EarlyDecodeWellKnownAttribute(ref EarlyDecodeWellKnownAttributeArguments<EarlyWellKnownAttributeBinder, NamedTypeSymbol, AttributeSyntax, AttributeLocation> arguments)
        {
            CSharpAttributeData boundAttribute;
            ObsoleteAttributeData obsoleteData;

            if (EarlyDecodeDeprecatedOrExperimentalOrObsoleteAttribute(ref arguments, out boundAttribute, out obsoleteData))
            {
                if (obsoleteData != null)
                {
                    arguments.GetOrCreateData<PropertyEarlyWellKnownAttributeData>().ObsoleteAttributeData = obsoleteData;
                }

                return boundAttribute;
            }

            bool hasAnyDiagnostics;

            if (CSharpAttributeData.IsTargetEarlyAttribute(arguments.AttributeType, arguments.AttributeSyntax, AttributeDescription.IndexerNameAttribute))
            {
                boundAttribute = arguments.Binder.GetAttribute(arguments.AttributeSyntax, arguments.AttributeType, out hasAnyDiagnostics);
                if (!boundAttribute.HasErrors)
                {
                    string indexerName = boundAttribute.CommonConstructorArguments[0].DecodeValue<string>(SpecialType.System_String);
                    if (indexerName != null)
                    {
                        arguments.GetOrCreateData<PropertyEarlyWellKnownAttributeData>().IndexerName = indexerName;
                    }

                    if (!hasAnyDiagnostics)
                    {
                        return boundAttribute;
                    }
                }

                return null;
            }

            return base.EarlyDecodeWellKnownAttribute(ref arguments);
        }

        /// <summary>
        /// Returns data decoded from Obsolete attribute or null if there is no Obsolete attribute.
        /// This property returns ObsoleteAttributeData.Uninitialized if attribute arguments haven't been decoded yet.
        /// </summary>
        internal override ObsoleteAttributeData ObsoleteAttributeData
        {
            get
            {
                if (!_containingType.AnyMemberHasAttributes)
                {
                    return null;
                }

                var lazyCustomAttributesBag = _lazyCustomAttributesBag;
                if (lazyCustomAttributesBag != null && lazyCustomAttributesBag.IsEarlyDecodedWellKnownAttributeDataComputed)
                {
                    return ((PropertyEarlyWellKnownAttributeData)lazyCustomAttributesBag.EarlyDecodedWellKnownAttributeData)?.ObsoleteAttributeData;
                }

                return ObsoleteAttributeData.Uninitialized;
            }
        }

        internal override void DecodeWellKnownAttribute(ref DecodeWellKnownAttributeArguments<AttributeSyntax, CSharpAttributeData, AttributeLocation> arguments)
        {
            Debug.Assert(arguments.AttributeSyntaxOpt != null);

            var attribute = arguments.Attribute;
            Debug.Assert(!attribute.HasErrors);
            Debug.Assert(arguments.SymbolPart == AttributeLocation.None);

            if (attribute.IsTargetAttribute(this, AttributeDescription.IndexerNameAttribute))
            {
                //NOTE: decoding was done by EarlyDecodeWellKnownAttribute.
                ValidateIndexerNameAttribute(attribute, arguments.AttributeSyntaxOpt, arguments.Diagnostics);
            }
            else if (attribute.IsTargetAttribute(this, AttributeDescription.SpecialNameAttribute))
            {
                arguments.GetOrCreateData<PropertyWellKnownAttributeData>().HasSpecialNameAttribute = true;
            }
            else if (attribute.IsTargetAttribute(this, AttributeDescription.ExcludeFromCodeCoverageAttribute))
            {
                arguments.GetOrCreateData<CommonPropertyWellKnownAttributeData>().HasExcludeFromCodeCoverageAttribute = true;
            }
            else if (attribute.IsTargetAttribute(this, AttributeDescription.DynamicAttribute))
            {
                // DynamicAttribute should not be set explicitly.
                arguments.Diagnostics.Add(ErrorCode.ERR_ExplicitDynamicAttr, arguments.AttributeSyntaxOpt.Location);
            }
            else if (attribute.IsTargetAttribute(this, AttributeDescription.IsReadOnlyAttribute))
            {
                // IsReadOnlyAttribute should not be set explicitly.
                arguments.Diagnostics.Add(ErrorCode.ERR_ExplicitReservedAttr, arguments.AttributeSyntaxOpt.Location, AttributeDescription.IsReadOnlyAttribute.FullName);
            }
            else if (attribute.IsTargetAttribute(this, AttributeDescription.IsByRefLikeAttribute))
            {
                // IsByRefLikeAttribute should not be set explicitly.
                arguments.Diagnostics.Add(ErrorCode.ERR_ExplicitReservedAttr, arguments.AttributeSyntaxOpt.Location, AttributeDescription.IsByRefLikeAttribute.FullName);
            }
            else if (attribute.IsTargetAttribute(this, AttributeDescription.TupleElementNamesAttribute))
            {
                arguments.Diagnostics.Add(ErrorCode.ERR_ExplicitTupleElementNamesAttribute, arguments.AttributeSyntaxOpt.Location);
            }
            else if (attribute.IsTargetAttribute(this, AttributeDescription.NullableOptOutAttribute))
            {
                arguments.GetOrCreateData<PropertyWellKnownAttributeData>().NullableOptOut = attribute.GetConstructorArgument<bool>(0, SpecialType.System_Boolean);
            }
            else if (attribute.IsTargetAttribute(this, AttributeDescription.NullableAttribute))
            {
                // NullableAttribute should not be set explicitly.
                arguments.Diagnostics.Add(ErrorCode.ERR_ExplicitNullableAttribute, arguments.AttributeSyntaxOpt.Location);
            }
        }

        internal override void PostDecodeWellKnownAttributes(ImmutableArray<CSharpAttributeData> boundAttributes, ImmutableArray<AttributeSyntax> allAttributeSyntaxNodes, DiagnosticBag diagnostics, AttributeLocation symbolPart, WellKnownAttributeData decodedData)
        {
            Debug.Assert(!boundAttributes.IsDefault);
            Debug.Assert(!allAttributeSyntaxNodes.IsDefault);
            Debug.Assert(boundAttributes.Length == allAttributeSyntaxNodes.Length);
            Debug.Assert(_lazyCustomAttributesBag != null);
            Debug.Assert(_lazyCustomAttributesBag.IsDecodedWellKnownAttributeDataComputed);
            Debug.Assert(symbolPart == AttributeLocation.None);

            if (this.IsAutoProperty && !this.IsStatic && this.ContainingType.Layout.Kind == LayoutKind.Explicit)
            {
                // error CS0842: '<property>': Automatically implemented properties cannot be used inside a type marked with StructLayout(LayoutKind.Explicit)
                diagnostics.Add(ErrorCode.ERR_ExplicitLayoutAndAutoImplementedProperty, this.Location, this);
            }

            base.PostDecodeWellKnownAttributes(boundAttributes, allAttributeSyntaxNodes, diagnostics, symbolPart, decodedData);
        }

        private void ValidateIndexerNameAttribute(CSharpAttributeData attribute, AttributeSyntax node, DiagnosticBag diagnostics)
        {
            if (!this.IsIndexer || this.IsExplicitInterfaceImplementation)
            {
                diagnostics.Add(ErrorCode.ERR_BadIndexerNameAttr, node.Name.Location, node.GetErrorDisplayName());
            }
            else
            {
                string indexerName = attribute.CommonConstructorArguments[0].DecodeValue<string>(SpecialType.System_String);
                if (indexerName == null || !SyntaxFacts.IsValidIdentifier(indexerName))
                {
                    diagnostics.Add(ErrorCode.ERR_BadArgumentToAttribute, node.ArgumentList.Arguments[0].Location, node.GetErrorDisplayName());
                }
            }
        }

        #endregion

        #region Completion

        internal sealed override bool RequiresCompletion
        {
            get { return true; }
        }

        internal sealed override bool HasComplete(CompletionPart part)
        {
            return _state.HasComplete(part);
        }

        internal override void ForceComplete(SourceLocation locationOpt, CancellationToken cancellationToken)
        {
            while (true)
            {
                cancellationToken.ThrowIfCancellationRequested();
                var incompletePart = _state.NextIncompletePart;
                switch (incompletePart)
                {
                    case CompletionPart.Attributes:
                        GetAttributes();
                        break;

                    case CompletionPart.StartPropertyParameters:
                    case CompletionPart.FinishPropertyParameters:
                        {
                            if (_state.NotePartComplete(CompletionPart.StartPropertyParameters))
                            {
                                var parameters = this.Parameters;
                                if (parameters.Length > 0)
                                {
                                    var diagnostics = DiagnosticBag.GetInstance();
                                    var conversions = new TypeConversions(this.ContainingAssembly.CorLibrary);
                                    foreach (var parameter in this.Parameters)
                                    {
                                        parameter.ForceComplete(locationOpt, cancellationToken);
                                        parameter.Type.CheckAllConstraints(conversions, parameter.Locations[0], diagnostics);
                                    }

                                    this.AddDeclarationDiagnostics(diagnostics);
                                    diagnostics.Free();
                                }

                                DeclaringCompilation.SymbolDeclaredEvent(this);
                                var completedOnThisThread = _state.NotePartComplete(CompletionPart.FinishPropertyParameters);
                                Debug.Assert(completedOnThisThread);
                            }
                            else
                            {
                                // StartPropertyParameters was completed by another thread. Wait for it to finish the parameters.
                                _state.SpinWaitComplete(CompletionPart.FinishPropertyParameters, cancellationToken);
                            }
                        }
                        break;

                    case CompletionPart.StartPropertyType:
                    case CompletionPart.FinishPropertyType:
                        {
                            if (_state.NotePartComplete(CompletionPart.StartPropertyType))
                            {
                                var diagnostics = DiagnosticBag.GetInstance();
                                var conversions = new TypeConversions(this.ContainingAssembly.CorLibrary);
                                this.Type.CheckAllConstraints(conversions, _location, diagnostics);

                                var type = this.Type;
                                if (type.IsRestrictedType(ignoreSpanLikeTypes: true))
                                {
                                    diagnostics.Add(ErrorCode.ERR_FieldCantBeRefAny, this.CSharpSyntaxNode.Type.Location, type);
                                }
                                else if (this.IsAutoProperty && type.IsByRefLikeType && (this.IsStatic || !this.ContainingType.IsByRefLikeType))
                                {
<<<<<<< HEAD
                                    diagnostics.Add(ErrorCode.ERR_FieldCantBeRefAny, this.CSharpSyntaxNode.Type.Location, this.Type.TypeSymbol);
=======
                                    diagnostics.Add(ErrorCode.ERR_FieldAutoPropCantBeByRefLike, this.CSharpSyntaxNode.Type.Location, type);
>>>>>>> 3b5a3354
                                }

                                this.AddDeclarationDiagnostics(diagnostics);
                                var completedOnThisThread = _state.NotePartComplete(CompletionPart.FinishPropertyType);
                                Debug.Assert(completedOnThisThread);
                                diagnostics.Free();
                            }
                            else
                            {
                                // StartPropertyType was completed by another thread. Wait for it to finish the type.
                                _state.SpinWaitComplete(CompletionPart.FinishPropertyType, cancellationToken);
                            }
                        }
                        break;

                    case CompletionPart.None:
                        return;

                    default:
                        // any other values are completion parts intended for other kinds of symbols
                        _state.NotePartComplete(CompletionPart.All & ~CompletionPart.PropertySymbolAll);
                        break;
                }

                _state.SpinWaitComplete(incompletePart, cancellationToken);
            }
        }

        #endregion

        private TypeSymbolWithAnnotations ComputeType(Binder binder, BasePropertyDeclarationSyntax syntax, DiagnosticBag diagnostics)
        {
            RefKind refKind;
            var typeSyntax = syntax.Type.SkipRef(out refKind);
            var type = binder.BindType(typeSyntax, diagnostics);
            HashSet<DiagnosticInfo> useSiteDiagnostics = null;

            if (!this.IsNoMoreVisibleThan(type, ref useSiteDiagnostics))
            {
                // "Inconsistent accessibility: indexer return type '{1}' is less accessible than indexer '{0}'"
                // "Inconsistent accessibility: property type '{1}' is less accessible than property '{0}'"
                diagnostics.Add((this.IsIndexer ? ErrorCode.ERR_BadVisIndexerReturn : ErrorCode.ERR_BadVisPropertyType), _location, this, type.TypeSymbol);
            }

            diagnostics.Add(_location, useSiteDiagnostics);

            if (type.SpecialType == SpecialType.System_Void)
            {
                ErrorCode errorCode = this.IsIndexer ? ErrorCode.ERR_IndexerCantHaveVoidType : ErrorCode.ERR_PropertyCantHaveVoidType;
                diagnostics.Add(errorCode, _location, this);
            }

            return type;
        }

        private ImmutableArray<ParameterSymbol> ComputeParameters(Binder binder, BasePropertyDeclarationSyntax syntax, DiagnosticBag diagnostics)
        {
            var parameterSyntaxOpt = GetParameterListSyntax(syntax);
            var parameters = MakeParameters(binder, this, parameterSyntaxOpt, diagnostics, addRefReadOnlyModifier: IsVirtual || IsAbstract);
            HashSet<DiagnosticInfo> useSiteDiagnostics = null;

            foreach (ParameterSymbol param in parameters)
            {
                if (!this.IsNoMoreVisibleThan(param.Type, ref useSiteDiagnostics))
                {
                    diagnostics.Add(ErrorCode.ERR_BadVisIndexerParam, _location, this, param.Type.TypeSymbol);
                }
                else if ((object)_setMethod != null && param.Name == ParameterSymbol.ValueParameterName)
                {
                    diagnostics.Add(ErrorCode.ERR_DuplicateGeneratedName, param.Locations.FirstOrDefault() ?? _location, param.Name);
                }
            }

            diagnostics.Add(_location, useSiteDiagnostics);
            return parameters;
        }

        private Binder CreateBinderForTypeAndParameters()
        {
            var compilation = this.DeclaringCompilation;
            var syntaxTree = _syntaxRef.SyntaxTree;
            var syntax = (BasePropertyDeclarationSyntax)_syntaxRef.GetSyntax();
            var binderFactory = compilation.GetBinderFactory(syntaxTree);
            var binder = binderFactory.GetBinder(syntax, syntax, this);
            SyntaxTokenList modifiers = syntax.Modifiers;
            binder = binder.WithUnsafeRegionIfNecessary(modifiers);
            return binder.WithAdditionalFlagsAndContainingMemberOrLambda(BinderFlags.SuppressConstraintChecks, this);
        }

        private static ExplicitInterfaceSpecifierSyntax GetExplicitInterfaceSpecifier(BasePropertyDeclarationSyntax syntax)
        {
            switch (syntax.Kind())
            {
                case SyntaxKind.PropertyDeclaration:
                    return ((PropertyDeclarationSyntax)syntax).ExplicitInterfaceSpecifier;
                case SyntaxKind.IndexerDeclaration:
                    return ((IndexerDeclarationSyntax)syntax).ExplicitInterfaceSpecifier;
                default:
                    throw ExceptionUtilities.UnexpectedValue(syntax.Kind());
            }
        }

        private static BaseParameterListSyntax GetParameterListSyntax(BasePropertyDeclarationSyntax syntax)
        {
            return (syntax.Kind() == SyntaxKind.IndexerDeclaration) ? ((IndexerDeclarationSyntax)syntax).ParameterList : null;
        }

        internal override bool NullableOptOut
        {
            get
            {
                var data = GetDecodedWellKnownAttributeData() as PropertyWellKnownAttributeData;
                return data?.NullableOptOut ?? base.NullableOptOut;
            }
        }
    }
}<|MERGE_RESOLUTION|>--- conflicted
+++ resolved
@@ -285,8 +285,6 @@
                         TypeSymbol.CheckNullableReferenceTypeMismatchOnImplementingMember(this, overriddenOrImplementedProperty, true, diagnostics);
                 }
             }
-<<<<<<< HEAD
-=======
             else if (_refKind == RefKind.RefReadOnly)
             {
                 var modifierType = bodyBinder.GetWellKnownType(WellKnownType.System_Runtime_InteropServices_InAttribute, diagnostics, syntax.Type);
@@ -294,7 +292,6 @@
                 _customModifiers = CustomModifiersTuple.Create(
                     ImmutableArray<CustomModifier>.Empty,
                     ImmutableArray.Create(CSharpCustomModifier.CreateRequired(modifierType)));
->>>>>>> 3b5a3354
             }
 
             if (!hasAccessorList)
@@ -1123,20 +1120,17 @@
                 AddSynthesizedAttribute(ref attributes,
                     DeclaringCompilation.SynthesizeTupleNamesAttribute(type.TypeSymbol));
             }
-<<<<<<< HEAD
 
             if (type.ContainsNullableReferenceTypes())
             {
                 var compilation = this.DeclaringCompilation;
                 AddSynthesizedAttribute(ref attributes, compilation.SynthesizeNullableAttribute(type));
-        }
-=======
-            
+            }
+
             if (this.ReturnsByRefReadonly)
             {
                 AddSynthesizedAttribute(ref attributes, moduleBuilder.SynthesizeIsReadOnlyAttribute(this));
             }
->>>>>>> 3b5a3354
         }
 
         internal sealed override bool IsDirectlyExcludedFromCodeCoverage =>
@@ -1366,18 +1360,14 @@
                                 var conversions = new TypeConversions(this.ContainingAssembly.CorLibrary);
                                 this.Type.CheckAllConstraints(conversions, _location, diagnostics);
 
-                                var type = this.Type;
+                                var type = this.Type.TypeSymbol;
                                 if (type.IsRestrictedType(ignoreSpanLikeTypes: true))
                                 {
                                     diagnostics.Add(ErrorCode.ERR_FieldCantBeRefAny, this.CSharpSyntaxNode.Type.Location, type);
                                 }
                                 else if (this.IsAutoProperty && type.IsByRefLikeType && (this.IsStatic || !this.ContainingType.IsByRefLikeType))
                                 {
-<<<<<<< HEAD
-                                    diagnostics.Add(ErrorCode.ERR_FieldCantBeRefAny, this.CSharpSyntaxNode.Type.Location, this.Type.TypeSymbol);
-=======
                                     diagnostics.Add(ErrorCode.ERR_FieldAutoPropCantBeByRefLike, this.CSharpSyntaxNode.Type.Location, type);
->>>>>>> 3b5a3354
                                 }
 
                                 this.AddDeclarationDiagnostics(diagnostics);
