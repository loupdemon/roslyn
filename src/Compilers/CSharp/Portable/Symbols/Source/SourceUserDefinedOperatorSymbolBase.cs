--- conflicted
+++ resolved
@@ -496,11 +496,7 @@
                 // CS0559: The parameter type for ++ or -- operator must be the containing type
                 diagnostics.Add(ErrorCode.ERR_BadIncDecSignature, this.Locations[0]);
             }
-<<<<<<< HEAD
-            else if (!this.ReturnType.TypeSymbol.EffectiveTypeNoUseSiteDiagnostics.IsEqualToOrDerivedFrom(parameterType, ignoreDynamic: false, useSiteDiagnostics: ref useSiteDiagnostics))
-=======
-            else if (!this.ReturnType.EffectiveTypeNoUseSiteDiagnostics.IsEqualToOrDerivedFrom(parameterType, TypeCompareKind.ConsiderEverything, useSiteDiagnostics: ref useSiteDiagnostics))
->>>>>>> 2355a7be
+            else if (!this.ReturnType.TypeSymbol.EffectiveTypeNoUseSiteDiagnostics.IsEqualToOrDerivedFrom(parameterType, TypeCompareKind.ConsiderEverything, useSiteDiagnostics: ref useSiteDiagnostics))
             {
                 // CS0448: The return type for ++ or -- operator must match the parameter type
                 //         or be derived from the parameter type
