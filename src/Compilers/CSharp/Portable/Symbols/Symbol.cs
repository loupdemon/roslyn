--- conflicted
+++ resolved
@@ -1245,10 +1245,6 @@
         [Flags]
         internal enum ReservedAttributes
         {
-<<<<<<< HEAD
-            // Attribute should not be set explicitly.
-            ((BindingDiagnosticBag)arguments.Diagnostics).Add(ErrorCode.ERR_ExplicitReservedAttr, arguments.AttributeSyntaxOpt.Location, attributeDescription.FullName);
-=======
             DynamicAttribute = 1 << 1,
             IsReadOnlyAttribute = 1 << 2,
             IsUnmanagedAttribute = 1 << 3,
@@ -1322,12 +1318,11 @@
                 if (attribute.IsTargetAttribute(this, attributeDescription))
                 {
                     // Do not use '{FullName}'. This is reserved for compiler usage.
-                    arguments.Diagnostics.Add(ErrorCode.ERR_ExplicitReservedAttr, arguments.AttributeSyntaxOpt.Location, attributeDescription.FullName);
+                    ((BindingDiagnosticBag)arguments.Diagnostics).Add(ErrorCode.ERR_ExplicitReservedAttr, arguments.AttributeSyntaxOpt.Location, attributeDescription.FullName);
                     return true;
                 }
                 return false;
             }
->>>>>>> 37429b83
         }
 
         internal virtual byte? GetNullableContextValue()
