--- conflicted
+++ resolved
@@ -144,12 +144,8 @@
             }
         }
 
-<<<<<<< HEAD
+        // Note: this method was replicated in SymbolDisplayVisitor.FindValidCloneMethod
         internal static MethodSymbol? FindValidCloneMethod(TypeSymbol containingType, ref CompoundUseSiteInfo<AssemblySymbol> useSiteInfo)
-=======
-        // Note: this method was replicated in SymbolDisplayVisitor.FindValidCloneMethod
-        internal static MethodSymbol? FindValidCloneMethod(TypeSymbol containingType, ref HashSet<DiagnosticInfo>? useSiteDiagnostics)
->>>>>>> cdb59565
         {
             if (containingType.IsObjectType())
             {
