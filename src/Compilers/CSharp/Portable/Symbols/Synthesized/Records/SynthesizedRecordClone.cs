﻿// Licensed to the .NET Foundation under one or more agreements.
// The .NET Foundation licenses this file to you under the MIT license.
// See the LICENSE file in the project root for more information.

using System.Collections.Generic;
using System.Collections.Immutable;
using System.Diagnostics;
using Roslyn.Utilities;

namespace Microsoft.CodeAnalysis.CSharp.Symbols
{
    /// <summary>
    /// If a virtual "clone" method is present in the base record, the synthesized "clone" method overrides it
    /// and the return type of the method is the current containing type if the "covariant returns" feature is
    /// supported and the override return type otherwise. An error is produced if the base record clone method
    /// is sealed. If a virtual "clone" method is not present in the base record, the return type of the clone
    /// method is the containing type and the method is virtual, unless the record is sealed or abstract.
    /// If the containing record is abstract, the synthesized clone method is also abstract.
    /// If the "clone" method is not abstract, it returns the result of a call to a copy constructor.
    /// </summary>
    internal sealed class SynthesizedRecordClone : SynthesizedRecordOrdinaryMethod
    {
        public SynthesizedRecordClone(
            SourceMemberContainerTypeSymbol containingType,
            int memberOffset,
            BindingDiagnosticBag diagnostics)
            : base(containingType, WellKnownMemberNames.CloneMethodName, hasBody: !containingType.IsAbstract, memberOffset, diagnostics)
        {
        }

        protected override DeclarationModifiers MakeDeclarationModifiers(DeclarationModifiers allowedModifiers, BindingDiagnosticBag diagnostics)
        {
            DeclarationModifiers result = DeclarationModifiers.Public;

            if (VirtualCloneInBase() is object)
            {
                result |= DeclarationModifiers.Override;
            }
            else
            {
                result |= ContainingType.IsSealed ? DeclarationModifiers.None : DeclarationModifiers.Virtual;
            }

            if (ContainingType.IsAbstract)
            {
                result &= ~DeclarationModifiers.Virtual;
                result |= DeclarationModifiers.Abstract;
            }

            Debug.Assert((result & ~allowedModifiers) == 0);
#if DEBUG
            Debug.Assert(modifiersAreValid(result));
#endif 
            return result;

#if DEBUG
            static bool modifiersAreValid(DeclarationModifiers modifiers)
            {
                if ((modifiers & DeclarationModifiers.AccessibilityMask) != DeclarationModifiers.Public)
                {
                    return false;
                }

                modifiers &= ~DeclarationModifiers.AccessibilityMask;

                switch (modifiers)
                {
                    case DeclarationModifiers.None:
                        return true;
                    case DeclarationModifiers.Abstract:
                        return true;
                    case DeclarationModifiers.Override:
                        return true;
                    case DeclarationModifiers.Abstract | DeclarationModifiers.Override:
                        return true;
                    case DeclarationModifiers.Virtual:
                        return true;
                    default:
                        return false;
                }
            }
#endif 
        }

        private MethodSymbol? VirtualCloneInBase()
        {
            NamedTypeSymbol baseType = ContainingType.BaseTypeNoUseSiteDiagnostics;

            if (!baseType.IsObjectType())
            {
                var discardedUseSiteInfo = CompoundUseSiteInfo<AssemblySymbol>.Discarded; // This is reported when we bind bases
                return FindValidCloneMethod(baseType, ref discardedUseSiteInfo);
            }

            return null;
        }

        protected override (TypeWithAnnotations ReturnType, ImmutableArray<ParameterSymbol> Parameters, bool IsVararg, ImmutableArray<TypeParameterConstraintClause> DeclaredConstraintsForOverrideOrImplementation) MakeParametersAndBindReturnType(BindingDiagnosticBag diagnostics)
        {
            return (ReturnType: VirtualCloneInBase() is { } baseClone ?
                                     baseClone.ReturnTypeWithAnnotations : // Use covariant returns when available
                                     TypeWithAnnotations.Create(isNullableEnabled: true, ContainingType),
                    Parameters: ImmutableArray<ParameterSymbol>.Empty,
                    IsVararg: false,
                    DeclaredConstraintsForOverrideOrImplementation: ImmutableArray<TypeParameterConstraintClause>.Empty);
        }

        protected override int GetParameterCountFromSyntax() => 0;

        internal override void GenerateMethodBody(TypeCompilationState compilationState, BindingDiagnosticBag diagnostics)
        {
            Debug.Assert(!IsAbstract);

            var F = new SyntheticBoundNodeFactory(this, ContainingType.GetNonNullSyntaxNode(), compilationState, diagnostics);

            try
            {
                if (ReturnType.IsErrorType())
                {
                    F.CloseMethod(F.ThrowNull());
                    return;
                }

                var members = ContainingType.InstanceConstructors;
                foreach (var member in members)
                {
                    var ctor = (MethodSymbol)member;
                    if (ctor.ParameterCount == 1 && ctor.Parameters[0].RefKind == RefKind.None &&
                        ctor.Parameters[0].Type.Equals(ContainingType, TypeCompareKind.AllIgnoreOptions))
                    {
                        F.CloseMethod(F.Return(F.New(ctor, F.This())));
                        return;
                    }
                }

                throw ExceptionUtilities.Unreachable;
            }
            catch (SyntheticBoundNodeFactory.MissingPredefinedMember ex)
            {
                diagnostics.Add(ex.Diagnostic);
                F.CloseMethod(F.ThrowNull());
            }
        }

<<<<<<< HEAD
        // Note: this method was replicated in SymbolDisplayVisitor.FindValidCloneMethod
        internal static MethodSymbol? FindValidCloneMethod(TypeSymbol containingType, ref CompoundUseSiteInfo<AssemblySymbol> useSiteInfo)
=======
        internal static MethodSymbol? FindValidCloneMethod(TypeSymbol containingType, ref HashSet<DiagnosticInfo>? useSiteDiagnostics)
>>>>>>> 1afc0cf9
        {
            if (containingType.IsObjectType() || containingType is not NamedTypeSymbol containingNamedType)
            {
                return null;
            }

            // If this symbol is from metadata, getting all members can cause us to realize a lot of structures that we otherwise
            // don't have to. Optimize for the common case here of there not being a method named <Clone>$. If there is a method
            // with that name, it's most likely the one we're interested in, and we can't get around loading everything to find it.
            if (!containingNamedType.HasPossibleWellKnownCloneMethod())
            {
                return null;
            }

            MethodSymbol? candidate = null;

            foreach (var member in containingType.GetMembers(WellKnownMemberNames.CloneMethodName))
            {
                if (member is MethodSymbol
                    {
                        DeclaredAccessibility: Accessibility.Public,
                        IsStatic: false,
                        ParameterCount: 0,
                        Arity: 0
                    } method)
                {
                    if (candidate is object)
                    {
                        // An ambiguity case, can come from metadata, treat as an error for simplicity.
                        return null;
                    }

                    candidate = method;
                }
            }

            if (candidate is null ||
                !(containingType.IsSealed || candidate.IsOverride || candidate.IsVirtual || candidate.IsAbstract) ||
                !containingType.IsEqualToOrDerivedFrom(
                    candidate.ReturnType,
                    TypeCompareKind.AllIgnoreOptions,
                    ref useSiteInfo))
            {
                return null;
            }

            return candidate;
        }
    }
}<|MERGE_RESOLUTION|>--- conflicted
+++ resolved
@@ -142,12 +142,7 @@
             }
         }
 
-<<<<<<< HEAD
-        // Note: this method was replicated in SymbolDisplayVisitor.FindValidCloneMethod
         internal static MethodSymbol? FindValidCloneMethod(TypeSymbol containingType, ref CompoundUseSiteInfo<AssemblySymbol> useSiteInfo)
-=======
-        internal static MethodSymbol? FindValidCloneMethod(TypeSymbol containingType, ref HashSet<DiagnosticInfo>? useSiteDiagnostics)
->>>>>>> 1afc0cf9
         {
             if (containingType.IsObjectType() || containingType is not NamedTypeSymbol containingNamedType)
             {
