﻿// Licensed to the .NET Foundation under one or more agreements.
// The .NET Foundation licenses this file to you under the MIT license.
// See the LICENSE file in the project root for more information.

using System.Diagnostics;
using System.Globalization;
using System.Linq;
using System.Threading;
using Microsoft.CodeAnalysis.CSharp.Syntax;
using Roslyn.Utilities;

namespace Microsoft.CodeAnalysis.CSharp.Symbols
{
    /// <summary>
    /// The record type includes synthesized '==' and '!=' operators equivalent to operators declared as follows:
<<<<<<< HEAD
    ///
    /// For record class:
    /// public static bool operator==(R? r1, R? r2)
    ///      => (object) r1 == r2 || ((object)r1 != null &amp;&amp; r1.Equals(r2));
    /// public static bool operator !=(R? r1, R? r2)
    ///      => !(r1 == r2);
    ///
    /// For record struct:
    /// public static bool operator==(R r1, R r2)
    ///      => r1.Equals(r2);
    /// public static bool operator !=(R r1, R r2)
    ///      => !(r1 == r2);
    ///
=======
    /// 
    /// public static bool operator==(R? left, R? right)
    ///      => (object) left == right || ((object)left != null &amp;&amp; left.Equals(right));
    /// public static bool operator !=(R? left, R? right)
    ///      => !(left == right);
    ///        
>>>>>>> b9034c49
    ///The 'Equals' method called by the '==' operator is the 'Equals(R? other)' (<see cref="SynthesizedRecordEquals"/>).
    ///The '!=' operator delegates to the '==' operator. It is an error if the operators are declared explicitly.
    /// </summary>
    internal sealed class SynthesizedRecordInequalityOperator : SynthesizedRecordEqualityOperatorBase
    {
        public SynthesizedRecordInequalityOperator(SourceMemberContainerTypeSymbol containingType, int memberOffset, BindingDiagnosticBag diagnostics)
            : base(containingType, WellKnownMemberNames.InequalityOperatorName, memberOffset, diagnostics)
        {
        }

        internal override void GenerateMethodBody(TypeCompilationState compilationState, BindingDiagnosticBag diagnostics)
        {
            var F = new SyntheticBoundNodeFactory(this, ContainingType.GetNonNullSyntaxNode(), compilationState, diagnostics);

            try
            {
                // => !(left == right);
                F.CloseMethod(F.Block(F.Return(F.Not(F.Call(receiver: null, ContainingType.GetMembers(WellKnownMemberNames.EqualityOperatorName).OfType<SynthesizedRecordEqualityOperator>().Single(),
                                                            F.Parameter(Parameters[0]), F.Parameter(Parameters[1]))))));
            }
            catch (SyntheticBoundNodeFactory.MissingPredefinedMember ex)
            {
                diagnostics.Add(ex.Diagnostic);
                F.CloseMethod(F.ThrowNull());
            }
        }
    }
}<|MERGE_RESOLUTION|>--- conflicted
+++ resolved
@@ -13,28 +13,19 @@
 {
     /// <summary>
     /// The record type includes synthesized '==' and '!=' operators equivalent to operators declared as follows:
-<<<<<<< HEAD
     ///
     /// For record class:
-    /// public static bool operator==(R? r1, R? r2)
-    ///      => (object) r1 == r2 || ((object)r1 != null &amp;&amp; r1.Equals(r2));
-    /// public static bool operator !=(R? r1, R? r2)
-    ///      => !(r1 == r2);
-    ///
-    /// For record struct:
-    /// public static bool operator==(R r1, R r2)
-    ///      => r1.Equals(r2);
-    /// public static bool operator !=(R r1, R r2)
-    ///      => !(r1 == r2);
-    ///
-=======
-    /// 
     /// public static bool operator==(R? left, R? right)
     ///      => (object) left == right || ((object)left != null &amp;&amp; left.Equals(right));
     /// public static bool operator !=(R? left, R? right)
     ///      => !(left == right);
-    ///        
->>>>>>> b9034c49
+    ///
+    /// For record struct:
+    /// public static bool operator==(R left, R right)
+    ///      => left.Equals(right);
+    /// public static bool operator !=(R left, R right)
+    ///      => !(left == right);
+    ///
     ///The 'Equals' method called by the '==' operator is the 'Equals(R? other)' (<see cref="SynthesizedRecordEquals"/>).
     ///The '!=' operator delegates to the '==' operator. It is an error if the operators are declared explicitly.
     /// </summary>
