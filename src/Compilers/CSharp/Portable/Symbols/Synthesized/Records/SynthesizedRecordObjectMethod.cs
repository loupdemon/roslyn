﻿// Licensed to the .NET Foundation under one or more agreements.
// The .NET Foundation licenses this file to you under the MIT license.
// See the LICENSE file in the project root for more information.

#nullable enable

using System.Diagnostics;

namespace Microsoft.CodeAnalysis.CSharp.Symbols
{
    /// <summary>
    /// Common base for ordinary methods overriding methods from object synthesized by compiler for records.
    /// </summary>
    internal abstract class SynthesizedRecordObjectMethod : SynthesizedRecordOrdinaryMethod
    {
<<<<<<< HEAD
        protected SynthesizedRecordObjectMethod(SourceMemberContainerTypeSymbol containingType, string name, int memberOffset, BindingDiagnosticBag diagnostics)
            : base(containingType, name, memberOffset, diagnostics)
=======
        protected SynthesizedRecordObjectMethod(SourceMemberContainerTypeSymbol containingType, string name, int memberOffset, DiagnosticBag diagnostics)
            : base(containingType, name, hasBody: true, memberOffset, diagnostics)
>>>>>>> 7e9bff78
        {
        }

        protected sealed override DeclarationModifiers MakeDeclarationModifiers(DeclarationModifiers allowedModifiers, BindingDiagnosticBag diagnostics)
        {
            const DeclarationModifiers result = DeclarationModifiers.Public | DeclarationModifiers.Override;
            Debug.Assert((result & ~allowedModifiers) == 0);
            return result;
        }

        protected sealed override void MethodChecks(BindingDiagnosticBag diagnostics)
        {
            base.MethodChecks(diagnostics);
            VerifyOverridesMethodFromObject(this, ReturnType.SpecialType, diagnostics);
        }

        /// <summary>
        /// Returns true if reported an error
        /// </summary>
        internal static bool VerifyOverridesMethodFromObject(MethodSymbol overriding, SpecialType returnSpecialType, BindingDiagnosticBag diagnostics)
        {
            bool reportAnError = false;

            if (!overriding.IsOverride)
            {
                reportAnError = true;
            }
            else
            {
                var overridden = overriding.OverriddenMethod?.OriginalDefinition;

                if (overridden is object && !(overridden.ContainingType is SourceMemberContainerTypeSymbol { IsRecord: true } && overridden.ContainingModule == overriding.ContainingModule))
                {
                    MethodSymbol leastOverridden = overriding.GetLeastOverriddenMethod(accessingTypeOpt: null);

                    reportAnError = leastOverridden.ReturnType.Equals(overriding.ReturnType, TypeCompareKind.AllIgnoreOptions) &&
                                    (leastOverridden.ContainingType.SpecialType != SpecialType.System_Object || returnSpecialType != leastOverridden.ReturnType.SpecialType);
                }
            }

            if (reportAnError)
            {
                diagnostics.Add(ErrorCode.ERR_DoesNotOverrideMethodFromObject, overriding.Locations[0], overriding);
            }

            return reportAnError;
        }
    }
}<|MERGE_RESOLUTION|>--- conflicted
+++ resolved
@@ -13,13 +13,8 @@
     /// </summary>
     internal abstract class SynthesizedRecordObjectMethod : SynthesizedRecordOrdinaryMethod
     {
-<<<<<<< HEAD
         protected SynthesizedRecordObjectMethod(SourceMemberContainerTypeSymbol containingType, string name, int memberOffset, BindingDiagnosticBag diagnostics)
-            : base(containingType, name, memberOffset, diagnostics)
-=======
-        protected SynthesizedRecordObjectMethod(SourceMemberContainerTypeSymbol containingType, string name, int memberOffset, DiagnosticBag diagnostics)
             : base(containingType, name, hasBody: true, memberOffset, diagnostics)
->>>>>>> 7e9bff78
         {
         }
 
