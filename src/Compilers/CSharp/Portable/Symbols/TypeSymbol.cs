﻿// Copyright (c) Microsoft.  All Rights Reserved.  Licensed under the Apache License, Version 2.0.  See License.txt in the project root for license information.

using System;
using System.Collections.Concurrent;
using System.Collections.Generic;
using System.Collections.Immutable;
using System.Diagnostics;
using System.Linq;
using System.Runtime.CompilerServices;
using System.Threading;
using Microsoft.CodeAnalysis.CSharp.Symbols;
using Microsoft.CodeAnalysis.CSharp.Syntax;
using Microsoft.CodeAnalysis.PooledObjects;
using Roslyn.Utilities;

namespace Microsoft.CodeAnalysis.CSharp.Symbols
{
    /// <summary>
    /// A TypeSymbol is a base class for all the symbols that represent a type
    /// in C#.
    /// </summary>
    internal abstract partial class TypeSymbol : NamespaceOrTypeSymbol, ITypeSymbol
    {
        // !!!!!!!!!!!!!!!!!!!!!!!!!!!!!!!!!!!!!!!!!!!!
        // Changes to the public interface of this class should remain synchronized with the VB version.
        // Do not make any changes to the public interface without making the corresponding change
        // to the VB version.
        // !!!!!!!!!!!!!!!!!!!!!!!!!!!!!!!!!!!!!!!!!!!!

        // TODO (tomat): Consider changing this to an empty name. This name shouldn't ever leak to the user in error messages.
        internal const string ImplicitTypeName = "<invalid-global-code>";

        // InterfaceInfo for a common case of a type not implementing anything directly or indirectly.
        private static readonly InterfaceInfo s_noInterfaces = new InterfaceInfo();

        private ImmutableHashSet<Symbol> _lazyAbstractMembers;
        private InterfaceInfo _lazyInterfaceInfo;

        private class InterfaceInfo
        {
            // all directly implemented interfaces, their bases and all interfaces to the bases of the type recursively
            internal ImmutableArray<NamedTypeSymbol> allInterfaces;

            // same as allInterfaces, but not sorted and does not include interfaces implemented by base types.
            internal ImmutableHashSet<NamedTypeSymbol> interfacesAndTheirBaseInterfaces;

            // Key is implemented member (method, property, or event), value is implementing member (from the 
            // perspective of this type).  Don't allocate until someone needs it.
            private ConcurrentDictionary<Symbol, SymbolAndDiagnostics> _implementationForInterfaceMemberMap;

            public ConcurrentDictionary<Symbol, SymbolAndDiagnostics> ImplementationForInterfaceMemberMap
            {
                get
                {
                    var map = _implementationForInterfaceMemberMap;
                    if (map != null)
                    {
                        return map;
                    }

                    // PERF: Avoid over-allocation. In many cases, there's only 1 entry and we don't expect concurrent updates.
                    map = new ConcurrentDictionary<Symbol, SymbolAndDiagnostics>(concurrencyLevel: 1, capacity: 1);
                    return Interlocked.CompareExchange(ref _implementationForInterfaceMemberMap, map, null) ?? map;
                }
            }

            // key = interface method/property/event, value = explicitly implementing method/property/event declared on this type
            internal Dictionary<Symbol, Symbol> explicitInterfaceImplementationMap;

            internal bool IsDefaultValue()
            {
                return allInterfaces.IsDefault &&
                    interfacesAndTheirBaseInterfaces == null &&
                    _implementationForInterfaceMemberMap == null &&
                    explicitInterfaceImplementationMap == null;
            }
        }

        private InterfaceInfo GetInterfaceInfo()
        {
            var info = _lazyInterfaceInfo;
            if (info != null)
            {
                Debug.Assert(info != s_noInterfaces || info.IsDefaultValue(), "default value was modified");
                return info;
            }

            for (var baseType = this; !ReferenceEquals(baseType, null); baseType = baseType.BaseTypeNoUseSiteDiagnostics)
            {
                var interfaces = (baseType.TypeKind == TypeKind.TypeParameter) ? ((TypeParameterSymbol)baseType).EffectiveInterfacesNoUseSiteDiagnostics : baseType.InterfacesNoUseSiteDiagnostics();
                if (!interfaces.IsEmpty)
                {
                    // it looks like we or one of our bases implements something.
                    info = new InterfaceInfo();

                    // NOTE: we are assigning lazyInterfaceInfo via interlocked not for correctness, 
                    // we just do not want to override an existing info that could be partially filled.
                    return Interlocked.CompareExchange(ref _lazyInterfaceInfo, info, null) ?? info;
                }
            }

            // if we have got here it means neither we nor our bases implement anything
            _lazyInterfaceInfo = info = s_noInterfaces;
            return info;
        }

        internal static readonly EqualityComparer<TypeSymbol> EqualsConsiderEverything = new TypeSymbolComparer(TypeCompareKind.ConsiderEverything);

        internal static readonly EqualityComparer<TypeSymbol> EqualsIgnoringTupleNames = new TypeSymbolComparer(TypeCompareKind.IgnoreTupleNames);

        /// <summary>
        /// A comparer that treats dynamic and object as "the same" types, and also ignores tuple element names differences.
        /// </summary>
        internal static readonly EqualityComparer<TypeSymbol> EqualsIgnoringDynamicAndTupleNamesComparer = new TypeSymbolComparer(TypeCompareKind.IgnoreDynamicAndTupleNames);

        /// <summary>
        /// A comparator that pays attention to nullable modifiers in addition to default behavior.
        /// </summary>
        internal static readonly EqualityComparer<TypeSymbol> EqualsIncludingNullableComparer = new TypeSymbolComparer(TypeCompareKind.CompareNullableModifiersForReferenceTypes);

        /// <summary>
        /// The original definition of this symbol. If this symbol is constructed from another
        /// symbol by type substitution then OriginalDefinition gets the original symbol as it was defined in
        /// source or metadata.
        /// </summary>
        public new TypeSymbol OriginalDefinition
        {
            get
            {
                return OriginalTypeSymbolDefinition;
            }
        }

        protected virtual TypeSymbol OriginalTypeSymbolDefinition
        {
            get
            {
                return this;
            }
        }

        protected override sealed Symbol OriginalSymbolDefinition
        {
            get
            {
                return this.OriginalTypeSymbolDefinition;
            }
        }

        /// <summary>
        /// Gets the BaseType of this type. If the base type could not be determined, then 
        /// an instance of ErrorType is returned. If this kind of type does not have a base type
        /// (for example, interfaces), null is returned. Also the special class System.Object
        /// always has a BaseType of null.
        /// </summary>
        internal abstract NamedTypeSymbol BaseTypeNoUseSiteDiagnostics { get; }

        internal NamedTypeSymbol BaseTypeWithDefinitionUseSiteDiagnostics(ref HashSet<DiagnosticInfo> useSiteDiagnostics)
        {
            var result = BaseTypeNoUseSiteDiagnostics;

            if ((object)result != null)
            {
                result.OriginalDefinition.AddUseSiteDiagnostics(ref useSiteDiagnostics);
            }

            return result;
        }

        internal NamedTypeSymbol BaseTypeOriginalDefinition(ref HashSet<DiagnosticInfo> useSiteDiagnostics)
        {
            var result = BaseTypeNoUseSiteDiagnostics;

            if ((object)result != null)
            {
                result = result.OriginalDefinition;
                result.AddUseSiteDiagnostics(ref useSiteDiagnostics);
            }

            return result;
        }

        /// <summary>
        /// Gets the set of interfaces that this type directly implements. This set does not include
        /// interfaces that are base interfaces of directly implemented interfaces.
        /// </summary>
        internal abstract ImmutableArray<NamedTypeSymbol> InterfacesNoUseSiteDiagnostics(ConsList<Symbol> basesBeingResolved = null);

        /// <summary>
        /// The list of all interfaces of which this type is a declared subtype, excluding this type
        /// itself. This includes all declared base interfaces, all declared base interfaces of base
        /// types, and all declared base interfaces of those results (recursively).  Each result
        /// appears exactly once in the list. This list is topologically sorted by the inheritance
        /// relationship: if interface type A extends interface type B, then A precedes B in the
        /// list. This is not quite the same as "all interfaces of which this type is a proper
        /// subtype" because it does not take into account variance: AllInterfaces for
        /// IEnumerable&lt;string&gt; will not include IEnumerable&lt;object&gt;
        ///
        /// Note: When interfaces specified on the same inheritance level differ by tuple names only,
        /// only the last one will be listed here.
        /// </summary>
        internal ImmutableArray<NamedTypeSymbol> AllInterfacesNoUseSiteDiagnostics
        {
            get
            {
                return GetAllInterfaces();
            }
        }

        internal ImmutableArray<NamedTypeSymbol> AllInterfacesWithDefinitionUseSiteDiagnostics(ref HashSet<DiagnosticInfo> useSiteDiagnostics)
        {
            var result = AllInterfacesNoUseSiteDiagnostics;

            // Since bases affect content of AllInterfaces set, we need to make sure they all are good.
            var current = this;

            do
            {
                current = current.BaseTypeWithDefinitionUseSiteDiagnostics(ref useSiteDiagnostics);
            }
            while ((object)current != null);

            foreach (var iface in result)
            {
                iface.OriginalDefinition.AddUseSiteDiagnostics(ref useSiteDiagnostics);
            }

            return result;
        }

        /// <summary>
        /// If this is a type parameter returns its effective base class, otherwise returns this type.
        /// </summary>
        internal TypeSymbol EffectiveTypeNoUseSiteDiagnostics
        {
            get
            {
                return this.IsTypeParameter() ? ((TypeParameterSymbol)this).EffectiveBaseClassNoUseSiteDiagnostics : this;
            }
        }

        internal TypeSymbol EffectiveType(ref HashSet<DiagnosticInfo> useSiteDiagnostics)
        {
            return this.IsTypeParameter() ? ((TypeParameterSymbol)this).EffectiveBaseClass(ref useSiteDiagnostics) : this;
        }

        /// <summary>
        /// Returns true if this type derives from a given type.
        /// </summary>
        internal bool IsDerivedFrom(TypeSymbol type, TypeCompareKind comparison, ref HashSet<DiagnosticInfo> useSiteDiagnostics)
        {
            Debug.Assert((object)type != null);
            Debug.Assert(!type.IsTypeParameter());

            if ((object)this == (object)type)
            {
                return false;
            }

            var t = this.BaseTypeWithDefinitionUseSiteDiagnostics(ref useSiteDiagnostics);
            while ((object)t != null)
            {
                if (type.Equals(t, comparison))
                {
                    return true;
                }

                t = t.BaseTypeWithDefinitionUseSiteDiagnostics(ref useSiteDiagnostics);
            }

            return false;
        }

        /// <summary>
        /// Returns true if this type is equal or derives from a given type.
        /// </summary>
        internal bool IsEqualToOrDerivedFrom(TypeSymbol type, TypeCompareKind comparison, ref HashSet<DiagnosticInfo> useSiteDiagnostics)
        {
            return this.Equals(type, comparison) || this.IsDerivedFrom(type, comparison, ref useSiteDiagnostics);
        }

        /// <summary>
        /// Determines if this type symbol represent the same type as another, according to the language
        /// semantics.
        /// </summary>
        /// <param name="t2">The other type.</param>
        /// <param name="compareKind">
        /// What kind of comparison to use? 
        /// You can ignore custom modifiers, ignore the distinction between object and dynamic, or ignore tuple element names differences.
        /// </param>
        /// <returns>True if the types are equivalent.</returns>
        internal virtual bool Equals(TypeSymbol t2, TypeCompareKind compareKind = TypeCompareKind.ConsiderEverything)
        {
            return ReferenceEquals(this, t2);
        }

        public sealed override bool Equals(object obj)
        {
            var t2 = obj as TypeSymbol;
            if ((object)t2 == null) return false;
            return this.Equals(t2, TypeCompareKind.ConsiderEverything);
        }

        /// <summary>
        /// We ignore custom modifiers, and the distinction between dynamic and object, when computing a type's hash code.
        /// </summary>
        /// <returns></returns>
        public override int GetHashCode()
        {
            return RuntimeHelpers.GetHashCode(this);
        }

        internal sealed class TypeSymbolComparer : EqualityComparer<TypeSymbol>
        {
            private readonly TypeCompareKind _comparison;

            public TypeSymbolComparer(TypeCompareKind comparison)
            {
                _comparison = comparison;
            }

            public override int GetHashCode(TypeSymbol obj)
            {
                return (object)obj == null ? 0 : obj.GetHashCode();
            }

            public override bool Equals(TypeSymbol x, TypeSymbol y)
            {
                return
                    (object)x == null ? (object)y == null :
                    x.Equals(y, _comparison);
            }
        }

        protected virtual ImmutableArray<NamedTypeSymbol> GetAllInterfaces()
        {
            var info = this.GetInterfaceInfo();
            if (info == s_noInterfaces)
            {
                return ImmutableArray<NamedTypeSymbol>.Empty;
            }

            if (info.allInterfaces.IsDefault)
            {
                ImmutableInterlocked.InterlockedInitialize(ref info.allInterfaces, MakeAllInterfaces());
            }

            return info.allInterfaces;
        }

        /// Produce all implemented interfaces in topologically sorted order. We use
        /// TypeSymbol.Interfaces as the source of edge data, which has had cycles and infinitely
        /// long dependency cycles removed. Consequently, it is possible (and we do) use the
        /// simplest version of Tarjan's topological sorting algorithm.
        protected virtual ImmutableArray<NamedTypeSymbol> MakeAllInterfaces()
        {
            var result = ArrayBuilder<NamedTypeSymbol>.GetInstance();
            var visited = new HashSet<NamedTypeSymbol>(EqualsIgnoringTupleNames);

            for (var baseType = this; !ReferenceEquals(baseType, null); baseType = baseType.BaseTypeNoUseSiteDiagnostics)
            {
                var interfaces = (baseType.TypeKind == TypeKind.TypeParameter) ? ((TypeParameterSymbol)baseType).EffectiveInterfacesNoUseSiteDiagnostics : baseType.InterfacesNoUseSiteDiagnostics();
                for (int i = interfaces.Length - 1; i >= 0; i--)
                {
                    AddAllInterfaces(interfaces[i], visited, result);
                }
            }

            result.ReverseContents();
            return result.ToImmutableAndFree();
        }

        private static void AddAllInterfaces(NamedTypeSymbol @interface, HashSet<NamedTypeSymbol> visited, ArrayBuilder<NamedTypeSymbol> result)
        {
            if (visited.Add(@interface))
            {
                ImmutableArray<NamedTypeSymbol> baseInterfaces = @interface.InterfacesNoUseSiteDiagnostics();
                for (int i = baseInterfaces.Length - 1; i >= 0; i--)
                {
                    var baseInterface = baseInterfaces[i];
                    AddAllInterfaces(baseInterface, visited, result);
                }

                result.Add(@interface);
            }
        }

        /// <summary>
        /// Gets the set of interfaces that this type directly implements, plus the base interfaces
        /// of all such types.
        /// </summary>
        /// <remarks>
        /// CONSIDER: it probably isn't truly necessary to cache this.  If space gets tight, consider
        /// alternative approaches (recompute every time, cache on the side, only store on some types,
        /// etc).
        /// </remarks>
        internal ImmutableHashSet<NamedTypeSymbol> InterfacesAndTheirBaseInterfacesNoUseSiteDiagnostics
        {
            get
            {
                var info = this.GetInterfaceInfo();
                if (info == s_noInterfaces)
                {
                    return ImmutableHashSet.Create<NamedTypeSymbol>();
                }

                if (info.interfacesAndTheirBaseInterfaces == null)
                {
                    Interlocked.CompareExchange(ref info.interfacesAndTheirBaseInterfaces, MakeInterfacesAndTheirBaseInterfaces(this.InterfacesNoUseSiteDiagnostics()), null);
                }

                return info.interfacesAndTheirBaseInterfaces;
            }
        }

        // Note: Unlike MakeAllInterfaces, this doesn't need to be virtual. It depends on
        // AllInterfaces for its implementation, so it will pick up all changes to MakeAllInterfaces
        // indirectly.
        private static ImmutableHashSet<NamedTypeSymbol> MakeInterfacesAndTheirBaseInterfaces(ImmutableArray<NamedTypeSymbol> declaredInterfaces)
        {
            var resultBuilder = new HashSet<NamedTypeSymbol>();
            foreach (var @interface in declaredInterfaces)
            {
                if (!resultBuilder.Contains(@interface))
                {
                    resultBuilder.Add(@interface);
                    resultBuilder.UnionWith(@interface.AllInterfacesNoUseSiteDiagnostics);
                }
            }

            return resultBuilder.Count == 0 ?
                ImmutableHashSet.Create<NamedTypeSymbol>() : ImmutableHashSet.CreateRange<NamedTypeSymbol>(resultBuilder);
        }

        /// <summary>
        /// Returns the corresponding symbol in this type or a base type that implements 
        /// interfaceMember (either implicitly or explicitly), or null if no such symbol exists
        /// (which might be either because this type doesn't implement the container of
        /// interfaceMember, or this type doesn't supply a member that successfully implements
        /// interfaceMember).
        /// </summary>
        /// <param name="interfaceMember">
        /// Must be a non-null interface property, method, or event.
        /// </param>
        public Symbol FindImplementationForInterfaceMember(Symbol interfaceMember)
        {
            if ((object)interfaceMember == null)
            {
                throw new ArgumentNullException(nameof(interfaceMember));
            }

            return FindImplementationForInterfaceMemberWithDiagnostics(interfaceMember).Symbol;
        }

        /// <summary>
        /// Returns true if this type is known to be a reference type. It is never the case that
        /// IsReferenceType and IsValueType both return true. However, for an unconstrained type
        /// parameter, IsReferenceType and IsValueType will both return false.
        /// </summary>
        public abstract bool IsReferenceType { get; }

        /// <summary>
        /// Returns true if this type is known to be a value type. It is never the case that
        /// IsReferenceType and IsValueType both return true. However, for an unconstrained type
        /// parameter, IsReferenceType and IsValueType will both return false.
        /// </summary>
        public abstract bool IsValueType { get; }

        // Only the compiler can create TypeSymbols.
        internal TypeSymbol()
        {
        }

        /// <summary>
        /// Gets the kind of this type.
        /// </summary>
        public abstract TypeKind TypeKind { get; }

        /// <summary>
        /// Gets corresponding special TypeId of this type.
        /// </summary>
        /// <remarks>
        /// Not preserved in types constructed from this one.
        /// </remarks>
        public virtual SpecialType SpecialType
        {
            get
            {
                return SpecialType.None;
            }
        }

        /// <summary>
        /// Gets corresponding primitive type code for this type declaration.
        /// </summary>
        internal Microsoft.Cci.PrimitiveTypeCode PrimitiveTypeCode
        {
            get
            {
                return this.IsPointerType()
                    ? Microsoft.Cci.PrimitiveTypeCode.Pointer
                    : SpecialTypes.GetTypeCode(SpecialType);
            }
        }

        #region Use-Site Diagnostics

        /// <summary>
        /// Return error code that has highest priority while calculating use site error for this symbol. 
        /// </summary>
        protected override int HighestPriorityUseSiteError
        {
            get
            {
                return (int)ErrorCode.ERR_BogusType;
            }
        }


        public sealed override bool HasUnsupportedMetadata
        {
            get
            {
                DiagnosticInfo info = GetUseSiteDiagnostic();
                return (object)info != null && info.Code == (int)ErrorCode.ERR_BogusType;
            }
        }

        internal abstract bool GetUnificationUseSiteDiagnosticRecursive(ref DiagnosticInfo result, Symbol owner, ref HashSet<TypeSymbol> checkedTypes);

        #endregion

        /// <summary>
        /// Is this a symbol for an anonymous type (including delegate).
        /// </summary>
        public virtual bool IsAnonymousType
        {
            get
            {
                return false;
            }
        }

        /// <summary>
        /// Is this a symbol for a Tuple.
        /// </summary>
        public virtual bool IsTupleType => false;

        /// <summary>
        /// Verify if the given type can be used to back a tuple type 
        /// and return cardinality of that tuple type in <paramref name="tupleCardinality"/>. 
        /// </summary>
        /// <param name="tupleCardinality">If method returns true, contains cardinality of the compatible tuple type.</param>
        /// <returns></returns>
        public virtual bool IsTupleCompatible(out int tupleCardinality)
        {
            tupleCardinality = 0;
            return false;
        }

        /// <summary>
        /// Verify if the given type can be used to back a tuple type. 
        /// </summary>
        public bool IsTupleCompatible()
        {
            int countOfItems;
            return IsTupleCompatible(out countOfItems);
        }

        /// <summary>
        /// Verify if the given type is a tuple of a given cardinality, or can be used to back a tuple type 
        /// with the given cardinality. 
        /// </summary>
        public bool IsTupleOrCompatibleWithTupleOfCardinality(int targetCardinality)
        {
            if (IsTupleType)
            {
                return TupleElementTypes.Length == targetCardinality;
            }

            int countOfItems;
            return IsTupleCompatible(out countOfItems) && countOfItems == targetCardinality;
        }

        /// <summary>
        /// If this is a tuple type symbol, returns the symbol for its underlying type.
        /// Otherwise, returns null.
        /// The type argument corresponding to the type of the extension field (VT[8].Rest),
        /// which is at the 8th (one based) position is always a symbol for another tuple, 
        /// rather than its underlying type.
        /// </summary>
        public virtual NamedTypeSymbol TupleUnderlyingType
        {
            get
            {
                return null;
            }
        }

        /// <summary>
        /// If this symbol represents a tuple type, get the types of the tuple's elements.
        /// </summary>
        public virtual ImmutableArray<TypeSymbolWithAnnotations> TupleElementTypes => default(ImmutableArray<TypeSymbolWithAnnotations>);

        /// <summary>
        /// If this symbol represents a tuple type, get the names of the tuple's elements.
        /// </summary>
        public virtual ImmutableArray<string> TupleElementNames => default(ImmutableArray<string>);

        /// <summary>
        /// If this symbol represents a tuple type, get the fields for the tuple's elements.
        /// Otherwise, returns default.
        /// </summary>
        public virtual ImmutableArray<FieldSymbol> TupleElements => default(ImmutableArray<FieldSymbol>);

        /// <summary>
        /// Is this type a managed type (false for everything but enum, pointer, and
        /// some struct types).
        /// </summary>
        /// <remarks>
        /// See Type::computeManagedType.
        /// </remarks>
        internal abstract bool IsManagedType { get; }

        // PROTOTYPE(NullableReferenceTypes): Implement with VisitType extension method.
        internal abstract bool ContainsNullableReferenceTypes();

        internal abstract void AddNullableTransforms(ArrayBuilder<bool> transforms);

        internal abstract bool ApplyNullableTransforms(ImmutableArray<bool> transforms, ref int position, out TypeSymbol result);

        internal abstract TypeSymbol SetUnknownNullabilityForReferenceTypes();

        /// <summary>
        /// Returns true if the type may contain embedded references
        /// </summary>
        internal abstract bool IsByRefLikeType { get; }

        /// <summary>
        /// Returns true if the type is a readonly sruct
        /// </summary>
        internal abstract bool IsReadOnly { get; }

        #region ITypeSymbol Members

        INamedTypeSymbol ITypeSymbol.BaseType
        {
            get
            {
                return this.BaseTypeNoUseSiteDiagnostics;
            }
        }

        ImmutableArray<INamedTypeSymbol> ITypeSymbol.Interfaces
        {
            get
            {
                return StaticCast<INamedTypeSymbol>.From(this.InterfacesNoUseSiteDiagnostics());
            }
        }

        ImmutableArray<INamedTypeSymbol> ITypeSymbol.AllInterfaces
        {
            get
            {
                return StaticCast<INamedTypeSymbol>.From(this.AllInterfacesNoUseSiteDiagnostics);
            }
        }

        bool ITypeSymbol.IsReferenceType
        {
            get
            {
                return this.IsReferenceType;
            }
        }

        bool ITypeSymbol.IsValueType
        {
            get
            {
                return this.IsValueType;
            }
        }

        ITypeSymbol ITypeSymbol.OriginalDefinition
        {
            get
            {
                return this.OriginalDefinition;
            }
        }

        TypeKind ITypeSymbol.TypeKind
        {
            get
            {
                return TypeKind;
            }
        }

        ISymbol ITypeSymbol.FindImplementationForInterfaceMember(ISymbol interfaceMember)
        {
            return interfaceMember is Symbol
                ? FindImplementationForInterfaceMember((Symbol)interfaceMember)
                : null;
        }

        /// <summary>
        /// Is this a symbol for a Tuple.
        /// </summary>
        bool ITypeSymbol.IsTupleType => this.IsTupleType;

        #endregion

        #region Interface member checks

        protected SymbolAndDiagnostics FindImplementationForInterfaceMemberWithDiagnostics(Symbol interfaceMember)
        {
            Debug.Assert((object)interfaceMember != null);

            if (this.IsInterfaceType())
            {
                return SymbolAndDiagnostics.Empty;
            }

            var interfaceType = interfaceMember.ContainingType;
            if ((object)interfaceType == null || !interfaceType.IsInterface)
            {
                return SymbolAndDiagnostics.Empty;
            }

            switch (interfaceMember.Kind)
            {
                case SymbolKind.Method:
                case SymbolKind.Property:
                case SymbolKind.Event:
                    var info = this.GetInterfaceInfo();
                    if (info == s_noInterfaces)
                    {
                        return SymbolAndDiagnostics.Empty;
                    }

                    // PERF: Avoid delegate allocation by splitting GetOrAdd into TryGetValue+TryAdd
                    var map = info.ImplementationForInterfaceMemberMap;
                    SymbolAndDiagnostics result;
                    if (map.TryGetValue(interfaceMember, out result))
                    {
                        return result;
                    }

                    result = ComputeImplementationAndDiagnosticsForInterfaceMember(interfaceMember);
                    map.TryAdd(interfaceMember, result);
                    return result;

                default:
                    return SymbolAndDiagnostics.Empty;
            }
        }

        private SymbolAndDiagnostics ComputeImplementationAndDiagnosticsForInterfaceMember(Symbol interfaceMember)
        {
            var diagnostics = DiagnosticBag.GetInstance();
            var implementingMember = ComputeImplementationForInterfaceMember(interfaceMember, this, diagnostics);
            var implementingMemberAndDiagnostics = new SymbolAndDiagnostics(implementingMember, diagnostics.ToReadOnlyAndFree());
            return implementingMemberAndDiagnostics;
        }

        /// <summary>
        /// Performs interface mapping (spec 13.4.4).
        /// </summary>
        /// <remarks>
        /// CONSIDER: we could probably do less work in the metadata and retargeting cases - we won't use the diagnostics.
        /// </remarks>
        /// <param name="interfaceMember">A non-null property on an interface type.</param>
        /// <param name="implementingType">The type implementing the interface property (usually "this").</param>
        /// <param name="diagnostics">Bag to which to add diagnostics.</param>
        /// <returns>The implementing property or null, if there isn't one.</returns>
        private static Symbol ComputeImplementationForInterfaceMember(Symbol interfaceMember, TypeSymbol implementingType, DiagnosticBag diagnostics)
        {
            Debug.Assert(interfaceMember.Kind == SymbolKind.Method || interfaceMember.Kind == SymbolKind.Property || interfaceMember.Kind == SymbolKind.Event);

            NamedTypeSymbol interfaceType = interfaceMember.ContainingType;
            Debug.Assert((object)interfaceType != null && interfaceType.IsInterface);

            bool seenTypeDeclaringInterface = false;

            // NOTE: In other areas of the compiler, we check whether the member is from a specific compilation.
            // We could do the same thing here, but that would mean that callers of the public API would have
            // to pass in a Compilation object when asking about interface implementation.  This extra cost eliminates
            // the small benefit of getting identical answers from "imported" symbols, regardless of whether they
            // are imported as source or metadata symbols.
            //
            // ACASEY: As of 2013/01/24, we are not aware of any cases where the source and metadata behaviors
            // disagree *in code that can be emitted*.  (If there are any, they are likely to involved ambiguous
            // overrides, which typically arise through combinations of ref/out and generics.)  In incorrect code,
            // the source behavior is somewhat more generous (e.g. accepting a method with the wrong return type),
            // but we do not guarantee that incorrect source will be treated in the same way as incorrect metadata.
            // 
            // NOTE: The batch compiler is not affected by this discrepancy, since compilations don't call these
            // APIs on symbols from other compilations.
            bool implementingTypeIsFromSomeCompilation = implementingType.Dangerous_IsFromSomeCompilation;

            Symbol implicitImpl = null;
            Symbol closestMismatch = null;

            for (TypeSymbol currType = implementingType; (object)currType != null; currType = currType.BaseTypeNoUseSiteDiagnostics)
            {
                // NOTE: In the case of PE symbols, it is possible to see an explicit implementation
                // on a type that does not declare the corresponding interface (or one of its
                // subinterfaces).  In such cases, we want to return the explicit implementation,
                // even if it doesn't participate in interface mapping according to the C# rules.

                // pass 1: check for explicit impls (can't assume name matches)
                Symbol currTypeExplicitImpl = currType.GetExplicitImplementationForInterfaceMember(interfaceMember);
                if ((object)currTypeExplicitImpl != null)
                {
                    return currTypeExplicitImpl;
                }

                // WORKAROUND: see comment on method.
                if (IsExplicitlyImplementedViaAccessors(interfaceMember, currType, out currTypeExplicitImpl))
                {
                    // NOTE: may be null.
                    return currTypeExplicitImpl;
                }

                seenTypeDeclaringInterface = seenTypeDeclaringInterface || currType.InterfacesAndTheirBaseInterfacesNoUseSiteDiagnostics.Contains(interfaceType);

                // We want the implementation from the most derived type at or above the first one to
                // include the interface (or a subinterface) in its interface list
                if (seenTypeDeclaringInterface)
                {
                    //pass 2: check for implicit impls (name must match)
                    Symbol currTypeImplicitImpl;
                    Symbol currTypeCloseMismatch;

                    FindPotentialImplicitImplementationMemberDeclaredInType(
                        interfaceMember,
                        implementingTypeIsFromSomeCompilation,
                        currType,
                        out currTypeImplicitImpl,
                        out currTypeCloseMismatch);

                    if ((object)currTypeImplicitImpl != null)
                    {
                        implicitImpl = currTypeImplicitImpl;
                        break;
                    }

                    if ((object)closestMismatch == null)
                    {
                        closestMismatch = currTypeCloseMismatch;
                    }
                }
            }

            // Dev10 has some extra restrictions and extra wiggle room when finding implicit
            // implementations for interface accessors.  Perform some extra checks and possibly
            // update the result (i.e. implicitImpl).
            if (interfaceMember.IsAccessor())
            {
                CheckForImplementationOfCorrespondingPropertyOrEvent((MethodSymbol)interfaceMember, implementingType, implementingTypeIsFromSomeCompilation, ref implicitImpl);
            }

            if ((object)implicitImpl != null)
            {
                ReportImplicitImplementationMatchDiagnostics(interfaceMember, implementingType, implicitImpl, diagnostics);
            }
            else if ((object)closestMismatch != null)
            {
                ReportImplicitImplementationMismatchDiagnostics(interfaceMember, implementingType, closestMismatch, diagnostics);
            }

            return implicitImpl;
        }

        /// <summary>
        /// Since dev11 didn't expose a symbol API, it had the luxury of being able to accept a base class's claim that 
        /// it implements an interface.  Roslyn, on the other hand, needs to be able to point to an implementing symbol
        /// for each interface member.
        /// 
        /// DevDiv #718115 was triggered by some unusual metadata in a Microsoft reference assembly (Silverlight System.Windows.dll).
        /// The issue was that a type explicitly implemented the accessors of an interface event, but did not tie them together with
        /// an event declaration.  To make matters worse, it declared its own protected event with the same name as the interface
        /// event (presumably to back the explicit implementation).  As a result, when Roslyn was asked to find the implementing member
        /// for the interface event, it found the protected event and reported an appropriate diagnostic.  Would it should have done
        /// (and does do now) is recognize that no event associated with the accessors explicitly implementing the interface accessors
        /// and returned null.
        /// 
        /// We resolved this issue by introducing a new step into the interface mapping algorithm: after failing to find an explicit
        /// implementation in a type, but before searching for an implicit implementation in that type, check for an explicit implementation
        /// of an associated accessor.  If there is such an implementation, then immediately return the associated property or event,
        /// even if it is null.  That is, never attempt to find an implicit implementation for an interface property or event with an
        /// explicitly implemented accessor.
        /// </summary>
        private static bool IsExplicitlyImplementedViaAccessors(Symbol interfaceMember, TypeSymbol currType, out Symbol implementingMember)
        {
            MethodSymbol interfaceAccessor1;
            MethodSymbol interfaceAccessor2;

            switch (interfaceMember.Kind)
            {
                case SymbolKind.Property:
                    {
                        PropertySymbol interfaceProperty = (PropertySymbol)interfaceMember;
                        interfaceAccessor1 = interfaceProperty.GetMethod;
                        interfaceAccessor2 = interfaceProperty.SetMethod;
                        break;
                    }
                case SymbolKind.Event:
                    {
                        EventSymbol interfaceEvent = (EventSymbol)interfaceMember;
                        interfaceAccessor1 = interfaceEvent.AddMethod;
                        interfaceAccessor2 = interfaceEvent.RemoveMethod;
                        break;
                    }
                default:
                    {
                        implementingMember = null;
                        return false;
                    }
            }

            Symbol associated1;
            Symbol associated2;

            if (TryGetExplicitImplementationAssociatedPropertyOrEvent(interfaceAccessor1, currType, out associated1) |  // NB: not ||
                TryGetExplicitImplementationAssociatedPropertyOrEvent(interfaceAccessor2, currType, out associated2))
            {
                // If there's more than one associated property/event, don't do anything special - just let the algorithm
                // fail in the usual way.
                if ((object)associated1 == null || (object)associated2 == null || associated1 == associated2)
                {
                    implementingMember = associated1 ?? associated2;

                    // In source, we should already have seen an explicit implementation for the interface property/event.
                    // If we haven't then there is no implementation.  We need this check to match dev11 in some edge cases
                    // (e.g. IndexerTests.AmbiguousExplicitIndexerImplementation).  Such cases already fail
                    // to roundtrip correctly, so it's not important to check for a particular compilation.
                    if ((object)implementingMember != null && implementingMember.Dangerous_IsFromSomeCompilation)
                    {
                        implementingMember = null;
                    }

                    return true;
                }
            }

            implementingMember = null;
            return false;
        }

        private static bool TryGetExplicitImplementationAssociatedPropertyOrEvent(MethodSymbol interfaceAccessor, TypeSymbol currType, out Symbol associated)
        {
            if ((object)interfaceAccessor != null)
            {
                // NB: uses a map that was built (and saved) when we checked for an explicit
                // implementation of the interface member.
                Symbol implementation = currType.GetExplicitImplementationForInterfaceMember(interfaceAccessor);
                if ((object)implementation != null)
                {
                    associated = implementation.Kind == SymbolKind.Method
                        ? ((MethodSymbol)implementation).AssociatedSymbol
                        : null;
                    return true;
                }
            }

            associated = null;
            return false;
        }

        /// <summary>
        /// If we were looking for an accessor, then look for an accessor on the implementation of the
        /// corresponding interface property/event.  If it is valid as an implementation (ignoring the name),
        /// then prefer it to our current result if:
        ///   1) our current result is null; or
        ///   2) our current result is on the same type.
        ///   
        /// If there is no corresponding accessor on the implementation of the corresponding interface
        /// property/event and we found an accessor, then the accessor we found is invalid, so clear it.
        /// </summary>
        private static void CheckForImplementationOfCorrespondingPropertyOrEvent(MethodSymbol interfaceMethod, TypeSymbol implementingType, bool implementingTypeIsFromSomeCompilation, ref Symbol implicitImpl)
        {
            Debug.Assert(interfaceMethod.IsAccessor());

            Symbol associatedInterfacePropertyOrEvent = interfaceMethod.AssociatedSymbol;
            Symbol implementingPropertyOrEvent = implementingType.FindImplementationForInterfaceMember(associatedInterfacePropertyOrEvent); // NB: uses cache
            MethodSymbol correspondingImplementingAccessor = null;
            if ((object)implementingPropertyOrEvent != null)
            {
                switch (interfaceMethod.MethodKind)
                {
                    case MethodKind.PropertyGet:
                        correspondingImplementingAccessor = ((PropertySymbol)implementingPropertyOrEvent).GetOwnOrInheritedGetMethod();
                        break;
                    case MethodKind.PropertySet:
                        correspondingImplementingAccessor = ((PropertySymbol)implementingPropertyOrEvent).GetOwnOrInheritedSetMethod();
                        break;
                    case MethodKind.EventAdd:
                        correspondingImplementingAccessor = ((EventSymbol)implementingPropertyOrEvent).GetOwnOrInheritedAddMethod();
                        break;
                    case MethodKind.EventRemove:
                        correspondingImplementingAccessor = ((EventSymbol)implementingPropertyOrEvent).GetOwnOrInheritedRemoveMethod();
                        break;
                    default:
                        throw ExceptionUtilities.UnexpectedValue(interfaceMethod.MethodKind);
                }
            }

            if (correspondingImplementingAccessor == implicitImpl)
            {
                return;
            }
            else if ((object)correspondingImplementingAccessor == null && (object)implicitImpl != null && implicitImpl.IsAccessor())
            {
                // If we found an accessor, but it's not (directly or indirectly) on the property implementation,
                // then it's not a valid match.
                implicitImpl = null;
            }
            else if ((object)correspondingImplementingAccessor != null && ((object)implicitImpl == null || correspondingImplementingAccessor.ContainingType == implicitImpl.ContainingType))
            {
                // Suppose the interface accessor and the implementing accessor have different names.
                // In Dev10, as long as the corresponding properties have an implementation relationship,
                // then the accessor can be considered an implementation, even though the name is different.
                // Later on, when we check that implementation signatures match exactly
                // (in SourceMemberContainerTypeSymbol.SynthesizeInterfaceMemberImplementation),
                // they won't (because of the names) and an explicit implementation method will be synthesized.

                MethodSymbol interfaceAccessorWithImplementationName = new SignatureOnlyMethodSymbol(
                    correspondingImplementingAccessor.Name,
                    interfaceMethod.ContainingType,
                    interfaceMethod.MethodKind,
                    interfaceMethod.CallingConvention,
                    interfaceMethod.TypeParameters,
                    interfaceMethod.Parameters,
                    interfaceMethod.RefKind,
                    interfaceMethod.ReturnType,
                    interfaceMethod.RefCustomModifiers,
                    interfaceMethod.ExplicitInterfaceImplementations);

                // Make sure that the corresponding accessor is a real implementation.
                if (IsInterfaceMemberImplementation(correspondingImplementingAccessor, interfaceAccessorWithImplementationName, implementingTypeIsFromSomeCompilation))
                {
                    implicitImpl = correspondingImplementingAccessor;
                }
            }
        }

        /// <summary>
        /// These diagnostics are for members that do implicitly implement an interface member, but do so
        /// in an undesirable way.
        /// </summary>
        private static void ReportImplicitImplementationMatchDiagnostics(Symbol interfaceMember, TypeSymbol implementingType, Symbol implicitImpl, DiagnosticBag diagnostics)
        {
            bool reportedAnError = false;

            if (interfaceMember.Kind == SymbolKind.Method)
            {
                var interfaceMethod = (MethodSymbol)interfaceMember;
                bool implicitImplIsAccessor = implicitImpl.IsAccessor();
                bool interfaceMethodIsAccessor = interfaceMethod.IsAccessor();

                if (interfaceMethodIsAccessor && !implicitImplIsAccessor && !interfaceMethod.IsIndexedPropertyAccessor())
                {
<<<<<<< HEAD
                    diagnostics.Add(ErrorCode.ERR_MethodImplementingAccessor, implicitImpl.Locations[0], implicitImpl, interfaceMethod, implementingType);
                    reportedAnError = true;
                }
                else if (!interfaceMethodIsAccessor && implicitImplIsAccessor)
                {
                    diagnostics.Add(ErrorCode.ERR_AccessorImplementingMethod, implicitImpl.Locations[0], implicitImpl, interfaceMethod, implementingType);
                    reportedAnError = true;
=======
                    diagnostics.Add(ErrorCode.ERR_MethodImplementingAccessor, GetImplicitImplementationDiagnosticLocation(interfaceMember, implementingType, implicitImpl), implicitImpl, interfaceMethod, implementingType);
                }
                else if (!interfaceMethodIsAccessor && implicitImplIsAccessor)
                {
                    diagnostics.Add(ErrorCode.ERR_AccessorImplementingMethod, GetImplicitImplementationDiagnosticLocation(interfaceMember, implementingType, implicitImpl), implicitImpl, interfaceMethod, implementingType);
>>>>>>> 79ae6bcf
                }
                else
                {
                    var implicitImplMethod = (MethodSymbol)implicitImpl;

                    if (implicitImplMethod.IsConditional)
                    {
                        // CS0629: Conditional member '{0}' cannot implement interface member '{1}' in type '{2}'
<<<<<<< HEAD
                        diagnostics.Add(ErrorCode.ERR_InterfaceImplementedByConditional, implicitImpl.Locations[0], implicitImpl, interfaceMethod, implementingType);
                        reportedAnError = true;
=======
                        diagnostics.Add(ErrorCode.ERR_InterfaceImplementedByConditional, GetImplicitImplementationDiagnosticLocation(interfaceMember, implementingType, implicitImpl), implicitImpl, interfaceMethod, implementingType);
>>>>>>> 79ae6bcf
                    }
                    else if(ReportAnyMismatchedConstraints(interfaceMethod, implementingType, implicitImplMethod, diagnostics))
                    {
                        reportedAnError = true;
                    }
                }
            }

            if (implicitImpl.ContainsTupleNames() && MemberSignatureComparer.ConsideringTupleNamesCreatesDifference(implicitImpl, interfaceMember))
            {
                // it is ok to implement implicitly with no tuple names, for compatibility with C# 6, but otherwise names should match
<<<<<<< HEAD
                diagnostics.Add(ErrorCode.ERR_ImplBadTupleNames, implicitImpl.Locations[0], implicitImpl, interfaceMember);
                reportedAnError = true;
            }

            if (!reportedAnError)
            {
                CheckNullableReferenceTypeMismatchOnImplementingMember(implicitImpl, interfaceMember, false, diagnostics);
=======
                diagnostics.Add(ErrorCode.ERR_ImplBadTupleNames, GetImplicitImplementationDiagnosticLocation(interfaceMember, implementingType, implicitImpl), implicitImpl, interfaceMember);
>>>>>>> 79ae6bcf
            }

            // In constructed types, it is possible to see multiple members with the same (runtime) signature.
            // Now that we know which member will implement the interface member, confirm that it is the only
            // such member.
                if (!implicitImpl.ContainingType.IsDefinition)
            {
                foreach (Symbol member in implicitImpl.ContainingType.GetMembers(implicitImpl.Name))
                {
                    if (member.DeclaredAccessibility != Accessibility.Public || member.IsStatic || member == implicitImpl)
                    {
                        //do nothing - not an ambiguous implementation
                    }
                    else if (MemberSignatureComparer.RuntimeImplicitImplementationComparer.Equals(interfaceMember, member) && !member.IsAccessor())
                    {
                        // CONSIDER: Dev10 does not seem to report this for indexers or their accessors.
                        diagnostics.Add(ErrorCode.WRN_MultipleRuntimeImplementationMatches, GetImplicitImplementationDiagnosticLocation(interfaceMember, implementingType, member), member, interfaceMember, implementingType);
                    }
                }
            }
        }

        internal static void CheckNullableReferenceTypeMismatchOnImplementingMember(Symbol implementingMember, Symbol interfaceMember, bool isExplicit, DiagnosticBag diagnostics)
        {
            CSharpCompilation compilation;

            if (((CSharpParseOptions)implementingMember.Locations[0].SourceTree?.Options)?.IsFeatureEnabled(MessageID.IDS_FeatureStaticNullChecking) == true &&
                !implementingMember.IsImplicitlyDeclared && !implementingMember.IsAccessor() &&
                // PROTOTYPE(NullableReferenceTypes): Checking NullableOptOut can result in cycle
                // decoding attributes. See StaticNullChecking.NullableOptOut_DecodeAttributeCycle_01.
                //!implementingMember.NullableOptOut &&
                (compilation = implementingMember.DeclaringCompilation) != null)
            {
                Symbol implementedMember;
                MethodSymbol implementedMethod;

                if (implementingMember.Kind == SymbolKind.Method && (implementedMethod = (MethodSymbol)interfaceMember).IsGenericMethod)
                {
                    implementedMember = implementedMethod.Construct(((MethodSymbol)implementingMember).TypeParameters.SelectAsArray(TypeMap.AsTypeSymbolWithAnnotations));
                }
                else
                {
                    implementedMember = interfaceMember;
                }

                TypeSymbolWithAnnotations implementingMemberType = implementingMember.GetTypeOrReturnType();
                TypeSymbolWithAnnotations implementedMemberType = compilation.GetTypeOrReturnTypeWithAdjustedNullableAnnotations(implementedMember);

                if (!implementingMemberType.Equals(implementedMemberType, 
                                                   TypeCompareKind.AllIgnoreOptions | 
                                                       TypeCompareKind.CompareNullableModifiersForReferenceTypes |
                                                       TypeCompareKind.UnknownNullableModifierMatchesAny) &&
                    implementingMemberType.Equals(implementedMemberType, TypeCompareKind.AllIgnoreOptions))
                {
                    diagnostics.Add(implementingMember.Kind == SymbolKind.Method ?
                                        (isExplicit ? 
                                            ErrorCode.WRN_NullabilityMismatchInReturnTypeOnExplicitImplementation : 
                                            ErrorCode.WRN_NullabilityMismatchInReturnTypeOnImplicitImplementation) :
                                        (isExplicit ? 
                                            ErrorCode.WRN_NullabilityMismatchInTypeOnExplicitImplementation : 
                                            ErrorCode.WRN_NullabilityMismatchInTypeOnImplicitImplementation),
                                    implementingMember.Locations[0], new FormattedSymbol(interfaceMember, SymbolDisplayFormat.MinimallyQualifiedFormat));
                }

                ImmutableArray<ParameterSymbol> implementingParameters = implementingMember.GetParameters();
                ImmutableArray<ParameterSymbol> implementedParameters = implementedMember.GetParameters();

                for (int i = 0; i < implementingParameters.Length; i++)
                {
                    var implementedParameterType = compilation.GetTypeOrReturnTypeWithAdjustedNullableAnnotations(implementedParameters[i]);

                    if (!implementingParameters[i].Type.Equals(implementedParameterType, 
                                                               TypeCompareKind.AllIgnoreOptions | 
                                                                   TypeCompareKind.CompareNullableModifiersForReferenceTypes |
                                                                   TypeCompareKind.UnknownNullableModifierMatchesAny) &&
                        implementingParameters[i].Type.Equals(implementedParameterType, TypeCompareKind.AllIgnoreOptions))
                    {
                        diagnostics.Add(isExplicit ? 
                                            ErrorCode.WRN_NullabilityMismatchInParameterTypeOnExplicitImplementation : 
                                            ErrorCode.WRN_NullabilityMismatchInParameterTypeOnImplicitImplementation, 
                                        implementingMember.Locations[0],
                                        new FormattedSymbol(implementingParameters[i], SymbolDisplayFormat.ShortFormat),
                                        new FormattedSymbol(interfaceMember, SymbolDisplayFormat.MinimallyQualifiedFormat));
                    }
                }
            }
        }

        /// <summary>
        /// These diagnostics are for members that almost, but not actually, implicitly implement an interface member.
        /// </summary>
        private static void ReportImplicitImplementationMismatchDiagnostics(Symbol interfaceMember, TypeSymbol implementingType, Symbol closestMismatch, DiagnosticBag diagnostics)
        {
            // Determine  a better location for diagnostic squiggles.  Squiggle the interface rather than the class.
            Location interfaceLocation = null;
            if ((object)implementingType != null)
            {
                var @interface = interfaceMember.ContainingType;
                SourceMemberContainerTypeSymbol snt = implementingType as SourceMemberContainerTypeSymbol;
                interfaceLocation = snt?.GetImplementsLocation(@interface) ?? implementingType.Locations[0];
            }
            else
            {
                interfaceLocation = implementingType.Locations[0];
            }

            if (closestMismatch.IsStatic)
            {
                diagnostics.Add(ErrorCode.ERR_CloseUnimplementedInterfaceMemberStatic, interfaceLocation, implementingType, interfaceMember, closestMismatch);
            }
            else if (closestMismatch.DeclaredAccessibility != Accessibility.Public)
            {
                ErrorCode errorCode = interfaceMember.IsAccessor() ? ErrorCode.ERR_UnimplementedInterfaceAccessor : ErrorCode.ERR_CloseUnimplementedInterfaceMemberNotPublic;
                diagnostics.Add(errorCode, interfaceLocation, implementingType, interfaceMember, closestMismatch);
            }
            else //return ref kind or type doesn't match
            {
                RefKind interfaceMemberRefKind = RefKind.None;
                TypeSymbol interfaceMemberReturnType;
                switch (interfaceMember.Kind)
                {
                    case SymbolKind.Method:
                        var method = (MethodSymbol)interfaceMember;
                        interfaceMemberRefKind = method.RefKind;
                        interfaceMemberReturnType = method.ReturnType.TypeSymbol;
                        break;
                    case SymbolKind.Property:
                        var property = (PropertySymbol)interfaceMember;
                        interfaceMemberRefKind = property.RefKind;
                        interfaceMemberReturnType = property.Type.TypeSymbol;
                        break;
                    case SymbolKind.Event:
                        interfaceMemberReturnType = ((EventSymbol)interfaceMember).Type.TypeSymbol;
                        break;
                    default:
                        throw ExceptionUtilities.UnexpectedValue(interfaceMember.Kind);
                }

                bool hasRefReturnMismatch = false;
                switch (closestMismatch.Kind)
                {
                    case SymbolKind.Method:
                        hasRefReturnMismatch = ((MethodSymbol)closestMismatch).RefKind != interfaceMemberRefKind;
                        break;

                    case SymbolKind.Property:
                        hasRefReturnMismatch = ((PropertySymbol)closestMismatch).RefKind != interfaceMemberRefKind;
                        break;
                }

                DiagnosticInfo useSiteDiagnostic;
                if ((object)interfaceMemberReturnType != null &&
                    (useSiteDiagnostic = interfaceMemberReturnType.GetUseSiteDiagnostic()) != null &&
                    useSiteDiagnostic.DefaultSeverity == DiagnosticSeverity.Error)
                {
                    diagnostics.Add(useSiteDiagnostic, interfaceLocation);
                }
                else if (hasRefReturnMismatch)
                {
                    diagnostics.Add(ErrorCode.ERR_CloseUnimplementedInterfaceMemberWrongRefReturn, interfaceLocation, implementingType, interfaceMember, closestMismatch);
                }
                else
                {
                    diagnostics.Add(ErrorCode.ERR_CloseUnimplementedInterfaceMemberWrongReturnType, interfaceLocation, implementingType, interfaceMember, closestMismatch, interfaceMemberReturnType);
                }
            }
        }

        private static bool ReportAnyMismatchedConstraints(MethodSymbol interfaceMethod, TypeSymbol implementingType, MethodSymbol implicitImpl, DiagnosticBag diagnostics)
        {
            Debug.Assert(interfaceMethod.Arity == implicitImpl.Arity);

            bool result = false;
            var arity = interfaceMethod.Arity;

            if (arity > 0)
            {
                var typeParameters1 = interfaceMethod.TypeParameters;
                var typeParameters2 = implicitImpl.TypeParameters;
                var indexedTypeParameters = IndexedTypeParameterSymbol.Take(arity);

                var typeMap1 = new TypeMap(typeParameters1, indexedTypeParameters, allowAlpha: true);
                var typeMap2 = new TypeMap(typeParameters2, indexedTypeParameters, allowAlpha: true);

                // Report any mismatched method constraints.
                for (int i = 0; i < arity; i++)
                {
                    var typeParameter1 = typeParameters1[i];
                    var typeParameter2 = typeParameters2[i];

                    if (!MemberSignatureComparer.HaveSameConstraints(typeParameter1, typeMap1, typeParameter2, typeMap2))
                    {
                        // If the matching method for the interface member is defined on the implementing type,
                        // the matching method location is used for the error. Otherwise, the location of the
                        // implementing type is used. (This differs from Dev10 which associates the error with
                        // the closest method always. That behavior can be confusing though, since in the case
                        // of "interface I { M; } class A { M; } class B : A, I { }", this means reporting an error on
                        // A.M that it does not satisfy I.M even though A does not implement I. Furthermore if
                        // A is defined in metadata, there is no location for A.M. Instead, we simply report the
                        // error on B if the match to I.M is in a base class.)
<<<<<<< HEAD
                        var location = (implicitImpl.ContainingType == implementingType) ?
                            implicitImpl.Locations[0] :
                            implementingType.Locations[0];
                        diagnostics.Add(ErrorCode.ERR_ImplBadConstraints, location, typeParameter2.Name, implicitImpl, typeParameter1.Name, interfaceMethod);
                        result = true;
=======
                        diagnostics.Add(ErrorCode.ERR_ImplBadConstraints, GetImplicitImplementationDiagnosticLocation(interfaceMethod, implementingType, implicitImpl), typeParameter2.Name, implicitImpl, typeParameter1.Name, interfaceMethod);
>>>>>>> 79ae6bcf
                    }
                }
            }

            return result;
        }

        internal static Location GetImplicitImplementationDiagnosticLocation(Symbol interfaceMember, TypeSymbol implementingType, Symbol member)
        {
            if (member.ContainingType == implementingType)
            {
                return member.Locations[0];
            }
            else
            {
                var @interface = interfaceMember.ContainingType;
                SourceMemberContainerTypeSymbol snt = implementingType as SourceMemberContainerTypeSymbol;
                return snt?.GetImplementsLocation(@interface) ?? implementingType.Locations[0];
            }
        }

        /// <summary>
        /// Search the declared members of a type for one that could be an implementation
        /// of a given interface member (depending on interface declarations).
        /// </summary>
        /// <param name="interfaceMember">The interface member being implemented.</param>
        /// <param name="implementingTypeIsFromSomeCompilation">True if the implementing type is from some compilation (i.e. not from metadata).</param>
        /// <param name="currType">The type on which we are looking for a declared implementation of the interface member.</param>
        /// <param name="implicitImpl">A member on currType that could implement the interface, or null.</param>
        /// <param name="closeMismatch">A member on currType that could have been an attempt to implement the interface, or null.</param>
        /// <remarks>
        /// There is some similarity between this member and OverriddenOrHiddenMembersHelpers.FindOverriddenOrHiddenMembersInType.
        /// When making changes to this member, think about whether or not they should also be applied in MemberSymbol.
        /// One key difference is that custom modifiers are considered when looking up overridden members, but
        /// not when looking up implicit implementations.  We're preserving this behavior from Dev10.
        /// </remarks>
        private static void FindPotentialImplicitImplementationMemberDeclaredInType(
            Symbol interfaceMember,
            bool implementingTypeIsFromSomeCompilation,
            TypeSymbol currType,
            out Symbol implicitImpl,
            out Symbol closeMismatch)
        {
            implicitImpl = null;
            closeMismatch = null;

            foreach (Symbol member in currType.GetMembers(interfaceMember.Name))
            {
                if (member.Kind == interfaceMember.Kind)
                {
                    if (IsInterfaceMemberImplementation(member, interfaceMember, implementingTypeIsFromSomeCompilation))
                    {
                        implicitImpl = member;
                        return;
                    }

                    //if we haven't found a match, do a weaker comparison that ignores static-ness, accessibility, and return type
                    if ((object)closeMismatch == null && implementingTypeIsFromSomeCompilation)
                    {
                        // We can ignore custom modifiers here, because our goal is to improve the helpfulness
                        // of an error we're already giving, rather than to generate a new error.
                        if (MemberSignatureComparer.CSharpCloseImplicitImplementationComparer.Equals(interfaceMember, member))
                        {
                            closeMismatch = member;
                        }
                    }
                }
            }
        }

        /// <summary>
        /// To implement an interface member, a candidate member must be public, non-static, and have
        /// the same signature.  "Have the same signature" has a looser definition if the type implementing
        /// the interface is from source.
        /// </summary>
        /// <remarks>
        /// PROPERTIES:
        /// NOTE: we're not checking whether this property has at least the accessors
        /// declared in the interface.  Dev10 considers it a match either way and,
        /// reports failure to implement accessors separately.
        ///
        /// If the implementing type (i.e. the type with the interface in its interface
        /// list) is in source, then we can ignore custom modifiers in/on the property
        /// type because they will be copied into the bridge property that explicitly
        /// implements the interface property (or they would be, if we created such
        /// a bridge property).  Bridge *methods* (not properties) are inserted in 
        /// SourceMemberContainerTypeSymbol.SynthesizeInterfaceMemberImplementation.
        ///
        /// CONSIDER: The spec for interface mapping (13.4.4) could be interpreted to mean that this
        /// property is not an implementation unless it has an accessor for each accessor of the
        /// interface property.  For now, we prefer to represent that case as having an implemented
        /// property and an unimplemented accessor because it makes finding accessor implementations
        /// much easier.  If we decide that we want the API to report the property as unimplemented,
        /// then it might be appropriate to keep current result internally and just check the accessors
        /// before returning the value from the public API (similar to the way MethodSymbol.OverriddenMethod
        /// filters MethodSymbol.OverriddenOrHiddenMembers.
        /// </remarks>
        private static bool IsInterfaceMemberImplementation(Symbol candidateMember, Symbol interfaceMember, bool implementingTypeIsFromSomeCompilation)
        {
            if (candidateMember.DeclaredAccessibility != Accessibility.Public || candidateMember.IsStatic)
            {
                return false;
            }
            else if (implementingTypeIsFromSomeCompilation)
            {
                // We're specifically ignoring custom modifiers for source types because that's what Dev10 does.
                // Inexact matches are acceptable because we'll just generate bridge members - explicit implementations
                // with exact signatures that delegate to the inexact match.  This happens automatically in
                // SourceMemberContainerTypeSymbol.SynthesizeInterfaceMemberImplementation.
                return MemberSignatureComparer.CSharpImplicitImplementationComparer.Equals(interfaceMember, candidateMember);
            }
            else
            {
                // NOTE: Dev10 seems to use the C# rules in this case as well, but it doesn't give diagnostics about
                // the failure of a metadata type to implement an interface so there's no problem with reporting the
                // CLI interpretation instead.  For example, using this comparer might allow a member with a ref 
                // parameter to implement a member with an out parameter -  which Dev10 would not allow - but that's
                // okay because Dev10's behavior is not observable.
                return MemberSignatureComparer.RuntimeImplicitImplementationComparer.Equals(interfaceMember, candidateMember);
            }
        }

        private Symbol GetExplicitImplementationForInterfaceMember(Symbol interfaceMember)
        {
            var info = this.GetInterfaceInfo();
            if (info == s_noInterfaces)
            {
                return null;
            }

            if (info.explicitInterfaceImplementationMap == null)
            {
                Interlocked.CompareExchange(ref info.explicitInterfaceImplementationMap, MakeExplicitInterfaceImplementationMap(), null);
            }

            Symbol implementingMethod;
            info.explicitInterfaceImplementationMap.TryGetValue(interfaceMember, out implementingMethod); //no exception - just return null
            return implementingMethod;
        }

        private Dictionary<Symbol, Symbol> MakeExplicitInterfaceImplementationMap()
        {
            var map = new Dictionary<Symbol, Symbol>();
            foreach (var member in this.GetMembersUnordered())
            {
                foreach (var interfaceMember in member.GetExplicitInterfaceImplementations())
                {
                    if (!map.ContainsKey(interfaceMember))
                    {
                        map[interfaceMember] = member;
                    }
                    else
                    {
                        // Source: just choose the first one - the error will be reported on the duplicate declaration
                        // PE: actually determined at runtime - just choose the first one

                        // CONSIDER: we could map to an error symbol or to a SymbolAndDiagnostics object
                    }
                }
            }
            return map;
        }

        #endregion Interface member checks

        #region Abstract base type checks

        /// <summary>
        /// The set of abstract members in declared in this type or declared in a base type and not overridden.
        /// </summary>
        internal ImmutableHashSet<Symbol> AbstractMembers
        {
            get
            {
                if (_lazyAbstractMembers == null)
                {
                    Interlocked.CompareExchange(ref _lazyAbstractMembers, ComputeAbstractMembers(), null);
                }
                return _lazyAbstractMembers;
            }
        }

        private ImmutableHashSet<Symbol> ComputeAbstractMembers()
        {
            var abstractMembers = ImmutableHashSet.Create<Symbol>();
            var overriddenMembers = ImmutableHashSet.Create<Symbol>();

            foreach (var member in this.GetMembersUnordered())
            {
                if (this.IsAbstract && member.IsAbstract && member.Kind != SymbolKind.NamedType)
                {
                    abstractMembers = abstractMembers.Add(member);
                }

                Symbol overriddenMember = null;
                switch (member.Kind)
                {
                    case SymbolKind.Method:
                        {
                            overriddenMember = ((MethodSymbol)member).OverriddenMethod;
                            break;
                        }
                    case SymbolKind.Property:
                        {
                            overriddenMember = ((PropertySymbol)member).OverriddenProperty;
                            break;
                        }
                    case SymbolKind.Event:
                        {
                            overriddenMember = ((EventSymbol)member).OverriddenEvent;
                            break;
                        }
                }

                if ((object)overriddenMember != null)
                {
                    overriddenMembers = overriddenMembers.Add(overriddenMember);
                }
            }

            if ((object)this.BaseTypeNoUseSiteDiagnostics != null && this.BaseTypeNoUseSiteDiagnostics.IsAbstract)
            {
                foreach (var baseAbstractMember in this.BaseTypeNoUseSiteDiagnostics.AbstractMembers)
                {
                    if (!overriddenMembers.Contains(baseAbstractMember))
                    {
                        abstractMembers = abstractMembers.Add(baseAbstractMember);
                    }
                }
            }

            return abstractMembers;
        }

        #endregion Abstract base type checks

        [Obsolete("Use TypeSymbolWithAnnotations.Is method.", true)]
        internal bool Equals(TypeSymbolWithAnnotations other)
        {
            return other.Is(this);
        }
    }
}<|MERGE_RESOLUTION|>--- conflicted
+++ resolved
@@ -1064,21 +1064,11 @@
 
                 if (interfaceMethodIsAccessor && !implicitImplIsAccessor && !interfaceMethod.IsIndexedPropertyAccessor())
                 {
-<<<<<<< HEAD
-                    diagnostics.Add(ErrorCode.ERR_MethodImplementingAccessor, implicitImpl.Locations[0], implicitImpl, interfaceMethod, implementingType);
-                    reportedAnError = true;
+                    diagnostics.Add(ErrorCode.ERR_MethodImplementingAccessor, GetImplicitImplementationDiagnosticLocation(interfaceMember, implementingType, implicitImpl), implicitImpl, interfaceMethod, implementingType);
                 }
                 else if (!interfaceMethodIsAccessor && implicitImplIsAccessor)
                 {
-                    diagnostics.Add(ErrorCode.ERR_AccessorImplementingMethod, implicitImpl.Locations[0], implicitImpl, interfaceMethod, implementingType);
-                    reportedAnError = true;
-=======
-                    diagnostics.Add(ErrorCode.ERR_MethodImplementingAccessor, GetImplicitImplementationDiagnosticLocation(interfaceMember, implementingType, implicitImpl), implicitImpl, interfaceMethod, implementingType);
-                }
-                else if (!interfaceMethodIsAccessor && implicitImplIsAccessor)
-                {
                     diagnostics.Add(ErrorCode.ERR_AccessorImplementingMethod, GetImplicitImplementationDiagnosticLocation(interfaceMember, implementingType, implicitImpl), implicitImpl, interfaceMethod, implementingType);
->>>>>>> 79ae6bcf
                 }
                 else
                 {
@@ -1087,16 +1077,11 @@
                     if (implicitImplMethod.IsConditional)
                     {
                         // CS0629: Conditional member '{0}' cannot implement interface member '{1}' in type '{2}'
-<<<<<<< HEAD
-                        diagnostics.Add(ErrorCode.ERR_InterfaceImplementedByConditional, implicitImpl.Locations[0], implicitImpl, interfaceMethod, implementingType);
+                        diagnostics.Add(ErrorCode.ERR_InterfaceImplementedByConditional, GetImplicitImplementationDiagnosticLocation(interfaceMember, implementingType, implicitImpl), implicitImpl, interfaceMethod, implementingType);
+                    }
+                    else if(ReportAnyMismatchedConstraints(interfaceMethod, implementingType, implicitImplMethod, diagnostics))
+                    {
                         reportedAnError = true;
-=======
-                        diagnostics.Add(ErrorCode.ERR_InterfaceImplementedByConditional, GetImplicitImplementationDiagnosticLocation(interfaceMember, implementingType, implicitImpl), implicitImpl, interfaceMethod, implementingType);
->>>>>>> 79ae6bcf
-                    }
-                    else if(ReportAnyMismatchedConstraints(interfaceMethod, implementingType, implicitImplMethod, diagnostics))
-                    {
-                        reportedAnError = true;
                     }
                 }
             }
@@ -1104,17 +1089,13 @@
             if (implicitImpl.ContainsTupleNames() && MemberSignatureComparer.ConsideringTupleNamesCreatesDifference(implicitImpl, interfaceMember))
             {
                 // it is ok to implement implicitly with no tuple names, for compatibility with C# 6, but otherwise names should match
-<<<<<<< HEAD
-                diagnostics.Add(ErrorCode.ERR_ImplBadTupleNames, implicitImpl.Locations[0], implicitImpl, interfaceMember);
+                diagnostics.Add(ErrorCode.ERR_ImplBadTupleNames, GetImplicitImplementationDiagnosticLocation(interfaceMember, implementingType, implicitImpl), implicitImpl, interfaceMember);
                 reportedAnError = true;
             }
 
             if (!reportedAnError)
             {
                 CheckNullableReferenceTypeMismatchOnImplementingMember(implicitImpl, interfaceMember, false, diagnostics);
-=======
-                diagnostics.Add(ErrorCode.ERR_ImplBadTupleNames, GetImplicitImplementationDiagnosticLocation(interfaceMember, implementingType, implicitImpl), implicitImpl, interfaceMember);
->>>>>>> 79ae6bcf
             }
 
             // In constructed types, it is possible to see multiple members with the same (runtime) signature.
@@ -1315,15 +1296,7 @@
                         // A.M that it does not satisfy I.M even though A does not implement I. Furthermore if
                         // A is defined in metadata, there is no location for A.M. Instead, we simply report the
                         // error on B if the match to I.M is in a base class.)
-<<<<<<< HEAD
-                        var location = (implicitImpl.ContainingType == implementingType) ?
-                            implicitImpl.Locations[0] :
-                            implementingType.Locations[0];
-                        diagnostics.Add(ErrorCode.ERR_ImplBadConstraints, location, typeParameter2.Name, implicitImpl, typeParameter1.Name, interfaceMethod);
-                        result = true;
-=======
                         diagnostics.Add(ErrorCode.ERR_ImplBadConstraints, GetImplicitImplementationDiagnosticLocation(interfaceMethod, implementingType, implicitImpl), typeParameter2.Name, implicitImpl, typeParameter1.Name, interfaceMethod);
->>>>>>> 79ae6bcf
                     }
                 }
             }
