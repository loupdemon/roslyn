--- conflicted
+++ resolved
@@ -2,7 +2,6 @@
 <xliff xmlns="urn:oasis:names:tc:xliff:document:1.2" xmlns:xsi="http://www.w3.org/2001/XMLSchema-instance" version="1.2" xsi:schemaLocation="urn:oasis:names:tc:xliff:document:1.2 xliff-core-1.2-transitional.xsd">
   <file datatype="xml" source-language="en" target-language="ko" original="../CSharpResources.resx">
     <body>
-<<<<<<< HEAD
       <trans-unit id="CannotCreateConstructedFromConstructed">
         <source>Cannot create constructed generic type from another constructed generic type.</source>
         <target state="new">Cannot create constructed generic type from another constructed generic type.</target>
@@ -11,7 +10,8 @@
       <trans-unit id="CannotCreateConstructedFromNongeneric">
         <source>Cannot create constructed generic type from non-generic type.</source>
         <target state="new">Cannot create constructed generic type from non-generic type.</target>
-=======
+        <note />
+      </trans-unit>
       <trans-unit id="ERR_CantUseInOrOutInArglist">
         <source>__arglist cannot have an argument passed by 'in' or 'out'</source>
         <target state="new">__arglist cannot have an argument passed by 'in' or 'out'</target>
@@ -60,7 +60,6 @@
       <trans-unit id="ERR_NewBoundWithUnmanaged">
         <source>The 'new()' constraint cannot be used with the 'unmanaged' constraint</source>
         <target state="new">The 'new()' constraint cannot be used with the 'unmanaged' constraint</target>
->>>>>>> 6e238783
         <note />
       </trans-unit>
       <trans-unit id="ERR_OutVariableCannotBeByRef">
