--- conflicted
+++ resolved
@@ -8682,11 +8682,7 @@
       </trans-unit>
       <trans-unit id="ERR_UnmanagedConstraintNotSatisfied">
         <source>The type '{2}' must be a non-nullable value type, along with all fields at any level of nesting, in order to use it as parameter '{1}' in the generic type or method '{0}'</source>
-<<<<<<< HEAD
-        <target state="needs-review-translation">类型“{2}”不能为引用类型，或包含任何嵌套级别的引用类型字段，以将其用作泛型类型或方法“{0}”中的参数“{1}”</target>
-=======
         <target state="translated">类型“{2}”必须是不可以为 null 值的类型，且包括任何嵌套级别的所有字段，才能用作泛型类型或方法“{0}”中的参数“{1}”</target>
->>>>>>> 1851814c
         <note />
       </trans-unit>
       <trans-unit id="ERR_ConWithUnmanagedCon">
@@ -8727,7 +8723,6 @@
       <trans-unit id="ERR_InvalidObjectCreation">
         <source>Invalid object creation</source>
         <target state="translated">对象创建无效</target>
-<<<<<<< HEAD
         <note />
       </trans-unit>
       <trans-unit id="FTL_InvalidInputFileName">
@@ -8738,8 +8733,6 @@
       <trans-unit id="ERR_CantUseInOrOutInArglist">
         <source>__arglist cannot have an argument passed by 'in' or 'out'</source>
         <target state="new">__arglist cannot have an argument passed by 'in' or 'out'</target>
-=======
->>>>>>> 1851814c
         <note />
       </trans-unit>
     </body>
