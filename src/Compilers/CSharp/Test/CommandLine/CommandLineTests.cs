--- conflicted
+++ resolved
@@ -9246,8 +9246,6 @@
                 Diagnostic(ErrorCode.WRN_DefineIdentifierRequired).WithArguments("5"));
         }
 
-<<<<<<< HEAD
-=======
         [WorkItem(406649, "https://devdiv.visualstudio.com/DevDiv/_workitems?id=406649")]
         [ConditionalFact(typeof(IsEnglishLocal))]
         public void MissingCompilerAssembly()
@@ -9272,7 +9270,6 @@
                 result.Output.Trim());
         }
 
->>>>>>> 6192c047
         public class QuotedArgumentTests
         {
             private void VerifyQuotedValid<T>(string name, string value, T expected, Func<CSharpCommandLineArguments, T> getValue)
