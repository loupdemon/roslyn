--- conflicted
+++ resolved
@@ -291,11 +291,7 @@
   Array reference: 
     IParameterReferenceOperation: args (OperationKind.ParameterReference, Type: System.String[]) (Syntax: 'args')
   Indices(1):
-<<<<<<< HEAD
-      IConversionExpression (TryCast: False, Unchecked) (OperationKind.ConversionExpression, Type: System.Int32, IsImplicit) (Syntax: 'b')
-=======
-      IConversionOperation (Implicit, TryCast: False, Unchecked) (OperationKind.Conversion, Type: System.Int32, IsImplicit) (Syntax: 'b')
->>>>>>> 9c82aed5
+      IConversionOperation (TryCast: False, Unchecked) (OperationKind.Conversion, Type: System.Int32, IsImplicit) (Syntax: 'b')
         Conversion: CommonConversion (Exists: True, IsIdentity: False, IsNumeric: True, IsReference: False, IsUserDefined: False) (MethodSymbol: null)
         Operand: 
           IParameterReferenceOperation: b (OperationKind.ParameterReference, Type: System.Byte) (Syntax: 'b')
@@ -323,11 +319,7 @@
   Array reference: 
     IParameterReferenceOperation: args (OperationKind.ParameterReference, Type: System.String[]) (Syntax: 'args')
   Indices(1):
-<<<<<<< HEAD
-      IConversionExpression (TryCast: False, Unchecked) (OperationKind.ConversionExpression, Type: System.Int32) (Syntax: '(int)d')
-=======
-      IConversionOperation (Explicit, TryCast: False, Unchecked) (OperationKind.Conversion, Type: System.Int32) (Syntax: '(int)d')
->>>>>>> 9c82aed5
+      IConversionOperation (TryCast: False, Unchecked) (OperationKind.Conversion, Type: System.Int32) (Syntax: '(int)d')
         Conversion: CommonConversion (Exists: True, IsIdentity: False, IsNumeric: True, IsReference: False, IsUserDefined: False) (MethodSymbol: null)
         Operand: 
           IParameterReferenceOperation: d (OperationKind.ParameterReference, Type: System.Double) (Syntax: 'd')
@@ -360,11 +352,7 @@
   Array reference: 
     IParameterReferenceOperation: args (OperationKind.ParameterReference, Type: System.String[]) (Syntax: 'args')
   Indices(1):
-<<<<<<< HEAD
-      IConversionExpression (TryCast: False, Unchecked) (OperatorMethod: System.Int32 C.op_Implicit(C c)) (OperationKind.ConversionExpression, Type: System.Int32, IsImplicit) (Syntax: 'c')
-=======
-      IConversionOperation (Implicit, TryCast: False, Unchecked) (OperatorMethod: System.Int32 C.op_Implicit(C c)) (OperationKind.Conversion, Type: System.Int32, IsImplicit) (Syntax: 'c')
->>>>>>> 9c82aed5
+      IConversionOperation (TryCast: False, Unchecked) (OperatorMethod: System.Int32 C.op_Implicit(C c)) (OperationKind.Conversion, Type: System.Int32, IsImplicit) (Syntax: 'c')
         Conversion: CommonConversion (Exists: True, IsIdentity: False, IsNumeric: False, IsReference: False, IsUserDefined: True) (MethodSymbol: System.Int32 C.op_Implicit(C c))
         Operand: 
           IParameterReferenceOperation: c (OperationKind.ParameterReference, Type: C) (Syntax: 'c')
@@ -397,11 +385,7 @@
   Array reference: 
     IParameterReferenceOperation: args (OperationKind.ParameterReference, Type: System.String[]) (Syntax: 'args')
   Indices(1):
-<<<<<<< HEAD
-      IConversionExpression (TryCast: False, Unchecked) (OperatorMethod: System.Int32 C.op_Explicit(C c)) (OperationKind.ConversionExpression, Type: System.Int32) (Syntax: '(int)c')
-=======
-      IConversionOperation (Explicit, TryCast: False, Unchecked) (OperatorMethod: System.Int32 C.op_Explicit(C c)) (OperationKind.Conversion, Type: System.Int32) (Syntax: '(int)c')
->>>>>>> 9c82aed5
+      IConversionOperation (TryCast: False, Unchecked) (OperatorMethod: System.Int32 C.op_Explicit(C c)) (OperationKind.Conversion, Type: System.Int32) (Syntax: '(int)c')
         Conversion: CommonConversion (Exists: True, IsIdentity: False, IsNumeric: False, IsReference: False, IsUserDefined: True) (MethodSymbol: System.Int32 C.op_Explicit(C c))
         Operand: 
           IParameterReferenceOperation: c (OperationKind.ParameterReference, Type: C) (Syntax: 'c')
@@ -432,11 +416,7 @@
             string expectedOperationTree = @"
 IArrayElementReferenceOperation (OperationKind.ArrayElementReference, Type: System.String) (Syntax: '((string[])c)[x]')
   Array reference: 
-<<<<<<< HEAD
-    IConversionExpression (TryCast: False, Unchecked) (OperatorMethod: System.String[] C.op_Explicit(C c)) (OperationKind.ConversionExpression, Type: System.String[]) (Syntax: '(string[])c')
-=======
-    IConversionOperation (Explicit, TryCast: False, Unchecked) (OperatorMethod: System.String[] C.op_Explicit(C c)) (OperationKind.Conversion, Type: System.String[]) (Syntax: '(string[])c')
->>>>>>> 9c82aed5
+    IConversionOperation (TryCast: False, Unchecked) (OperatorMethod: System.String[] C.op_Explicit(C c)) (OperationKind.Conversion, Type: System.String[]) (Syntax: '(string[])c')
       Conversion: CommonConversion (Exists: True, IsIdentity: False, IsNumeric: False, IsReference: False, IsUserDefined: True) (MethodSymbol: System.String[] C.op_Explicit(C c))
       Operand: 
         IParameterReferenceOperation: c (OperationKind.ParameterReference, Type: C) (Syntax: 'c')
@@ -466,11 +446,7 @@
   Array reference: 
     IParameterReferenceOperation: args (OperationKind.ParameterReference, Type: System.String[], IsInvalid) (Syntax: 'args')
   Indices(1):
-<<<<<<< HEAD
-      IConversionExpression (TryCast: False, Unchecked) (OperationKind.ConversionExpression, Type: System.Int32, IsInvalid, IsImplicit) (Syntax: 'c')
-=======
-      IConversionOperation (Implicit, TryCast: False, Unchecked) (OperationKind.Conversion, Type: System.Int32, IsInvalid, IsImplicit) (Syntax: 'c')
->>>>>>> 9c82aed5
+      IConversionOperation (TryCast: False, Unchecked) (OperationKind.Conversion, Type: System.Int32, IsInvalid, IsImplicit) (Syntax: 'c')
         Conversion: CommonConversion (Exists: False, IsIdentity: False, IsNumeric: False, IsReference: False, IsUserDefined: False) (MethodSymbol: null)
         Operand: 
           IParameterReferenceOperation: c (OperationKind.ParameterReference, Type: C, IsInvalid) (Syntax: 'c')
@@ -507,11 +483,7 @@
   Array reference: 
     IParameterReferenceOperation: args (OperationKind.ParameterReference, Type: System.String[], IsInvalid) (Syntax: 'args')
   Indices(1):
-<<<<<<< HEAD
-      IConversionExpression (TryCast: False, Unchecked) (OperatorMethod: System.Int32 C.op_Explicit(C c)) (OperationKind.ConversionExpression, Type: System.Int32, IsInvalid, IsImplicit) (Syntax: 'c')
-=======
-      IConversionOperation (Implicit, TryCast: False, Unchecked) (OperatorMethod: System.Int32 C.op_Explicit(C c)) (OperationKind.Conversion, Type: System.Int32, IsInvalid, IsImplicit) (Syntax: 'c')
->>>>>>> 9c82aed5
+      IConversionOperation (TryCast: False, Unchecked) (OperatorMethod: System.Int32 C.op_Explicit(C c)) (OperationKind.Conversion, Type: System.Int32, IsInvalid, IsImplicit) (Syntax: 'c')
         Conversion: CommonConversion (Exists: True, IsIdentity: False, IsNumeric: False, IsReference: False, IsUserDefined: True) (MethodSymbol: System.Int32 C.op_Explicit(C c))
         Operand: 
           IParameterReferenceOperation: c (OperationKind.ParameterReference, Type: C, IsInvalid) (Syntax: 'c')
@@ -726,11 +698,7 @@
   Array reference: 
     IParameterReferenceOperation: args (OperationKind.ParameterReference, Type: System.String[]) (Syntax: 'args')
   Indices(1):
-<<<<<<< HEAD
-      IConversionExpression (TryCast: False, Unchecked) (OperationKind.ConversionExpression, Type: System.Int32, IsInvalid, IsImplicit) (Syntax: 'ErrorExpression')
-=======
-      IConversionOperation (Implicit, TryCast: False, Unchecked) (OperationKind.Conversion, Type: System.Int32, IsInvalid, IsImplicit) (Syntax: 'ErrorExpression')
->>>>>>> 9c82aed5
+      IConversionOperation (TryCast: False, Unchecked) (OperationKind.Conversion, Type: System.Int32, IsInvalid, IsImplicit) (Syntax: 'ErrorExpression')
         Conversion: CommonConversion (Exists: False, IsIdentity: False, IsNumeric: False, IsReference: False, IsUserDefined: False) (MethodSymbol: null)
         Operand: 
           IInvalidOperation (OperationKind.Invalid, Type: ?, IsInvalid) (Syntax: 'ErrorExpression')
