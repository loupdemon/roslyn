// Copyright (c) Microsoft.  All Rights Reserved.  Licensed under the Apache License, Version 2.0.  See License.txt in the project root for license information.

using Microsoft.CodeAnalysis.CSharp.Syntax;
using Microsoft.CodeAnalysis.CSharp.Test.Utilities;
using Microsoft.CodeAnalysis.Test.Utilities;
using Roslyn.Test.Utilities;
using Xunit;

namespace Microsoft.CodeAnalysis.CSharp.UnitTests
{
    public partial class IOperationTests : SemanticModelTestBase
    {
        [CompilerTrait(CompilerFeature.IOperation)]
        [Fact, WorkItem(8884, "https://github.com/dotnet/roslyn/issues/8884")]
        public void ParameterReference_TupleExpression()
        {
            string source = @"
class Class1
{
    public void M(int x, int y)
    {
        var tuple = /*<bind>*/(x, x + y)/*</bind>*/;
    }
}
";
            string expectedOperationTree = @"
ITupleExpression (OperationKind.TupleExpression, Type: (System.Int32 x, System.Int32)) (Syntax: '(x, x + y)')
  Elements(2):
      IParameterReferenceExpression: x (OperationKind.ParameterReferenceExpression, Type: System.Int32) (Syntax: 'x')
      IBinaryOperatorExpression (BinaryOperatorKind.Add) (OperationKind.BinaryOperatorExpression, Type: System.Int32) (Syntax: 'x + y')
        Left: IParameterReferenceExpression: x (OperationKind.ParameterReferenceExpression, Type: System.Int32) (Syntax: 'x')
        Right: IParameterReferenceExpression: y (OperationKind.ParameterReferenceExpression, Type: System.Int32) (Syntax: 'y')
";
            var expectedDiagnostics = new[] {
                // file.cs(6,13): warning CS0219: The variable 'tuple' is assigned but its value is never used
                //         var tuple = /*<bind>*/(x, x + y)/*</bind>*/;
                Diagnostic(ErrorCode.WRN_UnreferencedVarAssg, "tuple").WithArguments("tuple").WithLocation(6, 13)
            };

            VerifyOperationTreeAndDiagnosticsForTest<TupleExpressionSyntax>(source, expectedOperationTree, expectedDiagnostics);
        }

        [CompilerTrait(CompilerFeature.IOperation)]
        [Fact, WorkItem(8884, "https://github.com/dotnet/roslyn/issues/8884")]
        public void ParameterReference_TupleDeconstruction()
        {
            string source = @"
class Point
{
    public int X { get; }
    public int Y { get; }

    public Point(int x, int y)
    {
        X = x;
        Y = y;
    }

    public void Deconstruct(out int x, out int y)
    {
        x = X;
        y = Y;
    }
}

class Class1
{
    public void M(Point point)
    {
        /*<bind>*/var (x, y) = point/*</bind>*/;
    }
}
";
            string expectedOperationTree = @"
IOperation:  (OperationKind.None) (Syntax: 'var (x, y) = point')
  Children(2):
      ITupleExpression (OperationKind.TupleExpression, Type: (System.Int32 x, System.Int32 y)) (Syntax: 'var (x, y)')
        Elements(2):
            ILocalReferenceExpression: x (IsDeclaration: True) (OperationKind.LocalReferenceExpression, Type: System.Int32) (Syntax: 'x')
            ILocalReferenceExpression: y (IsDeclaration: True) (OperationKind.LocalReferenceExpression, Type: System.Int32) (Syntax: 'y')
      IConversionExpression (Implicit, TryCast: False, Unchecked) (OperationKind.ConversionExpression, Type: (System.Int32 x, System.Int32 y)) (Syntax: 'point')
        Conversion: CommonConversion (Exists: True, IsIdentity: False, IsNumeric: False, IsReference: False, IsUserDefined: False) (MethodSymbol: null)
        Operand: IParameterReferenceExpression: point (OperationKind.ParameterReferenceExpression, Type: Point) (Syntax: 'point')
";
            var expectedDiagnostics = DiagnosticDescription.None;

            VerifyOperationTreeAndDiagnosticsForTest<AssignmentExpressionSyntax>(source, expectedOperationTree, expectedDiagnostics);
        }

        [CompilerTrait(CompilerFeature.IOperation)]
        [Fact, WorkItem(8884, "https://github.com/dotnet/roslyn/issues/8884")]
        public void ParameterReference_AnonymousObjectCreation()
        {
            string source = @"
class Class1
{
    public void M(int x, string y)
    {
        var v = /*<bind>*/new { Amount = x, Message = ""Hello"" + y }/*</bind>*/;
    }
}
";
            string expectedOperationTree = @"
IAnonymousObjectCreationExpression (OperationKind.AnonymousObjectCreationExpression, Type: <anonymous type: System.Int32 Amount, System.String Message>) (Syntax: 'new { Amoun ... ello"" + y }')
  Initializers(2):
      ISimpleAssignmentExpression (OperationKind.SimpleAssignmentExpression, Type: System.Int32) (Syntax: 'Amount = x')
        Left: IPropertyReferenceExpression: System.Int32 <anonymous type: System.Int32 Amount, System.String Message>.Amount { get; } (Static) (OperationKind.PropertyReferenceExpression, Type: System.Int32) (Syntax: 'Amount')
            Instance Receiver: null
        Right: IParameterReferenceExpression: x (OperationKind.ParameterReferenceExpression, Type: System.Int32) (Syntax: 'x')
      ISimpleAssignmentExpression (OperationKind.SimpleAssignmentExpression, Type: System.String) (Syntax: 'Message = ""Hello"" + y')
        Left: IPropertyReferenceExpression: System.String <anonymous type: System.Int32 Amount, System.String Message>.Message { get; } (Static) (OperationKind.PropertyReferenceExpression, Type: System.String) (Syntax: 'Message')
            Instance Receiver: null
        Right: IBinaryOperatorExpression (BinaryOperatorKind.Add) (OperationKind.BinaryOperatorExpression, Type: System.String) (Syntax: '""Hello"" + y')
            Left: ILiteralExpression (OperationKind.LiteralExpression, Type: System.String, Constant: ""Hello"") (Syntax: '""Hello""')
            Right: IParameterReferenceExpression: y (OperationKind.ParameterReferenceExpression, Type: System.String) (Syntax: 'y')
";
            var expectedDiagnostics = DiagnosticDescription.None;

            VerifyOperationTreeAndDiagnosticsForTest<AnonymousObjectCreationExpressionSyntax>(source, expectedOperationTree, expectedDiagnostics);
        }

        [CompilerTrait(CompilerFeature.IOperation)]
        [Fact, WorkItem(8884, "https://github.com/dotnet/roslyn/issues/8884")]
        public void ParameterReference_QueryExpression()
        {
            string source = @"
using System.Linq;
using System.Collections.Generic;

struct Customer
{
    public string Name { get; set; }
    public string Address { get; set; }
}

class Class1
{
    public void M(List<Customer> customers)
    {
        var result = /*<bind>*/from cust in customers
                     select cust.Name/*</bind>*/;
    }
}
";
            string expectedOperationTree = @"
<<<<<<< HEAD
ITranslatedQueryExpression (OperationKind.TranslatedQueryExpression, Type: System.Collections.Generic.IEnumerable<System.String>) (Syntax: 'from cust i ... t cust.Name')
  Expression: IInvocationExpression (System.Collections.Generic.IEnumerable<System.String> System.Linq.Enumerable.Select<Customer, System.String>(this System.Collections.Generic.IEnumerable<Customer> source, System.Func<Customer, System.String> selector)) (OperationKind.InvocationExpression, Type: System.Collections.Generic.IEnumerable<System.String>) (Syntax: 'select cust.Name')
      Instance Receiver: null
      Arguments(2):
          IArgument (ArgumentKind.Explicit, Matching Parameter: source) (OperationKind.Argument) (Syntax: 'from cust in customers')
            IConversionExpression (Implicit, TryCast: False, Unchecked) (OperationKind.ConversionExpression, Type: System.Collections.Generic.IEnumerable<Customer>) (Syntax: 'from cust in customers')
              Conversion: CommonConversion (Exists: True, IsIdentity: False, IsNumeric: False, IsReference: True, IsUserDefined: False) (MethodSymbol: null)
              Operand: IParameterReferenceExpression: customers (OperationKind.ParameterReferenceExpression, Type: System.Collections.Generic.List<Customer>) (Syntax: 'customers')
            InConversion: null
            OutConversion: null
          IArgument (ArgumentKind.Explicit, Matching Parameter: selector) (OperationKind.Argument) (Syntax: 'cust.Name')
            IConversionExpression (Implicit, TryCast: False, Unchecked) (OperationKind.ConversionExpression, Type: System.Func<Customer, System.String>) (Syntax: 'cust.Name')
              Conversion: CommonConversion (Exists: True, IsIdentity: False, IsNumeric: False, IsReference: False, IsUserDefined: False) (MethodSymbol: null)
              Operand: IAnonymousFunctionExpression (Symbol: lambda expression) (OperationKind.AnonymousFunctionExpression, Type: null) (Syntax: 'cust.Name')
                  IBlockStatement (1 statements) (OperationKind.BlockStatement) (Syntax: 'cust.Name')
                    IReturnStatement (OperationKind.ReturnStatement) (Syntax: 'cust.Name')
                      ReturnedValue: IPropertyReferenceExpression: System.String Customer.Name { get; set; } (OperationKind.PropertyReferenceExpression, Type: System.String) (Syntax: 'cust.Name')
                          Instance Receiver: IOperation:  (OperationKind.None) (Syntax: 'cust')
            InConversion: null
            OutConversion: null
=======
IOperation:  (OperationKind.None) (Syntax: 'from cust i ... t cust.Name')
  Children(1):
      IOperation:  (OperationKind.None) (Syntax: 'select cust.Name')
        Children(1):
            IInvocationExpression (System.Collections.Generic.IEnumerable<System.String> System.Linq.Enumerable.Select<Customer, System.String>(this System.Collections.Generic.IEnumerable<Customer> source, System.Func<Customer, System.String> selector)) (OperationKind.InvocationExpression, Type: System.Collections.Generic.IEnumerable<System.String>) (Syntax: 'select cust.Name')
              Instance Receiver: null
              Arguments(2):
                  IArgument (ArgumentKind.Explicit, Matching Parameter: source) (OperationKind.Argument) (Syntax: 'from cust in customers')
                    IConversionExpression (Implicit, TryCast: False, Unchecked) (OperationKind.ConversionExpression, Type: System.Collections.Generic.IEnumerable<Customer>) (Syntax: 'from cust in customers')
                      Conversion: CommonConversion (Exists: True, IsIdentity: False, IsNumeric: False, IsReference: True, IsUserDefined: False) (MethodSymbol: null)
                      Operand: IOperation:  (OperationKind.None) (Syntax: 'from cust in customers')
                          Children(1):
                              IParameterReferenceExpression: customers (OperationKind.ParameterReferenceExpression, Type: System.Collections.Generic.List<Customer>) (Syntax: 'customers')
                    InConversion: CommonConversion (Exists: True, IsIdentity: True, IsNumeric: False, IsReference: False, IsUserDefined: False) (MethodSymbol: null)
                    OutConversion: CommonConversion (Exists: True, IsIdentity: True, IsNumeric: False, IsReference: False, IsUserDefined: False) (MethodSymbol: null)
                  IArgument (ArgumentKind.Explicit, Matching Parameter: selector) (OperationKind.Argument) (Syntax: 'cust.Name')
                    IConversionExpression (Implicit, TryCast: False, Unchecked) (OperationKind.ConversionExpression, Type: System.Func<Customer, System.String>) (Syntax: 'cust.Name')
                      Conversion: CommonConversion (Exists: True, IsIdentity: False, IsNumeric: False, IsReference: False, IsUserDefined: False) (MethodSymbol: null)
                      Operand: IAnonymousFunctionExpression (Symbol: lambda expression) (OperationKind.AnonymousFunctionExpression, Type: null) (Syntax: 'cust.Name')
                          IBlockStatement (1 statements) (OperationKind.BlockStatement) (Syntax: 'cust.Name')
                            IReturnStatement (OperationKind.ReturnStatement) (Syntax: 'cust.Name')
                              ReturnedValue: IPropertyReferenceExpression: System.String Customer.Name { get; set; } (OperationKind.PropertyReferenceExpression, Type: System.String) (Syntax: 'cust.Name')
                                  Instance Receiver: IOperation:  (OperationKind.None) (Syntax: 'cust')
                    InConversion: CommonConversion (Exists: True, IsIdentity: True, IsNumeric: False, IsReference: False, IsUserDefined: False) (MethodSymbol: null)
                    OutConversion: CommonConversion (Exists: True, IsIdentity: True, IsNumeric: False, IsReference: False, IsUserDefined: False) (MethodSymbol: null)
>>>>>>> bc932374
";
            var expectedDiagnostics = DiagnosticDescription.None;

            VerifyOperationTreeAndDiagnosticsForTest<QueryExpressionSyntax>(source, expectedOperationTree, expectedDiagnostics);
        }

        [CompilerTrait(CompilerFeature.IOperation)]
        [Fact, WorkItem(8884, "https://github.com/dotnet/roslyn/issues/8884")]
        public void ParameterReference_ObjectAndCollectionInitializer()
        {
            string source = @"
using System.Collections.Generic;

internal class Class
{
    public int X { get; set; }
    public List<int> Y { get; set; }
    public Dictionary<int, int> Z { get; set; }
    public Class C { get; set; }

    public void M(int x, int y, int z)
    {
        var c = /*<bind>*/new Class() { X = x, Y = { x, y, 3 }, Z = { { x, y } }, C = { X = z } }/*</bind>*/;
    }
}
";
            string expectedOperationTree = @"
IObjectCreationExpression (Constructor: Class..ctor()) (OperationKind.ObjectCreationExpression, Type: Class) (Syntax: 'new Class() ... { X = z } }')
  Arguments(0)
  Initializer: IObjectOrCollectionInitializerExpression (OperationKind.ObjectOrCollectionInitializerExpression, Type: Class) (Syntax: '{ X = x, Y  ... { X = z } }')
      Initializers(4):
          ISimpleAssignmentExpression (OperationKind.SimpleAssignmentExpression, Type: System.Int32) (Syntax: 'X = x')
            Left: IPropertyReferenceExpression: System.Int32 Class.X { get; set; } (OperationKind.PropertyReferenceExpression, Type: System.Int32) (Syntax: 'X')
                Instance Receiver: IInstanceReferenceExpression (OperationKind.InstanceReferenceExpression, Type: Class) (Syntax: 'X')
            Right: IParameterReferenceExpression: x (OperationKind.ParameterReferenceExpression, Type: System.Int32) (Syntax: 'x')
          IMemberInitializerExpression (OperationKind.MemberInitializerExpression, Type: System.Collections.Generic.List<System.Int32>) (Syntax: 'Y = { x, y, 3 }')
            InitializedMember: IPropertyReferenceExpression: System.Collections.Generic.List<System.Int32> Class.Y { get; set; } (OperationKind.PropertyReferenceExpression, Type: System.Collections.Generic.List<System.Int32>) (Syntax: 'Y')
                Instance Receiver: IInstanceReferenceExpression (OperationKind.InstanceReferenceExpression, Type: Class) (Syntax: 'Y')
            Initializer: IObjectOrCollectionInitializerExpression (OperationKind.ObjectOrCollectionInitializerExpression, Type: System.Collections.Generic.List<System.Int32>) (Syntax: '{ x, y, 3 }')
                Initializers(3):
                    ICollectionElementInitializerExpression (AddMethod: void System.Collections.Generic.List<System.Int32>.Add(System.Int32 item)) (IsDynamic: False) (OperationKind.CollectionElementInitializerExpression, Type: System.Void) (Syntax: 'x')
                      Arguments(1):
                          IParameterReferenceExpression: x (OperationKind.ParameterReferenceExpression, Type: System.Int32) (Syntax: 'x')
                    ICollectionElementInitializerExpression (AddMethod: void System.Collections.Generic.List<System.Int32>.Add(System.Int32 item)) (IsDynamic: False) (OperationKind.CollectionElementInitializerExpression, Type: System.Void) (Syntax: 'y')
                      Arguments(1):
                          IParameterReferenceExpression: y (OperationKind.ParameterReferenceExpression, Type: System.Int32) (Syntax: 'y')
                    ICollectionElementInitializerExpression (AddMethod: void System.Collections.Generic.List<System.Int32>.Add(System.Int32 item)) (IsDynamic: False) (OperationKind.CollectionElementInitializerExpression, Type: System.Void) (Syntax: '3')
                      Arguments(1):
                          ILiteralExpression (OperationKind.LiteralExpression, Type: System.Int32, Constant: 3) (Syntax: '3')
          IMemberInitializerExpression (OperationKind.MemberInitializerExpression, Type: System.Collections.Generic.Dictionary<System.Int32, System.Int32>) (Syntax: 'Z = { { x, y } }')
            InitializedMember: IPropertyReferenceExpression: System.Collections.Generic.Dictionary<System.Int32, System.Int32> Class.Z { get; set; } (OperationKind.PropertyReferenceExpression, Type: System.Collections.Generic.Dictionary<System.Int32, System.Int32>) (Syntax: 'Z')
                Instance Receiver: IInstanceReferenceExpression (OperationKind.InstanceReferenceExpression, Type: Class) (Syntax: 'Z')
            Initializer: IObjectOrCollectionInitializerExpression (OperationKind.ObjectOrCollectionInitializerExpression, Type: System.Collections.Generic.Dictionary<System.Int32, System.Int32>) (Syntax: '{ { x, y } }')
                Initializers(1):
                    ICollectionElementInitializerExpression (AddMethod: void System.Collections.Generic.Dictionary<System.Int32, System.Int32>.Add(System.Int32 key, System.Int32 value)) (IsDynamic: False) (OperationKind.CollectionElementInitializerExpression, Type: System.Void) (Syntax: '{ x, y }')
                      Arguments(2):
                          IParameterReferenceExpression: x (OperationKind.ParameterReferenceExpression, Type: System.Int32) (Syntax: 'x')
                          IParameterReferenceExpression: y (OperationKind.ParameterReferenceExpression, Type: System.Int32) (Syntax: 'y')
          IMemberInitializerExpression (OperationKind.MemberInitializerExpression, Type: Class) (Syntax: 'C = { X = z }')
            InitializedMember: IPropertyReferenceExpression: Class Class.C { get; set; } (OperationKind.PropertyReferenceExpression, Type: Class) (Syntax: 'C')
                Instance Receiver: IInstanceReferenceExpression (OperationKind.InstanceReferenceExpression, Type: Class) (Syntax: 'C')
            Initializer: IObjectOrCollectionInitializerExpression (OperationKind.ObjectOrCollectionInitializerExpression, Type: Class) (Syntax: '{ X = z }')
                Initializers(1):
                    ISimpleAssignmentExpression (OperationKind.SimpleAssignmentExpression, Type: System.Int32) (Syntax: 'X = z')
                      Left: IPropertyReferenceExpression: System.Int32 Class.X { get; set; } (OperationKind.PropertyReferenceExpression, Type: System.Int32) (Syntax: 'X')
                          Instance Receiver: IInstanceReferenceExpression (OperationKind.InstanceReferenceExpression, Type: Class) (Syntax: 'X')
                      Right: IParameterReferenceExpression: z (OperationKind.ParameterReferenceExpression, Type: System.Int32) (Syntax: 'z')
";
            var expectedDiagnostics = DiagnosticDescription.None;

            VerifyOperationTreeAndDiagnosticsForTest<ObjectCreationExpressionSyntax>(source, expectedOperationTree, expectedDiagnostics);
        }

        [CompilerTrait(CompilerFeature.IOperation)]
        [Fact, WorkItem(8884, "https://github.com/dotnet/roslyn/issues/8884")]
        public void ParameterReference_DelegateCreationExpressionWithLambdaArgument()
        {
            string source = @"
using System;

class Class
{
    // Used parameter methods
    public void UsedParameterMethod1(Action a)
    {
        Action a2 = /*<bind>*/new Action(() =>
        {
            a();
        })/*</bind>*/;
    }
}
";
            string expectedOperationTree = @"
IOperation:  (OperationKind.None) (Syntax: 'new Action( ... })')
  Children(1):
      IAnonymousFunctionExpression (Symbol: lambda expression) (OperationKind.AnonymousFunctionExpression, Type: null) (Syntax: '() => ... }')
        IBlockStatement (2 statements) (OperationKind.BlockStatement) (Syntax: '{ ... }')
          IExpressionStatement (OperationKind.ExpressionStatement) (Syntax: 'a();')
            Expression: IInvocationExpression (virtual void System.Action.Invoke()) (OperationKind.InvocationExpression, Type: System.Void) (Syntax: 'a()')
                Instance Receiver: IParameterReferenceExpression: a (OperationKind.ParameterReferenceExpression, Type: System.Action) (Syntax: 'a')
                Arguments(0)
          IReturnStatement (OperationKind.ReturnStatement) (Syntax: '{ ... }')
            ReturnedValue: null
";
            var expectedDiagnostics = DiagnosticDescription.None;

            VerifyOperationTreeAndDiagnosticsForTest<ObjectCreationExpressionSyntax>(source, expectedOperationTree, expectedDiagnostics);
        }

        [CompilerTrait(CompilerFeature.IOperation)]
        [Fact, WorkItem(8884, "https://github.com/dotnet/roslyn/issues/8884")]
        public void ParameterReference_DelegateCreationExpressionWithMethodArgument()
        {
            string source = @"
using System;

class Class
{
    public delegate void Delegate(int x, int y);

    public void Method(Delegate d)
    {
        var a = /*<bind>*/new Delegate(Method2)/*</bind>*/;
    }

    public void Method2(int x, int y)
    {
    }
}
";
            string expectedOperationTree = @"
IOperation:  (OperationKind.None) (Syntax: 'new Delegate(Method2)')
  Children(1):
      IOperation:  (OperationKind.None) (Syntax: 'Method2')
";
            var expectedDiagnostics = DiagnosticDescription.None;

            VerifyOperationTreeAndDiagnosticsForTest<ObjectCreationExpressionSyntax>(source, expectedOperationTree, expectedDiagnostics);
        }

        [CompilerTrait(CompilerFeature.IOperation)]
        [Fact, WorkItem(8884, "https://github.com/dotnet/roslyn/issues/8884")]
        public void ParameterReference_DelegateCreationExpressionWithInvalidArgument()
        {
            string source = @"
using System;

class Class
{
    public delegate void Delegate(int x, int y);

    public void Method(int x)
    {
        var a = /*<bind>*/new Delegate(x)/*</bind>*/;
    }
}
";
            string expectedOperationTree = @"
IInvalidExpression (OperationKind.InvalidExpression, Type: Class.Delegate, IsInvalid) (Syntax: 'new Delegate(x)')
  Children(1):
      IParameterReferenceExpression: x (OperationKind.ParameterReferenceExpression, Type: System.Int32, IsInvalid) (Syntax: 'x')
";
            var expectedDiagnostics = new DiagnosticDescription[] {
                // CS0149: Method name expected
                //         var a = /*<bind>*/new Delegate(x)/*</bind>*/;
                Diagnostic(ErrorCode.ERR_MethodNameExpected, "x").WithLocation(10, 40)
            };

            VerifyOperationTreeAndDiagnosticsForTest<ObjectCreationExpressionSyntax>(source, expectedOperationTree, expectedDiagnostics);
        }

        [CompilerTrait(CompilerFeature.IOperation)]
        [Fact, WorkItem(8884, "https://github.com/dotnet/roslyn/issues/8884")]
        public void ParameterReference_DynamicCollectionInitializer()
        {
            string source = @"
using System.Collections.Generic;

internal class Class
{
    public dynamic X { get; set; }

    public void M(int x, int y)
    {
        var c = new Class() /*<bind>*/{ X = { { x, y } } }/*</bind>*/;
    }
}
";
            string expectedOperationTree = @"
IObjectOrCollectionInitializerExpression (OperationKind.ObjectOrCollectionInitializerExpression, Type: Class) (Syntax: '{ X = { { x, y } } }')
  Initializers(1):
      IMemberInitializerExpression (OperationKind.MemberInitializerExpression, Type: dynamic) (Syntax: 'X = { { x, y } }')
        InitializedMember: IPropertyReferenceExpression: dynamic Class.X { get; set; } (OperationKind.PropertyReferenceExpression, Type: dynamic) (Syntax: 'X')
            Instance Receiver: IInstanceReferenceExpression (OperationKind.InstanceReferenceExpression, Type: Class) (Syntax: 'X')
        Initializer: IObjectOrCollectionInitializerExpression (OperationKind.ObjectOrCollectionInitializerExpression, Type: dynamic) (Syntax: '{ { x, y } }')
            Initializers(1):
                ICollectionElementInitializerExpression (IsDynamic: True) (OperationKind.CollectionElementInitializerExpression, Type: System.Void) (Syntax: '{ x, y }')
                  Arguments(2):
                      IParameterReferenceExpression: x (OperationKind.ParameterReferenceExpression, Type: System.Int32) (Syntax: 'x')
                      IParameterReferenceExpression: y (OperationKind.ParameterReferenceExpression, Type: System.Int32) (Syntax: 'y')
";
            var expectedDiagnostics = DiagnosticDescription.None;

            VerifyOperationTreeAndDiagnosticsForTest<InitializerExpressionSyntax>(source, expectedOperationTree, expectedDiagnostics);
        }

        [CompilerTrait(CompilerFeature.IOperation)]
        [Fact, WorkItem(8884, "https://github.com/dotnet/roslyn/issues/8884")]
        public void ParameterReference_NameOfExpression()
        {
            string source = @"
class Class1
{
    public string M(int x)
    {
        return /*<bind>*/nameof(x)/*</bind>*/;
    }
}
";
            string expectedOperationTree = @"
INameOfExpression (OperationKind.NameOfExpression, Type: System.String, Constant: ""x"") (Syntax: 'nameof(x)')
  IParameterReferenceExpression: x (OperationKind.ParameterReferenceExpression, Type: System.Int32) (Syntax: 'x')
";
            var expectedDiagnostics = DiagnosticDescription.None;

            VerifyOperationTreeAndDiagnosticsForTest<InvocationExpressionSyntax>(source, expectedOperationTree, expectedDiagnostics);
        }

        [CompilerTrait(CompilerFeature.IOperation)]
        [Fact, WorkItem(8884, "https://github.com/dotnet/roslyn/issues/8884")]
        public void ParameterReference_PointerIndirectionExpression()
        {
            string source = @"
class Class1
{
    public unsafe int M(int *x)
    {
        return /*<bind>*/*x/*</bind>*/;
    }
}
";
            string expectedOperationTree = @"
IOperation:  (OperationKind.None) (Syntax: '*x')
  Children(1):
      IParameterReferenceExpression: x (OperationKind.ParameterReferenceExpression, Type: System.Int32*) (Syntax: 'x')
";
            var expectedDiagnostics = new DiagnosticDescription[] {
                // CS0227: Unsafe code may only appear if compiling with /unsafe
                //     public unsafe int M(int *x)
                Diagnostic(ErrorCode.ERR_IllegalUnsafe, "M").WithLocation(4, 23)
            };

            VerifyOperationTreeAndDiagnosticsForTest<PrefixUnaryExpressionSyntax>(source, expectedOperationTree, expectedDiagnostics);
        }

        [CompilerTrait(CompilerFeature.IOperation)]
        [Fact, WorkItem(8884, "https://github.com/dotnet/roslyn/issues/8884")]
        public void ParameterReference_FixedLocalInitializer()
        {
            string source = @"
using System.Collections.Generic;

internal class Class
{
    public unsafe void M(int[] array)
    {
        fixed (int* p /*<bind>*/= array/*</bind>*/)
        {
            *p = 1;
        }
    }
}
";
            string expectedOperationTree = @"
IVariableDeclarationStatement (1 declarations) (OperationKind.VariableDeclarationStatement) (Syntax: 'p /*<bind>*/= array')
  IVariableDeclaration (1 variables) (OperationKind.VariableDeclaration) (Syntax: 'p /*<bind>*/= array')
    Variables: Local_1: System.Int32* p
    Initializer: IOperation:  (OperationKind.None) (Syntax: 'array')
        Children(1):
            IParameterReferenceExpression: array (OperationKind.ParameterReferenceExpression, Type: System.Int32[]) (Syntax: 'array')
";
            var expectedDiagnostics = new DiagnosticDescription[] {
                // CS0227: Unsafe code may only appear if compiling with /unsafe
                //     public unsafe void M(int[] array)
                Diagnostic(ErrorCode.ERR_IllegalUnsafe, "M").WithLocation(6, 24)
            };

            VerifyOperationTreeAndDiagnosticsForTest<EqualsValueClauseSyntax>(source, expectedOperationTree, expectedDiagnostics);
        }

        [CompilerTrait(CompilerFeature.IOperation)]
        [Fact, WorkItem(8884, "https://github.com/dotnet/roslyn/issues/8884")]
        public void ParameterReference_RefTypeOperator()
        {
            string source = @"
class Class1
{
    public System.Type M(System.TypedReference x)
    {
        return /*<bind>*/__reftype(x)/*</bind>*/;
    }
}
";
            string expectedOperationTree = @"
IOperation:  (OperationKind.None) (Syntax: '__reftype(x)')
  Children(1):
      IParameterReferenceExpression: x (OperationKind.ParameterReferenceExpression, Type: System.TypedReference) (Syntax: 'x')
";
            var expectedDiagnostics = DiagnosticDescription.None;

            VerifyOperationTreeAndDiagnosticsForTest<RefTypeExpressionSyntax>(source, expectedOperationTree, expectedDiagnostics);
        }

        [CompilerTrait(CompilerFeature.IOperation)]
        [Fact, WorkItem(8884, "https://github.com/dotnet/roslyn/issues/8884")]
        public void ParameterReference_MakeRefOperator()
        {
            string source = @"
class Class1
{
    public void M(System.Type x)
    {
        var y = /*<bind>*/__makeref(x)/*</bind>*/;
    }
}
";
            string expectedOperationTree = @"
IOperation:  (OperationKind.None) (Syntax: '__makeref(x)')
  Children(1):
      IParameterReferenceExpression: x (OperationKind.ParameterReferenceExpression, Type: System.Type) (Syntax: 'x')
";
            var expectedDiagnostics = DiagnosticDescription.None;

            VerifyOperationTreeAndDiagnosticsForTest<MakeRefExpressionSyntax>(source, expectedOperationTree, expectedDiagnostics);
        }

        [CompilerTrait(CompilerFeature.IOperation)]
        [Fact, WorkItem(8884, "https://github.com/dotnet/roslyn/issues/8884")]
        public void ParameterReference_RefValueOperator()
        {
            string source = @"
class Class1
{
    public void M(System.TypedReference x)
    {
        var y = /*<bind>*/__refvalue(x, int)/*</bind>*/;
    }
}
";
            string expectedOperationTree = @"
IOperation:  (OperationKind.None) (Syntax: '__refvalue(x, int)')
  Children(1):
      IParameterReferenceExpression: x (OperationKind.ParameterReferenceExpression, Type: System.TypedReference) (Syntax: 'x')
";
            var expectedDiagnostics = DiagnosticDescription.None;

            VerifyOperationTreeAndDiagnosticsForTest<RefValueExpressionSyntax>(source, expectedOperationTree, expectedDiagnostics);
        }

        [CompilerTrait(CompilerFeature.IOperation)]
        [Fact, WorkItem(8884, "https://github.com/dotnet/roslyn/issues/8884")]
        public void ParameterReference_DynamicIndexerAccess()
        {
            string source = @"
class Class1
{
    public void M(dynamic d, int x)
    {
        var y /*<bind>*/= d[x]/*</bind>*/;
    }
}
";
            string expectedOperationTree = @"
IVariableDeclarationStatement (1 declarations) (OperationKind.VariableDeclarationStatement) (Syntax: 'var y /*<bi ... *</bind>*/;')
  IVariableDeclaration (1 variables) (OperationKind.VariableDeclaration) (Syntax: 'var y /*<bi ... *</bind>*/;')
    Variables: Local_1: dynamic y
    Initializer: IDynamicIndexerAccessExpression (OperationKind.DynamicIndexerAccessExpression, Type: dynamic) (Syntax: 'd[x]')
        Expression: IParameterReferenceExpression: d (OperationKind.ParameterReferenceExpression, Type: dynamic) (Syntax: 'd')
        Arguments(1):
            IParameterReferenceExpression: x (OperationKind.ParameterReferenceExpression, Type: System.Int32) (Syntax: 'x')
        ArgumentNames(0)
        ArgumentRefKinds(0)
";
            var expectedDiagnostics = DiagnosticDescription.None;

            VerifyOperationTreeAndDiagnosticsForTest<EqualsValueClauseSyntax>(source, expectedOperationTree, expectedDiagnostics);
        }

        [CompilerTrait(CompilerFeature.IOperation)]
        [Fact, WorkItem(8884, "https://github.com/dotnet/roslyn/issues/8884")]
        public void ParameterReference_DynamicMemberAccess()
        {
            string source = @"
class Class1
{
    public void M(dynamic x, int y)
    {
        var z = /*<bind>*/x.M(y)/*</bind>*/;
    }
}
";
            string expectedOperationTree = @"
IDynamicInvocationExpression (OperationKind.DynamicInvocationExpression, Type: dynamic) (Syntax: 'x.M(y)')
  Expression: IDynamicMemberReferenceExpression (Member Name: ""M"", Containing Type: null) (OperationKind.DynamicMemberReferenceExpression, Type: dynamic) (Syntax: 'x.M')
      Type Arguments(0)
      Instance Receiver: IParameterReferenceExpression: x (OperationKind.ParameterReferenceExpression, Type: dynamic) (Syntax: 'x')
  Arguments(1):
      IParameterReferenceExpression: y (OperationKind.ParameterReferenceExpression, Type: System.Int32) (Syntax: 'y')
  ArgumentNames(0)
  ArgumentRefKinds(0)
";
            var expectedDiagnostics = DiagnosticDescription.None;

            VerifyOperationTreeAndDiagnosticsForTest<InvocationExpressionSyntax>(source, expectedOperationTree, expectedDiagnostics);
        }

        [CompilerTrait(CompilerFeature.IOperation)]
        [Fact, WorkItem(8884, "https://github.com/dotnet/roslyn/issues/8884")]
        public void ParameterReference_DynamicInvocation()
        {
            string source = @"
class Class1
{
    public void M(dynamic x, int y)
    {
        var z = /*<bind>*/x(y)/*</bind>*/;
    }
}
";
            string expectedOperationTree = @"
IDynamicInvocationExpression (OperationKind.DynamicInvocationExpression, Type: dynamic) (Syntax: 'x(y)')
  Expression: IParameterReferenceExpression: x (OperationKind.ParameterReferenceExpression, Type: dynamic) (Syntax: 'x')
  Arguments(1):
      IParameterReferenceExpression: y (OperationKind.ParameterReferenceExpression, Type: System.Int32) (Syntax: 'y')
  ArgumentNames(0)
  ArgumentRefKinds(0)
";
            var expectedDiagnostics = DiagnosticDescription.None;

            VerifyOperationTreeAndDiagnosticsForTest<InvocationExpressionSyntax>(source, expectedOperationTree, expectedDiagnostics);
        }

        [CompilerTrait(CompilerFeature.IOperation)]
        [Fact, WorkItem(8884, "https://github.com/dotnet/roslyn/issues/8884")]
        public void ParameterReference_DynamicObjectCreation()
        {
            string source = @"
internal class Class
{
    public Class(Class x) { }
    public Class(string x) { }

    public void M(dynamic x)
    {
        var c = /*<bind>*/new Class(x)/*</bind>*/;
    }
}
";
            string expectedOperationTree = @"
IDynamicObjectCreationExpression (OperationKind.DynamicObjectCreationExpression, Type: Class) (Syntax: 'new Class(x)')
  Arguments(1):
      IParameterReferenceExpression: x (OperationKind.ParameterReferenceExpression, Type: dynamic) (Syntax: 'x')
  ArgumentNames(0)
  ArgumentRefKinds(0)
  Initializer: null
";
            var expectedDiagnostics = DiagnosticDescription.None;

            VerifyOperationTreeAndDiagnosticsForTest<ObjectCreationExpressionSyntax>(source, expectedOperationTree, expectedDiagnostics);
        }

        [CompilerTrait(CompilerFeature.IOperation)]
        [Fact, WorkItem(8884, "https://github.com/dotnet/roslyn/issues/8884")]
        public void ParameterReference_StackAllocArrayCreation()
        {
            string source = @"
using System.Collections.Generic;

internal class Class
{
    public unsafe void M(int x)
    {
        int* block = /*<bind>*/stackalloc int[x]/*</bind>*/;
    }
}
";
            string expectedOperationTree = @"
IOperation:  (OperationKind.None) (Syntax: 'stackalloc int[x]')
  Children(1):
      IParameterReferenceExpression: x (OperationKind.ParameterReferenceExpression, Type: System.Int32) (Syntax: 'x')
";
            var expectedDiagnostics = new DiagnosticDescription[] {
                // CS0227: Unsafe code may only appear if compiling with /unsafe
                //     public unsafe void M(int x)
                Diagnostic(ErrorCode.ERR_IllegalUnsafe, "M").WithLocation(6, 24)
            };

            VerifyOperationTreeAndDiagnosticsForTest<StackAllocArrayCreationExpressionSyntax>(source, expectedOperationTree, expectedDiagnostics);
        }

        [CompilerTrait(CompilerFeature.IOperation)]
        [Fact, WorkItem(8884, "https://github.com/dotnet/roslyn/issues/8884")]
        public void ParameterReference_InterpolatedStringExpression()
        {
            string source = @"
using System;

internal class Class
{
    public void M(string x, int y)
    {
        Console.WriteLine(/*<bind>*/$""String {x,20} and {y:D3} and constant {1}""/*</bind>*/);
    }
}
";
            string expectedOperationTree = @"
IInterpolatedStringExpression (OperationKind.InterpolatedStringExpression, Type: System.String) (Syntax: '$""String {x ... nstant {1}""')
  Parts(6):
      IInterpolatedStringText (OperationKind.InterpolatedStringText) (Syntax: 'String ')
        Text: ILiteralExpression (OperationKind.LiteralExpression, Type: System.String, Constant: ""String "") (Syntax: 'String ')
      IInterpolation (OperationKind.Interpolation) (Syntax: '{x,20}')
        Expression: IParameterReferenceExpression: x (OperationKind.ParameterReferenceExpression, Type: System.String) (Syntax: 'x')
        Alignment: ILiteralExpression (OperationKind.LiteralExpression, Type: System.Int32, Constant: 20) (Syntax: '20')
        FormatString: null
      IInterpolatedStringText (OperationKind.InterpolatedStringText) (Syntax: ' and ')
        Text: ILiteralExpression (OperationKind.LiteralExpression, Type: System.String, Constant: "" and "") (Syntax: ' and ')
      IInterpolation (OperationKind.Interpolation) (Syntax: '{y:D3}')
        Expression: IParameterReferenceExpression: y (OperationKind.ParameterReferenceExpression, Type: System.Int32) (Syntax: 'y')
        Alignment: null
        FormatString: ILiteralExpression (OperationKind.LiteralExpression, Type: System.String, Constant: ""D3"") (Syntax: ':D3')
      IInterpolatedStringText (OperationKind.InterpolatedStringText) (Syntax: ' and constant ')
        Text: ILiteralExpression (OperationKind.LiteralExpression, Type: System.String, Constant: "" and constant "") (Syntax: ' and constant ')
      IInterpolation (OperationKind.Interpolation) (Syntax: '{1}')
        Expression: ILiteralExpression (OperationKind.LiteralExpression, Type: System.Int32, Constant: 1) (Syntax: '1')
        Alignment: null
        FormatString: null
";
            var expectedDiagnostics = DiagnosticDescription.None;

            VerifyOperationTreeAndDiagnosticsForTest<InterpolatedStringExpressionSyntax>(source, expectedOperationTree, expectedDiagnostics);
        }

        [CompilerTrait(CompilerFeature.IOperation)]
        [Fact, WorkItem(8884, "https://github.com/dotnet/roslyn/issues/8884")]
        public void ParameterReference_ThrowExpression()
        {
            string source = @"
using System;

internal class Class
{
    public void M(string x)
    {
        var y = x ?? /*<bind>*/throw new ArgumentNullException(nameof(x))/*</bind>*/;
    }
}
";
            string expectedOperationTree = @"
IThrowExpression (OperationKind.ThrowExpression, Type: null) (Syntax: 'throw new A ... (nameof(x))')
  IObjectCreationExpression (Constructor: System.ArgumentNullException..ctor(System.String paramName)) (OperationKind.ObjectCreationExpression, Type: System.ArgumentNullException) (Syntax: 'new Argumen ... (nameof(x))')
    Arguments(1):
        IArgument (ArgumentKind.Explicit, Matching Parameter: paramName) (OperationKind.Argument) (Syntax: 'nameof(x)')
          INameOfExpression (OperationKind.NameOfExpression, Type: System.String, Constant: ""x"") (Syntax: 'nameof(x)')
            IParameterReferenceExpression: x (OperationKind.ParameterReferenceExpression, Type: System.String) (Syntax: 'x')
          InConversion: CommonConversion (Exists: True, IsIdentity: True, IsNumeric: False, IsReference: False, IsUserDefined: False) (MethodSymbol: null)
          OutConversion: CommonConversion (Exists: True, IsIdentity: True, IsNumeric: False, IsReference: False, IsUserDefined: False) (MethodSymbol: null)
    Initializer: null
";
            var expectedDiagnostics = DiagnosticDescription.None;

            VerifyOperationTreeAndDiagnosticsForTest<ThrowExpressionSyntax>(source, expectedOperationTree, expectedDiagnostics);
        }

        [CompilerTrait(CompilerFeature.IOperation)]
        [Fact, WorkItem(8884, "https://github.com/dotnet/roslyn/issues/8884")]
        public void ParameterReference_PatternSwitchStatement()
        {
            string source = @"
internal class Class
{
    public void M(int x)
    {
        switch (x)
        {
            /*<bind>*/case var y when (x >= 10):
                break;/*</bind>*/
        }
    }
}
";
            string expectedOperationTree = @"
ISwitchStatement (1 cases) (OperationKind.SwitchStatement) (Syntax: 'switch (x) ... }')
  Switch expression: IParameterReferenceExpression: x (OperationKind.ParameterReferenceExpression, Type: System.Int32) (Syntax: 'x')
  Sections:
      ISwitchCase (1 case clauses, 1 statements) (OperationKind.SwitchCase) (Syntax: 'case var y  ... break;')
          Clauses:
              IPatternCaseClause (Label Symbol: case var y when (x >= 10):) (CaseKind.Pattern) (OperationKind.CaseClause) (Syntax: 'case var y  ...  (x >= 10):')
                Pattern: IDeclarationPattern (Declared Symbol: System.Int32 y) (OperationKind.DeclarationPattern) (Syntax: 'var y')
                Guard Expression: IBinaryOperatorExpression (BinaryOperatorKind.GreaterThanOrEqual) (OperationKind.BinaryOperatorExpression, Type: System.Boolean) (Syntax: 'x >= 10')
                    Left: IParameterReferenceExpression: x (OperationKind.ParameterReferenceExpression, Type: System.Int32) (Syntax: 'x')
                    Right: ILiteralExpression (OperationKind.LiteralExpression, Type: System.Int32, Constant: 10) (Syntax: '10')
          Body:
              IBranchStatement (BranchKind.Break) (OperationKind.BranchStatement) (Syntax: 'break;')
";
            var expectedDiagnostics = DiagnosticDescription.None;

            VerifyOperationTreeAndDiagnosticsForTest<SwitchSectionSyntax>(source, expectedOperationTree, expectedDiagnostics);
        }

        [CompilerTrait(CompilerFeature.IOperation)]
        [Fact, WorkItem(8884, "https://github.com/dotnet/roslyn/issues/8884")]
        public void ParameterReference_DefaultPatternSwitchStatement()
        {
            string source = @"
internal class Class
{
    public void M(int x)
    {
        switch (x)
        {
            case var y when (x >= 10):
                break;

            /*<bind>*/default:/*</bind>*/
                break;
        }
    }
}
";
            string expectedOperationTree = @"
ISwitchStatement (2 cases) (OperationKind.SwitchStatement) (Syntax: 'switch (x) ... }')
  Switch expression: IParameterReferenceExpression: x (OperationKind.ParameterReferenceExpression, Type: System.Int32) (Syntax: 'x')
  Sections:
      ISwitchCase (1 case clauses, 1 statements) (OperationKind.SwitchCase) (Syntax: 'case var y  ... break;')
          Clauses:
              IPatternCaseClause (Label Symbol: case var y when (x >= 10):) (CaseKind.Pattern) (OperationKind.CaseClause) (Syntax: 'case var y  ...  (x >= 10):')
                Pattern: IDeclarationPattern (Declared Symbol: System.Int32 y) (OperationKind.DeclarationPattern) (Syntax: 'var y')
                Guard Expression: IBinaryOperatorExpression (BinaryOperatorKind.GreaterThanOrEqual) (OperationKind.BinaryOperatorExpression, Type: System.Boolean) (Syntax: 'x >= 10')
                    Left: IParameterReferenceExpression: x (OperationKind.ParameterReferenceExpression, Type: System.Int32) (Syntax: 'x')
                    Right: ILiteralExpression (OperationKind.LiteralExpression, Type: System.Int32, Constant: 10) (Syntax: '10')
          Body:
              IBranchStatement (BranchKind.Break) (OperationKind.BranchStatement) (Syntax: 'break;')
      ISwitchCase (1 case clauses, 1 statements) (OperationKind.SwitchCase) (Syntax: 'default:/*< ... break;')
          Clauses:
              IDefaultCaseClause (CaseKind.Default) (OperationKind.CaseClause) (Syntax: 'default:')
          Body:
              IBranchStatement (BranchKind.Break) (OperationKind.BranchStatement) (Syntax: 'break;')
";
            var expectedDiagnostics = DiagnosticDescription.None;

            VerifyOperationTreeAndDiagnosticsForTest<DefaultSwitchLabelSyntax>(source, expectedOperationTree, expectedDiagnostics);
        }

        [CompilerTrait(CompilerFeature.IOperation)]
        [Fact, WorkItem(8884, "https://github.com/dotnet/roslyn/issues/8884")]
        public void ParameterReference_UserDefinedLogicalConditionalOperator()
        {
            string source = @"
class A<T>
{
    public static bool operator true(A<T> o) { return true; }
    public static bool operator false(A<T> o) { return false; }
}
class B : A<object>
{
    public static B operator &(B x, B y) { return x; }
}
class C : B
{
    public static C operator |(C x, C y) { return x; }
}
class P
{
    static void M(C x, C y)
    {
        if (/*<bind>*/x && y/*</bind>*/)
        {
        }
    }
}
";
            string expectedOperationTree = @"
IOperation:  (OperationKind.None) (Syntax: 'x && y')
  Children(2):
      IConversionExpression (Implicit, TryCast: False, Unchecked) (OperationKind.ConversionExpression, Type: B) (Syntax: 'x')
        Conversion: CommonConversion (Exists: True, IsIdentity: False, IsNumeric: False, IsReference: True, IsUserDefined: False) (MethodSymbol: null)
        Operand: IParameterReferenceExpression: x (OperationKind.ParameterReferenceExpression, Type: C) (Syntax: 'x')
      IConversionExpression (Implicit, TryCast: False, Unchecked) (OperationKind.ConversionExpression, Type: B) (Syntax: 'y')
        Conversion: CommonConversion (Exists: True, IsIdentity: False, IsNumeric: False, IsReference: True, IsUserDefined: False) (MethodSymbol: null)
        Operand: IParameterReferenceExpression: y (OperationKind.ParameterReferenceExpression, Type: C) (Syntax: 'y')
";
            var expectedDiagnostics = DiagnosticDescription.None;

            VerifyOperationTreeAndDiagnosticsForTest<BinaryExpressionSyntax>(source, expectedOperationTree, expectedDiagnostics);
        }

        [CompilerTrait(CompilerFeature.IOperation)]
        [Fact, WorkItem(8884, "https://github.com/dotnet/roslyn/issues/8884")]
        public void ParameterReference_NoPiaObjectCreation()
        {
            var sources0 = @"
using System;
using System.Runtime.InteropServices;

[assembly: ImportedFromTypeLib(""_.dll"")]
[assembly: Guid(""f9c2d51d-4f44-45f0-9eda-c9d599b58257"")]
[ComImport()]
[Guid(""f9c2d51d-4f44-45f0-9eda-c9d599b58277"")]
[CoClass(typeof(C))]
public interface I
        {
            int P { get; set; }
        }
[Guid(""f9c2d51d-4f44-45f0-9eda-c9d599b58278"")]
public class C
{
    public C(object o)
    {
    }
}
";
            var sources1 = @"
struct S
{
	public I F(object x)
	{
		return /*<bind>*/new I(x)/*</bind>*/;
    }
}
";
            var compilation0 = CreateStandardCompilation(sources0);
            compilation0.VerifyDiagnostics();

            var compilation1 = CreateStandardCompilation(
                sources1,
                references: new[] { MscorlibRef, SystemRef, compilation0.EmitToImageReference(embedInteropTypes: true) });

            string expectedOperationTree = @"
IOperation:  (OperationKind.None, IsInvalid) (Syntax: 'new I(x)')
";
            var expectedDiagnostics = new DiagnosticDescription[] {
                    // (6,25): error CS1729: 'I' does not contain a constructor that takes 1 arguments
                    // 		return /*<bind>*/new I(x)/*</bind>*/;
                    Diagnostic(ErrorCode.ERR_BadCtorArgCount, "(x)").WithArguments("I", "1").WithLocation(6, 25)
            };

            VerifyOperationTreeAndDiagnosticsForTest<ObjectCreationExpressionSyntax>(compilation1, expectedOperationTree, expectedDiagnostics);
        }

        [CompilerTrait(CompilerFeature.IOperation)]
        [Fact, WorkItem(8884, "https://github.com/dotnet/roslyn/issues/8884")]
        public void ParameterReference_ArgListOperator()
        {
            string source = @"
using System;
class C
{
    static void Method(int x, bool y)
    {
        M(1, /*<bind>*/__arglist(x, y)/*</bind>*/);
    }
    
    static void M(int x, __arglist)
    {
    } 
}
";
            string expectedOperationTree = @"
IOperation:  (OperationKind.None) (Syntax: '__arglist(x, y)')
  Children(2):
      IParameterReferenceExpression: x (OperationKind.ParameterReferenceExpression, Type: System.Int32) (Syntax: 'x')
      IParameterReferenceExpression: y (OperationKind.ParameterReferenceExpression, Type: System.Boolean) (Syntax: 'y')
";
            var expectedDiagnostics = DiagnosticDescription.None;

            VerifyOperationTreeAndDiagnosticsForTest<InvocationExpressionSyntax>(source, expectedOperationTree, expectedDiagnostics);
        }

        [CompilerTrait(CompilerFeature.IOperation)]
        [Fact, WorkItem(19790, "https://github.com/dotnet/roslyn/issues/19790")]
        public void ParameterReference_IsPatternExpression()
        {
            string source = @"
class Class1
{
    public void Method1(object x)
    {
        if (/*<bind>*/x is int y/*</bind>*/) { }
    }
}
";
            string expectedOperationTree = @"
IIsPatternExpression (OperationKind.IsPatternExpression, Type: System.Boolean) (Syntax: 'x is int y')
  Expression: IParameterReferenceExpression: x (OperationKind.ParameterReferenceExpression, Type: System.Object) (Syntax: 'x')
  Pattern: IDeclarationPattern (Declared Symbol: System.Int32 y) (OperationKind.DeclarationPattern) (Syntax: 'int y')
";
            var expectedDiagnostics = DiagnosticDescription.None;

            VerifyOperationTreeAndDiagnosticsForTest<IsPatternExpressionSyntax>(source, expectedOperationTree, expectedDiagnostics);
        }

        [CompilerTrait(CompilerFeature.IOperation)]
        [Fact, WorkItem(19902, "https://github.com/dotnet/roslyn/issues/19902")]
        public void ParameterReference_LocalFunctionStatement()
        {
            string source = @"
using System;
using System.Collections.Generic;

class Class
{
    static IEnumerable<T> MyIterator<T>(IEnumerable<T> source, Func<T, bool> predicate)
    {
        /*<bind>*/IEnumerable<T> Iterator()
        {
            foreach (var element in source)
                if (predicate(element))
                    yield return element;
        }/*</bind>*/

        return Iterator();
    }
}

";
            string expectedOperationTree = @"
ILocalFunctionStatement (Symbol: System.Collections.Generic.IEnumerable<T> Iterator()) (OperationKind.LocalFunctionStatement) (Syntax: 'IEnumerable ... }')
  IBlockStatement (2 statements) (OperationKind.BlockStatement) (Syntax: '{ ... }')
    IForEachLoopStatement (LoopKind.ForEach) (OperationKind.LoopStatement) (Syntax: 'foreach (va ... rn element;')
      Locals: Local_1: T element
      LoopControlVariable: ILocalReferenceExpression: element (IsDeclaration: True) (OperationKind.LocalReferenceExpression, Type: T, Constant: null) (Syntax: 'foreach (va ... rn element;')
      Collection: IConversionExpression (Implicit, TryCast: False, Unchecked) (OperationKind.ConversionExpression, Type: System.Collections.Generic.IEnumerable<T>) (Syntax: 'source')
          Conversion: CommonConversion (Exists: True, IsIdentity: True, IsNumeric: False, IsReference: False, IsUserDefined: False) (MethodSymbol: null)
          Operand: IParameterReferenceExpression: source (OperationKind.ParameterReferenceExpression, Type: System.Collections.Generic.IEnumerable<T>) (Syntax: 'source')
      Body: IIfStatement (OperationKind.IfStatement) (Syntax: 'if (predica ... rn element;')
          Condition: IInvocationExpression (virtual System.Boolean System.Func<T, System.Boolean>.Invoke(T arg)) (OperationKind.InvocationExpression, Type: System.Boolean) (Syntax: 'predicate(element)')
              Instance Receiver: IParameterReferenceExpression: predicate (OperationKind.ParameterReferenceExpression, Type: System.Func<T, System.Boolean>) (Syntax: 'predicate')
              Arguments(1):
                  IArgument (ArgumentKind.Explicit, Matching Parameter: arg) (OperationKind.Argument) (Syntax: 'element')
                    ILocalReferenceExpression: element (OperationKind.LocalReferenceExpression, Type: T) (Syntax: 'element')
                    InConversion: CommonConversion (Exists: True, IsIdentity: True, IsNumeric: False, IsReference: False, IsUserDefined: False) (MethodSymbol: null)
                    OutConversion: CommonConversion (Exists: True, IsIdentity: True, IsNumeric: False, IsReference: False, IsUserDefined: False) (MethodSymbol: null)
          IfTrue: IReturnStatement (OperationKind.YieldReturnStatement) (Syntax: 'yield return element;')
              ReturnedValue: ILocalReferenceExpression: element (OperationKind.LocalReferenceExpression, Type: T) (Syntax: 'element')
          IfFalse: null
      NextVariables(0)
    IReturnStatement (OperationKind.YieldBreakStatement) (Syntax: '{ ... }')
      ReturnedValue: null
";
            var expectedDiagnostics = DiagnosticDescription.None;

            VerifyOperationTreeAndDiagnosticsForTest<LocalFunctionStatementSyntax>(source, expectedOperationTree, expectedDiagnostics);
        }
    }
}<|MERGE_RESOLUTION|>--- conflicted
+++ resolved
@@ -143,7 +143,6 @@
 }
 ";
             string expectedOperationTree = @"
-<<<<<<< HEAD
 ITranslatedQueryExpression (OperationKind.TranslatedQueryExpression, Type: System.Collections.Generic.IEnumerable<System.String>) (Syntax: 'from cust i ... t cust.Name')
   Expression: IInvocationExpression (System.Collections.Generic.IEnumerable<System.String> System.Linq.Enumerable.Select<Customer, System.String>(this System.Collections.Generic.IEnumerable<Customer> source, System.Func<Customer, System.String> selector)) (OperationKind.InvocationExpression, Type: System.Collections.Generic.IEnumerable<System.String>) (Syntax: 'select cust.Name')
       Instance Receiver: null
@@ -152,8 +151,8 @@
             IConversionExpression (Implicit, TryCast: False, Unchecked) (OperationKind.ConversionExpression, Type: System.Collections.Generic.IEnumerable<Customer>) (Syntax: 'from cust in customers')
               Conversion: CommonConversion (Exists: True, IsIdentity: False, IsNumeric: False, IsReference: True, IsUserDefined: False) (MethodSymbol: null)
               Operand: IParameterReferenceExpression: customers (OperationKind.ParameterReferenceExpression, Type: System.Collections.Generic.List<Customer>) (Syntax: 'customers')
-            InConversion: null
-            OutConversion: null
+            InConversion: CommonConversion (Exists: True, IsIdentity: True, IsNumeric: False, IsReference: False, IsUserDefined: False) (MethodSymbol: null)
+            OutConversion: CommonConversion (Exists: True, IsIdentity: True, IsNumeric: False, IsReference: False, IsUserDefined: False) (MethodSymbol: null)
           IArgument (ArgumentKind.Explicit, Matching Parameter: selector) (OperationKind.Argument) (Syntax: 'cust.Name')
             IConversionExpression (Implicit, TryCast: False, Unchecked) (OperationKind.ConversionExpression, Type: System.Func<Customer, System.String>) (Syntax: 'cust.Name')
               Conversion: CommonConversion (Exists: True, IsIdentity: False, IsNumeric: False, IsReference: False, IsUserDefined: False) (MethodSymbol: null)
@@ -162,35 +161,8 @@
                     IReturnStatement (OperationKind.ReturnStatement) (Syntax: 'cust.Name')
                       ReturnedValue: IPropertyReferenceExpression: System.String Customer.Name { get; set; } (OperationKind.PropertyReferenceExpression, Type: System.String) (Syntax: 'cust.Name')
                           Instance Receiver: IOperation:  (OperationKind.None) (Syntax: 'cust')
-            InConversion: null
-            OutConversion: null
-=======
-IOperation:  (OperationKind.None) (Syntax: 'from cust i ... t cust.Name')
-  Children(1):
-      IOperation:  (OperationKind.None) (Syntax: 'select cust.Name')
-        Children(1):
-            IInvocationExpression (System.Collections.Generic.IEnumerable<System.String> System.Linq.Enumerable.Select<Customer, System.String>(this System.Collections.Generic.IEnumerable<Customer> source, System.Func<Customer, System.String> selector)) (OperationKind.InvocationExpression, Type: System.Collections.Generic.IEnumerable<System.String>) (Syntax: 'select cust.Name')
-              Instance Receiver: null
-              Arguments(2):
-                  IArgument (ArgumentKind.Explicit, Matching Parameter: source) (OperationKind.Argument) (Syntax: 'from cust in customers')
-                    IConversionExpression (Implicit, TryCast: False, Unchecked) (OperationKind.ConversionExpression, Type: System.Collections.Generic.IEnumerable<Customer>) (Syntax: 'from cust in customers')
-                      Conversion: CommonConversion (Exists: True, IsIdentity: False, IsNumeric: False, IsReference: True, IsUserDefined: False) (MethodSymbol: null)
-                      Operand: IOperation:  (OperationKind.None) (Syntax: 'from cust in customers')
-                          Children(1):
-                              IParameterReferenceExpression: customers (OperationKind.ParameterReferenceExpression, Type: System.Collections.Generic.List<Customer>) (Syntax: 'customers')
-                    InConversion: CommonConversion (Exists: True, IsIdentity: True, IsNumeric: False, IsReference: False, IsUserDefined: False) (MethodSymbol: null)
-                    OutConversion: CommonConversion (Exists: True, IsIdentity: True, IsNumeric: False, IsReference: False, IsUserDefined: False) (MethodSymbol: null)
-                  IArgument (ArgumentKind.Explicit, Matching Parameter: selector) (OperationKind.Argument) (Syntax: 'cust.Name')
-                    IConversionExpression (Implicit, TryCast: False, Unchecked) (OperationKind.ConversionExpression, Type: System.Func<Customer, System.String>) (Syntax: 'cust.Name')
-                      Conversion: CommonConversion (Exists: True, IsIdentity: False, IsNumeric: False, IsReference: False, IsUserDefined: False) (MethodSymbol: null)
-                      Operand: IAnonymousFunctionExpression (Symbol: lambda expression) (OperationKind.AnonymousFunctionExpression, Type: null) (Syntax: 'cust.Name')
-                          IBlockStatement (1 statements) (OperationKind.BlockStatement) (Syntax: 'cust.Name')
-                            IReturnStatement (OperationKind.ReturnStatement) (Syntax: 'cust.Name')
-                              ReturnedValue: IPropertyReferenceExpression: System.String Customer.Name { get; set; } (OperationKind.PropertyReferenceExpression, Type: System.String) (Syntax: 'cust.Name')
-                                  Instance Receiver: IOperation:  (OperationKind.None) (Syntax: 'cust')
-                    InConversion: CommonConversion (Exists: True, IsIdentity: True, IsNumeric: False, IsReference: False, IsUserDefined: False) (MethodSymbol: null)
-                    OutConversion: CommonConversion (Exists: True, IsIdentity: True, IsNumeric: False, IsReference: False, IsUserDefined: False) (MethodSymbol: null)
->>>>>>> bc932374
+            InConversion: CommonConversion (Exists: True, IsIdentity: True, IsNumeric: False, IsReference: False, IsUserDefined: False) (MethodSymbol: null)
+            OutConversion: CommonConversion (Exists: True, IsIdentity: True, IsNumeric: False, IsReference: False, IsUserDefined: False) (MethodSymbol: null)
 ";
             var expectedDiagnostics = DiagnosticDescription.None;
 
