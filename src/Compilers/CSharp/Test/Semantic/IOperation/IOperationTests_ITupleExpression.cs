﻿// Copyright (c) Microsoft.  All Rights Reserved.  Licensed under the Apache License, Version 2.0.  See License.txt in the project root for license information.

using Microsoft.CodeAnalysis.CSharp.Syntax;
using Microsoft.CodeAnalysis.CSharp.Test.Utilities;
using Microsoft.CodeAnalysis.Test.Utilities;
using Roslyn.Test.Utilities;
using Xunit;

namespace Microsoft.CodeAnalysis.CSharp.UnitTests
{
    public partial class IOperationTests : SemanticModelTestBase
    {
        [CompilerTrait(CompilerFeature.IOperation)]
        [Fact, WorkItem(10856, "https://github.com/dotnet/roslyn/issues/10856")]
        public void TupleExpression_NoConversions()
        {
            string source = @"
using System;

class C
{
    static void Main()
    {
        (int, int) t = /*<bind>*/(1, 2)/*</bind>*/;
        Console.WriteLine(t);
    }
}
";
            string expectedOperationTree = @"
ITupleOperation (OperationKind.Tuple, Type: (System.Int32, System.Int32)) (Syntax: '(1, 2)')
  Elements(2):
      ILiteralOperation (OperationKind.Literal, Type: System.Int32, Constant: 1) (Syntax: '1')
      ILiteralOperation (OperationKind.Literal, Type: System.Int32, Constant: 2) (Syntax: '2')
";
            var expectedDiagnostics = DiagnosticDescription.None;

            VerifyOperationTreeAndDiagnosticsForTest<TupleExpressionSyntax>(source, expectedOperationTree, expectedDiagnostics);
        }

        [CompilerTrait(CompilerFeature.IOperation)]
        [Fact, WorkItem(10856, "https://github.com/dotnet/roslyn/issues/10856")]
        public void TupleExpression_NoConversions_ParentVariableDeclaration()
        {
            string source = @"
using System;

class C
{
    static void Main()
    {
        /*<bind>*/(int, int) t = (1, 2);/*</bind>*/
        Console.WriteLine(t);
    }
}
";
            string expectedOperationTree = @"
IVariableDeclarationGroupOperation (1 declarations) (OperationKind.VariableDeclarationGroup, Type: null) (Syntax: '(int, int) t = (1, 2);')
  IVariableDeclarationOperation (1 declarators) (OperationKind.VariableDeclaration, Type: null) (Syntax: '(int, int) t = (1, 2)')
    Declarators:
        IVariableDeclaratorOperation (Symbol: (System.Int32, System.Int32) t) (OperationKind.VariableDeclarator, Type: null) (Syntax: 't = (1, 2)')
          Initializer: 
            IVariableInitializerOperation (OperationKind.VariableInitializer, Type: null) (Syntax: '= (1, 2)')
              ITupleOperation (OperationKind.Tuple, Type: (System.Int32, System.Int32)) (Syntax: '(1, 2)')
                Elements(2):
                    ILiteralOperation (OperationKind.Literal, Type: System.Int32, Constant: 1) (Syntax: '1')
                    ILiteralOperation (OperationKind.Literal, Type: System.Int32, Constant: 2) (Syntax: '2')
    Initializer: 
      null
";
            var expectedDiagnostics = DiagnosticDescription.None;

            VerifyOperationTreeAndDiagnosticsForTest<LocalDeclarationStatementSyntax>(source, expectedOperationTree, expectedDiagnostics);
        }

        [CompilerTrait(CompilerFeature.IOperation)]
        [Fact, WorkItem(10856, "https://github.com/dotnet/roslyn/issues/10856")]
        public void TupleExpression_ImplicitConversions()
        {
            string source = @"
using System;

class C
{
    static void Main()
    {
        (uint, uint) t = /*<bind>*/(1, 2)/*</bind>*/;
        Console.WriteLine(t);
    }
}
";
            string expectedOperationTree = @"
ITupleOperation (OperationKind.Tuple, Type: (System.UInt32, System.UInt32)) (Syntax: '(1, 2)')
  Elements(2):
      IConversionOperation (TryCast: False, Unchecked) (OperationKind.Conversion, Type: System.UInt32, Constant: 1, IsImplicit) (Syntax: '1')
        Conversion: CommonConversion (Exists: True, IsIdentity: False, IsNumeric: False, IsReference: False, IsUserDefined: False) (MethodSymbol: null)
        Operand: 
          ILiteralOperation (OperationKind.Literal, Type: System.Int32, Constant: 1) (Syntax: '1')
      IConversionOperation (TryCast: False, Unchecked) (OperationKind.Conversion, Type: System.UInt32, Constant: 2, IsImplicit) (Syntax: '2')
        Conversion: CommonConversion (Exists: True, IsIdentity: False, IsNumeric: False, IsReference: False, IsUserDefined: False) (MethodSymbol: null)
        Operand: 
          ILiteralOperation (OperationKind.Literal, Type: System.Int32, Constant: 2) (Syntax: '2')
";
            var expectedDiagnostics = DiagnosticDescription.None;

            VerifyOperationTreeAndDiagnosticsForTest<TupleExpressionSyntax>(source, expectedOperationTree, expectedDiagnostics);
        }

        [CompilerTrait(CompilerFeature.IOperation)]
        [Fact, WorkItem(10856, "https://github.com/dotnet/roslyn/issues/10856")]
        public void TupleExpression_ImplicitConversions_ParentVariableDeclaration()
        {
            string source = @"
using System;

class C
{
    static void Main()
    {
        /*<bind>*/(uint, uint) t = (1, 2);/*</bind>*/
        Console.WriteLine(t);
    }
}
";
            string expectedOperationTree = @"
IVariableDeclarationGroupOperation (1 declarations) (OperationKind.VariableDeclarationGroup, Type: null) (Syntax: '(uint, uint) t = (1, 2);')
  IVariableDeclarationOperation (1 declarators) (OperationKind.VariableDeclaration, Type: null) (Syntax: '(uint, uint) t = (1, 2)')
    Declarators:
        IVariableDeclaratorOperation (Symbol: (System.UInt32, System.UInt32) t) (OperationKind.VariableDeclarator, Type: null) (Syntax: 't = (1, 2)')
          Initializer: 
            IVariableInitializerOperation (OperationKind.VariableInitializer, Type: null) (Syntax: '= (1, 2)')
              IConversionOperation (TryCast: False, Unchecked) (OperationKind.Conversion, Type: (System.UInt32, System.UInt32), IsImplicit) (Syntax: '(1, 2)')
                Conversion: CommonConversion (Exists: True, IsIdentity: False, IsNumeric: False, IsReference: False, IsUserDefined: False) (MethodSymbol: null)
                Operand: 
                  ITupleOperation (OperationKind.Tuple, Type: (System.UInt32, System.UInt32)) (Syntax: '(1, 2)')
                    Elements(2):
                        IConversionOperation (TryCast: False, Unchecked) (OperationKind.Conversion, Type: System.UInt32, Constant: 1, IsImplicit) (Syntax: '1')
                          Conversion: CommonConversion (Exists: True, IsIdentity: False, IsNumeric: False, IsReference: False, IsUserDefined: False) (MethodSymbol: null)
                          Operand: 
                            ILiteralOperation (OperationKind.Literal, Type: System.Int32, Constant: 1) (Syntax: '1')
                        IConversionOperation (TryCast: False, Unchecked) (OperationKind.Conversion, Type: System.UInt32, Constant: 2, IsImplicit) (Syntax: '2')
                          Conversion: CommonConversion (Exists: True, IsIdentity: False, IsNumeric: False, IsReference: False, IsUserDefined: False) (MethodSymbol: null)
                          Operand: 
                            ILiteralOperation (OperationKind.Literal, Type: System.Int32, Constant: 2) (Syntax: '2')
    Initializer: 
      null
";
            var expectedDiagnostics = DiagnosticDescription.None;

            VerifyOperationTreeAndDiagnosticsForTest<LocalDeclarationStatementSyntax>(source, expectedOperationTree, expectedDiagnostics);
        }

        [CompilerTrait(CompilerFeature.IOperation)]
        [Fact, WorkItem(10856, "https://github.com/dotnet/roslyn/issues/10856")]
        public void TupleExpression_ImplicitConversionsWithTypedExpression()
        {
            string source = @"
using System;

class C
{
    static void Main()
    {
        int a = 1;
        int b = 2;
        (long, long) t = /*<bind>*/(a, b)/*</bind>*/;
        Console.WriteLine(t);
    }
}
";
            string expectedOperationTree = @"
ITupleOperation (OperationKind.Tuple, Type: (System.Int64 a, System.Int64 b)) (Syntax: '(a, b)')
  Elements(2):
      IConversionOperation (TryCast: False, Unchecked) (OperationKind.Conversion, Type: System.Int64, IsImplicit) (Syntax: 'a')
        Conversion: CommonConversion (Exists: True, IsIdentity: False, IsNumeric: True, IsReference: False, IsUserDefined: False) (MethodSymbol: null)
        Operand: 
          ILocalReferenceOperation: a (OperationKind.LocalReference, Type: System.Int32) (Syntax: 'a')
      IConversionOperation (TryCast: False, Unchecked) (OperationKind.Conversion, Type: System.Int64, IsImplicit) (Syntax: 'b')
        Conversion: CommonConversion (Exists: True, IsIdentity: False, IsNumeric: True, IsReference: False, IsUserDefined: False) (MethodSymbol: null)
        Operand: 
          ILocalReferenceOperation: b (OperationKind.LocalReference, Type: System.Int32) (Syntax: 'b')
";
            var expectedDiagnostics = DiagnosticDescription.None;

            VerifyOperationTreeAndDiagnosticsForTest<TupleExpressionSyntax>(source, expectedOperationTree, expectedDiagnostics);
        }

        [CompilerTrait(CompilerFeature.IOperation)]
        [Fact, WorkItem(10856, "https://github.com/dotnet/roslyn/issues/10856")]
        public void TupleExpression_ImplicitConversionsWithTypedExpression_WithParentDeclaration()
        {
            string source = @"
using System;

class C
{
    static void Main()
    {
        int a = 1;
        int b = 2;
        /*<bind>*/(long, long) t = (a, b);/*</bind>*/
        Console.WriteLine(t);
    }
}
";
            string expectedOperationTree = @"
IVariableDeclarationGroupOperation (1 declarations) (OperationKind.VariableDeclarationGroup, Type: null) (Syntax: '(long, long) t = (a, b);')
  IVariableDeclarationOperation (1 declarators) (OperationKind.VariableDeclaration, Type: null) (Syntax: '(long, long) t = (a, b)')
    Declarators:
        IVariableDeclaratorOperation (Symbol: (System.Int64, System.Int64) t) (OperationKind.VariableDeclarator, Type: null) (Syntax: 't = (a, b)')
          Initializer: 
            IVariableInitializerOperation (OperationKind.VariableInitializer, Type: null) (Syntax: '= (a, b)')
              IConversionOperation (TryCast: False, Unchecked) (OperationKind.Conversion, Type: (System.Int64, System.Int64), IsImplicit) (Syntax: '(a, b)')
                Conversion: CommonConversion (Exists: True, IsIdentity: False, IsNumeric: False, IsReference: False, IsUserDefined: False) (MethodSymbol: null)
                Operand: 
                  ITupleOperation (OperationKind.Tuple, Type: (System.Int64 a, System.Int64 b)) (Syntax: '(a, b)')
                    Elements(2):
                        IConversionOperation (TryCast: False, Unchecked) (OperationKind.Conversion, Type: System.Int64, IsImplicit) (Syntax: 'a')
                          Conversion: CommonConversion (Exists: True, IsIdentity: False, IsNumeric: True, IsReference: False, IsUserDefined: False) (MethodSymbol: null)
                          Operand: 
                            ILocalReferenceOperation: a (OperationKind.LocalReference, Type: System.Int32) (Syntax: 'a')
                        IConversionOperation (TryCast: False, Unchecked) (OperationKind.Conversion, Type: System.Int64, IsImplicit) (Syntax: 'b')
                          Conversion: CommonConversion (Exists: True, IsIdentity: False, IsNumeric: True, IsReference: False, IsUserDefined: False) (MethodSymbol: null)
                          Operand: 
                            ILocalReferenceOperation: b (OperationKind.LocalReference, Type: System.Int32) (Syntax: 'b')
    Initializer: 
      null
";
            var expectedDiagnostics = DiagnosticDescription.None;

            VerifyOperationTreeAndDiagnosticsForTest<LocalDeclarationStatementSyntax>(source, expectedOperationTree, expectedDiagnostics);
        }

        [CompilerTrait(CompilerFeature.IOperation)]
        [Fact, WorkItem(10856, "https://github.com/dotnet/roslyn/issues/10856")]
        public void TupleExpression_ImplicitConversionFromNull()
        {
            string source = @"
using System;

class C
{
    static void Main()
    {
        (uint, string) t = /*<bind>*/(1, null)/*</bind>*/;
        Console.WriteLine(t);
    }
}
";
            string expectedOperationTree = @"
ITupleOperation (OperationKind.Tuple, Type: (System.UInt32, System.String)) (Syntax: '(1, null)')
  Elements(2):
      IConversionOperation (TryCast: False, Unchecked) (OperationKind.Conversion, Type: System.UInt32, Constant: 1, IsImplicit) (Syntax: '1')
        Conversion: CommonConversion (Exists: True, IsIdentity: False, IsNumeric: False, IsReference: False, IsUserDefined: False) (MethodSymbol: null)
        Operand: 
          ILiteralOperation (OperationKind.Literal, Type: System.Int32, Constant: 1) (Syntax: '1')
      IConversionOperation (TryCast: False, Unchecked) (OperationKind.Conversion, Type: System.String, Constant: null, IsImplicit) (Syntax: 'null')
        Conversion: CommonConversion (Exists: True, IsIdentity: False, IsNumeric: False, IsReference: True, IsUserDefined: False) (MethodSymbol: null)
        Operand: 
          ILiteralOperation (OperationKind.Literal, Type: null, Constant: null) (Syntax: 'null')
";
            var expectedDiagnostics = DiagnosticDescription.None;

            VerifyOperationTreeAndDiagnosticsForTest<TupleExpressionSyntax>(source, expectedOperationTree, expectedDiagnostics);
        }

        [CompilerTrait(CompilerFeature.IOperation)]
        [Fact, WorkItem(10856, "https://github.com/dotnet/roslyn/issues/10856")]
        public void TupleExpression_ImplicitConversionFromNull_ParentVariableDeclaration()
        {
            string source = @"
using System;

class C
{
    static void Main()
    {
        /*<bind>*/(uint, string) t = (1, null);/*</bind>*/
        Console.WriteLine(t);
    }
}
";
            string expectedOperationTree = @"
IVariableDeclarationGroupOperation (1 declarations) (OperationKind.VariableDeclarationGroup, Type: null) (Syntax: '(uint, stri ...  (1, null);')
  IVariableDeclarationOperation (1 declarators) (OperationKind.VariableDeclaration, Type: null) (Syntax: '(uint, stri ... = (1, null)')
    Declarators:
        IVariableDeclaratorOperation (Symbol: (System.UInt32, System.String) t) (OperationKind.VariableDeclarator, Type: null) (Syntax: 't = (1, null)')
          Initializer: 
            IVariableInitializerOperation (OperationKind.VariableInitializer, Type: null) (Syntax: '= (1, null)')
              IConversionOperation (TryCast: False, Unchecked) (OperationKind.Conversion, Type: (System.UInt32, System.String), IsImplicit) (Syntax: '(1, null)')
                Conversion: CommonConversion (Exists: True, IsIdentity: False, IsNumeric: False, IsReference: False, IsUserDefined: False) (MethodSymbol: null)
                Operand: 
                  ITupleOperation (OperationKind.Tuple, Type: (System.UInt32, System.String)) (Syntax: '(1, null)')
                    Elements(2):
                        IConversionOperation (TryCast: False, Unchecked) (OperationKind.Conversion, Type: System.UInt32, Constant: 1, IsImplicit) (Syntax: '1')
                          Conversion: CommonConversion (Exists: True, IsIdentity: False, IsNumeric: False, IsReference: False, IsUserDefined: False) (MethodSymbol: null)
                          Operand: 
                            ILiteralOperation (OperationKind.Literal, Type: System.Int32, Constant: 1) (Syntax: '1')
                        IConversionOperation (TryCast: False, Unchecked) (OperationKind.Conversion, Type: System.String, Constant: null, IsImplicit) (Syntax: 'null')
                          Conversion: CommonConversion (Exists: True, IsIdentity: False, IsNumeric: False, IsReference: True, IsUserDefined: False) (MethodSymbol: null)
                          Operand: 
                            ILiteralOperation (OperationKind.Literal, Type: null, Constant: null) (Syntax: 'null')
    Initializer: 
      null
";
            var expectedDiagnostics = DiagnosticDescription.None;

            VerifyOperationTreeAndDiagnosticsForTest<LocalDeclarationStatementSyntax>(source, expectedOperationTree, expectedDiagnostics);
        }

        [CompilerTrait(CompilerFeature.IOperation)]
        [Fact, WorkItem(10856, "https://github.com/dotnet/roslyn/issues/10856")]
        public void TupleExpression_NamedElements()
        {
            string source = @"
using System;

class C
{
    static void Main()
    {
        var t = /*<bind>*/(A: 1, B: 2)/*</bind>*/;
        Console.WriteLine(t);
    }
}
";
            string expectedOperationTree = @"
ITupleOperation (OperationKind.Tuple, Type: (System.Int32 A, System.Int32 B)) (Syntax: '(A: 1, B: 2)')
  Elements(2):
      ILiteralOperation (OperationKind.Literal, Type: System.Int32, Constant: 1) (Syntax: '1')
      ILiteralOperation (OperationKind.Literal, Type: System.Int32, Constant: 2) (Syntax: '2')
";
            var expectedDiagnostics = DiagnosticDescription.None;

            VerifyOperationTreeAndDiagnosticsForTest<TupleExpressionSyntax>(source, expectedOperationTree, expectedDiagnostics);
        }

        [CompilerTrait(CompilerFeature.IOperation)]
        [Fact, WorkItem(10856, "https://github.com/dotnet/roslyn/issues/10856")]
        public void TupleExpression_NamedElements_ParentVariableDeclaration()
        {
            string source = @"
using System;

class C
{
    static void Main()
    {
        /*<bind>*/var t = (A: 1, B: 2);/*</bind>*/
        Console.WriteLine(t);
    }
}
";
            string expectedOperationTree = @"
IVariableDeclarationGroupOperation (1 declarations) (OperationKind.VariableDeclarationGroup, Type: null) (Syntax: 'var t = (A: 1, B: 2);')
  IVariableDeclarationOperation (1 declarators) (OperationKind.VariableDeclaration, Type: null) (Syntax: 'var t = (A: 1, B: 2)')
    Declarators:
        IVariableDeclaratorOperation (Symbol: (System.Int32 A, System.Int32 B) t) (OperationKind.VariableDeclarator, Type: null) (Syntax: 't = (A: 1, B: 2)')
          Initializer: 
            IVariableInitializerOperation (OperationKind.VariableInitializer, Type: null) (Syntax: '= (A: 1, B: 2)')
              ITupleOperation (OperationKind.Tuple, Type: (System.Int32 A, System.Int32 B)) (Syntax: '(A: 1, B: 2)')
                Elements(2):
                    ILiteralOperation (OperationKind.Literal, Type: System.Int32, Constant: 1) (Syntax: '1')
                    ILiteralOperation (OperationKind.Literal, Type: System.Int32, Constant: 2) (Syntax: '2')
    Initializer: 
      null
";
            var expectedDiagnostics = DiagnosticDescription.None;

            VerifyOperationTreeAndDiagnosticsForTest<LocalDeclarationStatementSyntax>(source, expectedOperationTree, expectedDiagnostics);
        }

        [CompilerTrait(CompilerFeature.IOperation)]
        [Fact, WorkItem(10856, "https://github.com/dotnet/roslyn/issues/10856")]
        public void TupleExpression_NamedElementsInTupleType()
        {
            string source = @"
using System;

class C
{
    static void Main()
    {
        (int A, int B) t = /*<bind>*/(1, 2)/*</bind>*/;
        Console.WriteLine(t);
    }
}
";
            string expectedOperationTree = @"
ITupleOperation (OperationKind.Tuple, Type: (System.Int32, System.Int32)) (Syntax: '(1, 2)')
  Elements(2):
      ILiteralOperation (OperationKind.Literal, Type: System.Int32, Constant: 1) (Syntax: '1')
      ILiteralOperation (OperationKind.Literal, Type: System.Int32, Constant: 2) (Syntax: '2')
";
            var expectedDiagnostics = DiagnosticDescription.None;

            VerifyOperationTreeAndDiagnosticsForTest<TupleExpressionSyntax>(source, expectedOperationTree, expectedDiagnostics);
        }

        [CompilerTrait(CompilerFeature.IOperation)]
        [Fact, WorkItem(10856, "https://github.com/dotnet/roslyn/issues/10856")]
        public void TupleExpression_NamedElementsInTupleType_ParentVariableDeclaration()
        {
            string source = @"
using System;

class C
{
    static void Main()
    {
        /*<bind>*/(int A, int B) t = (1, 2);/*</bind>*/
        Console.WriteLine(t);
    }
}
";
            string expectedOperationTree = @"
IVariableDeclarationGroupOperation (1 declarations) (OperationKind.VariableDeclarationGroup, Type: null) (Syntax: '(int A, int ... t = (1, 2);')
  IVariableDeclarationOperation (1 declarators) (OperationKind.VariableDeclaration, Type: null) (Syntax: '(int A, int ...  t = (1, 2)')
    Declarators:
        IVariableDeclaratorOperation (Symbol: (System.Int32 A, System.Int32 B) t) (OperationKind.VariableDeclarator, Type: null) (Syntax: 't = (1, 2)')
          Initializer: 
            IVariableInitializerOperation (OperationKind.VariableInitializer, Type: null) (Syntax: '= (1, 2)')
              IConversionOperation (TryCast: False, Unchecked) (OperationKind.Conversion, Type: (System.Int32 A, System.Int32 B), IsImplicit) (Syntax: '(1, 2)')
                Conversion: CommonConversion (Exists: True, IsIdentity: True, IsNumeric: False, IsReference: False, IsUserDefined: False) (MethodSymbol: null)
                Operand: 
                  ITupleOperation (OperationKind.Tuple, Type: (System.Int32, System.Int32)) (Syntax: '(1, 2)')
                    Elements(2):
                        ILiteralOperation (OperationKind.Literal, Type: System.Int32, Constant: 1) (Syntax: '1')
                        ILiteralOperation (OperationKind.Literal, Type: System.Int32, Constant: 2) (Syntax: '2')
    Initializer: 
      null
";
            var expectedDiagnostics = DiagnosticDescription.None;

            VerifyOperationTreeAndDiagnosticsForTest<LocalDeclarationStatementSyntax>(source, expectedOperationTree, expectedDiagnostics);
        }

        [CompilerTrait(CompilerFeature.IOperation)]
        [Fact, WorkItem(10856, "https://github.com/dotnet/roslyn/issues/10856")]
        public void TupleExpression_NamedElementsAndImplicitConversions()
        {
            string source = @"
using System;

class C
{
    static void Main()
    {
        (short, string) t = /*<bind>*/(A: 1, B: null)/*</bind>*/;
        Console.WriteLine(t);
    }
}
";
            string expectedOperationTree = @"
ITupleOperation (OperationKind.Tuple, Type: (System.Int16 A, System.String B)) (Syntax: '(A: 1, B: null)')
  Elements(2):
      IConversionOperation (TryCast: False, Unchecked) (OperationKind.Conversion, Type: System.Int16, Constant: 1, IsImplicit) (Syntax: '1')
        Conversion: CommonConversion (Exists: True, IsIdentity: False, IsNumeric: False, IsReference: False, IsUserDefined: False) (MethodSymbol: null)
        Operand: 
          ILiteralOperation (OperationKind.Literal, Type: System.Int32, Constant: 1) (Syntax: '1')
      IConversionOperation (TryCast: False, Unchecked) (OperationKind.Conversion, Type: System.String, Constant: null, IsImplicit) (Syntax: 'null')
        Conversion: CommonConversion (Exists: True, IsIdentity: False, IsNumeric: False, IsReference: True, IsUserDefined: False) (MethodSymbol: null)
        Operand: 
          ILiteralOperation (OperationKind.Literal, Type: null, Constant: null) (Syntax: 'null')
";
            var expectedDiagnostics = new DiagnosticDescription[] {
                // CS8123: The tuple element name 'A' is ignored because a different name or no name is specified by the target type '(short, string)'.
                //         (short, string) t = /*<bind>*/(A: 1, B: null)/*</bind>*/;
                Diagnostic(ErrorCode.WRN_TupleLiteralNameMismatch, "A: 1").WithArguments("A", "(short, string)").WithLocation(8, 40),
                // CS8123: The tuple element name 'B' is ignored because a different name or no name is specified by the target type '(short, string)'.
                //         (short, string) t = /*<bind>*/(A: 1, B: null)/*</bind>*/;
                Diagnostic(ErrorCode.WRN_TupleLiteralNameMismatch, "B: null").WithArguments("B", "(short, string)").WithLocation(8, 46)
            };

            VerifyOperationTreeAndDiagnosticsForTest<TupleExpressionSyntax>(source, expectedOperationTree, expectedDiagnostics);
        }

        [CompilerTrait(CompilerFeature.IOperation)]
        [Fact, WorkItem(10856, "https://github.com/dotnet/roslyn/issues/10856")]
        public void TupleExpression_NamedElementsAndImplicitConversions_ParentVariableDeclaration()
        {
            string source = @"
using System;

class C
{
    static void Main()
    {
        /*<bind>*/(short, string) t = (A: 1, B: null);/*</bind>*/
        Console.WriteLine(t);
    }
}
";
            string expectedOperationTree = @"
IVariableDeclarationGroupOperation (1 declarations) (OperationKind.VariableDeclarationGroup, Type: null) (Syntax: '(short, str ... , B: null);')
  IVariableDeclarationOperation (1 declarators) (OperationKind.VariableDeclaration, Type: null) (Syntax: '(short, str ... 1, B: null)')
    Declarators:
        IVariableDeclaratorOperation (Symbol: (System.Int16, System.String) t) (OperationKind.VariableDeclarator, Type: null) (Syntax: 't = (A: 1, B: null)')
          Initializer: 
            IVariableInitializerOperation (OperationKind.VariableInitializer, Type: null) (Syntax: '= (A: 1, B: null)')
              IConversionOperation (TryCast: False, Unchecked) (OperationKind.Conversion, Type: (System.Int16, System.String), IsImplicit) (Syntax: '(A: 1, B: null)')
                Conversion: CommonConversion (Exists: True, IsIdentity: False, IsNumeric: False, IsReference: False, IsUserDefined: False) (MethodSymbol: null)
                Operand: 
                  ITupleOperation (OperationKind.Tuple, Type: (System.Int16 A, System.String B)) (Syntax: '(A: 1, B: null)')
                    Elements(2):
                        IConversionOperation (TryCast: False, Unchecked) (OperationKind.Conversion, Type: System.Int16, Constant: 1, IsImplicit) (Syntax: '1')
                          Conversion: CommonConversion (Exists: True, IsIdentity: False, IsNumeric: False, IsReference: False, IsUserDefined: False) (MethodSymbol: null)
                          Operand: 
                            ILiteralOperation (OperationKind.Literal, Type: System.Int32, Constant: 1) (Syntax: '1')
                        IConversionOperation (TryCast: False, Unchecked) (OperationKind.Conversion, Type: System.String, Constant: null, IsImplicit) (Syntax: 'null')
                          Conversion: CommonConversion (Exists: True, IsIdentity: False, IsNumeric: False, IsReference: True, IsUserDefined: False) (MethodSymbol: null)
                          Operand: 
                            ILiteralOperation (OperationKind.Literal, Type: null, Constant: null) (Syntax: 'null')
    Initializer: 
      null
";
            var expectedDiagnostics = new DiagnosticDescription[] {
                // CS8123: The tuple element name 'A' is ignored because a different name or no name is specified by the target type '(short, string)'.
                //         /*<bind>*/(short, string) t = (A: 1, B: null)/*</bind>*/;
                Diagnostic(ErrorCode.WRN_TupleLiteralNameMismatch, "A: 1").WithArguments("A", "(short, string)").WithLocation(8, 40),
                // CS8123: The tuple element name 'B' is ignored because a different name or no name is specified by the target type '(short, string)'.
                //         /*<bind>*/(short, string) t = (A: 1, B: null)/*</bind>*/;
                Diagnostic(ErrorCode.WRN_TupleLiteralNameMismatch, "B: null").WithArguments("B", "(short, string)").WithLocation(8, 46)
            };

            VerifyOperationTreeAndDiagnosticsForTest<LocalDeclarationStatementSyntax>(source, expectedOperationTree, expectedDiagnostics);
        }

        [CompilerTrait(CompilerFeature.IOperation)]
        [Fact, WorkItem(10856, "https://github.com/dotnet/roslyn/issues/10856")]
        public void TupleExpression_UserDefinedConversionsForArguments()
        {
            string source = @"
using System;

class C
{
    private readonly int _x;
    public C(int x)
    {
        _x = x;
    }

    public static implicit operator C(int value)
    {
        return new C(value);
    }

    public static implicit operator short(C c)
    {
        return (short)c._x;
    }

    public static implicit operator string(C c)
    {
        return c._x.ToString();
    }

    public void M(C c1)
    {
        (short, string) t = /*<bind>*/(new C(0), c1)/*</bind>*/;
        Console.WriteLine(t);
    }
}
";
            string expectedOperationTree = @"
ITupleOperation (OperationKind.Tuple, Type: (System.Int16, System.String c1)) (Syntax: '(new C(0), c1)')
  Elements(2):
      IConversionOperation (TryCast: False, Unchecked) (OperatorMethod: System.Int16 C.op_Implicit(C c)) (OperationKind.Conversion, Type: System.Int16, IsImplicit) (Syntax: 'new C(0)')
        Conversion: CommonConversion (Exists: True, IsIdentity: False, IsNumeric: False, IsReference: False, IsUserDefined: True) (MethodSymbol: System.Int16 C.op_Implicit(C c))
        Operand: 
          IObjectCreationOperation (Constructor: C..ctor(System.Int32 x)) (OperationKind.ObjectCreation, Type: C) (Syntax: 'new C(0)')
            Arguments(1):
                IArgumentOperation (ArgumentKind.Explicit, Matching Parameter: x) (OperationKind.Argument, Type: null) (Syntax: '0')
                  ILiteralOperation (OperationKind.Literal, Type: System.Int32, Constant: 0) (Syntax: '0')
                  InConversion: CommonConversion (Exists: True, IsIdentity: True, IsNumeric: False, IsReference: False, IsUserDefined: False) (MethodSymbol: null)
                  OutConversion: CommonConversion (Exists: True, IsIdentity: True, IsNumeric: False, IsReference: False, IsUserDefined: False) (MethodSymbol: null)
            Initializer: 
              null
      IConversionOperation (TryCast: False, Unchecked) (OperatorMethod: System.String C.op_Implicit(C c)) (OperationKind.Conversion, Type: System.String, IsImplicit) (Syntax: 'c1')
        Conversion: CommonConversion (Exists: True, IsIdentity: False, IsNumeric: False, IsReference: False, IsUserDefined: True) (MethodSymbol: System.String C.op_Implicit(C c))
        Operand: 
          IParameterReferenceOperation: c1 (OperationKind.ParameterReference, Type: C) (Syntax: 'c1')
";
            var expectedDiagnostics = DiagnosticDescription.None;

            VerifyOperationTreeAndDiagnosticsForTest<TupleExpressionSyntax>(source, expectedOperationTree, expectedDiagnostics);
        }

        [CompilerTrait(CompilerFeature.IOperation)]
        [Fact, WorkItem(10856, "https://github.com/dotnet/roslyn/issues/10856")]
        public void TupleExpression_UserDefinedConversionsForArguments_ParentVariableDeclaration()
        {
            string source = @"
using System;

class C
{
    private readonly int _x;
    public C(int x)
    {
        _x = x;
    }

    public static implicit operator C(int value)
    {
        return new C(value);
    }

    public static implicit operator short(C c)
    {
        return (short)c._x;
    }

    public static implicit operator string(C c)
    {
        return c._x.ToString();
    }

    public void M(C c1)
    {
        /*<bind>*/(short, string) t = (new C(0), c1);/*</bind>*/
        Console.WriteLine(t);
    }
}
";
            string expectedOperationTree = @"
IVariableDeclarationGroupOperation (1 declarations) (OperationKind.VariableDeclarationGroup, Type: null) (Syntax: '(short, str ...  C(0), c1);')
  IVariableDeclarationOperation (1 declarators) (OperationKind.VariableDeclaration, Type: null) (Syntax: '(short, str ... w C(0), c1)')
    Declarators:
        IVariableDeclaratorOperation (Symbol: (System.Int16, System.String) t) (OperationKind.VariableDeclarator, Type: null) (Syntax: 't = (new C(0), c1)')
          Initializer: 
            IVariableInitializerOperation (OperationKind.VariableInitializer, Type: null) (Syntax: '= (new C(0), c1)')
              IConversionOperation (TryCast: False, Unchecked) (OperationKind.Conversion, Type: (System.Int16, System.String), IsImplicit) (Syntax: '(new C(0), c1)')
                Conversion: CommonConversion (Exists: True, IsIdentity: False, IsNumeric: False, IsReference: False, IsUserDefined: False) (MethodSymbol: null)
                Operand: 
                  ITupleOperation (OperationKind.Tuple, Type: (System.Int16, System.String c1)) (Syntax: '(new C(0), c1)')
                    Elements(2):
                        IConversionOperation (TryCast: False, Unchecked) (OperatorMethod: System.Int16 C.op_Implicit(C c)) (OperationKind.Conversion, Type: System.Int16, IsImplicit) (Syntax: 'new C(0)')
                          Conversion: CommonConversion (Exists: True, IsIdentity: False, IsNumeric: False, IsReference: False, IsUserDefined: True) (MethodSymbol: System.Int16 C.op_Implicit(C c))
                          Operand: 
                            IObjectCreationOperation (Constructor: C..ctor(System.Int32 x)) (OperationKind.ObjectCreation, Type: C) (Syntax: 'new C(0)')
                              Arguments(1):
                                  IArgumentOperation (ArgumentKind.Explicit, Matching Parameter: x) (OperationKind.Argument, Type: System.Int32) (Syntax: '0')
                                    ILiteralOperation (OperationKind.Literal, Type: System.Int32, Constant: 0) (Syntax: '0')
                                    InConversion: CommonConversion (Exists: True, IsIdentity: True, IsNumeric: False, IsReference: False, IsUserDefined: False) (MethodSymbol: null)
                                    OutConversion: CommonConversion (Exists: True, IsIdentity: True, IsNumeric: False, IsReference: False, IsUserDefined: False) (MethodSymbol: null)
                              Initializer: 
                                null
                        IConversionOperation (TryCast: False, Unchecked) (OperatorMethod: System.String C.op_Implicit(C c)) (OperationKind.Conversion, Type: System.String, IsImplicit) (Syntax: 'c1')
                          Conversion: CommonConversion (Exists: True, IsIdentity: False, IsNumeric: False, IsReference: False, IsUserDefined: True) (MethodSymbol: System.String C.op_Implicit(C c))
                          Operand: 
                            IParameterReferenceOperation: c1 (OperationKind.ParameterReference, Type: C) (Syntax: 'c1')
    Initializer: 
<<<<<<< HEAD
      IVariableInitializerOperation (OperationKind.VariableInitializer, Type: null) (Syntax: '= (new C(0), c1)')
        IConversionOperation (TryCast: False, Unchecked) (OperationKind.Conversion, Type: (System.Int16, System.String), IsImplicit) (Syntax: '(new C(0), c1)')
          Conversion: CommonConversion (Exists: True, IsIdentity: False, IsNumeric: False, IsReference: False, IsUserDefined: False) (MethodSymbol: null)
          Operand: 
            ITupleOperation (OperationKind.Tuple, Type: (System.Int16, System.String c1)) (Syntax: '(new C(0), c1)')
              Elements(2):
                  IConversionOperation (TryCast: False, Unchecked) (OperatorMethod: System.Int16 C.op_Implicit(C c)) (OperationKind.Conversion, Type: System.Int16, IsImplicit) (Syntax: 'new C(0)')
                    Conversion: CommonConversion (Exists: True, IsIdentity: False, IsNumeric: False, IsReference: False, IsUserDefined: True) (MethodSymbol: System.Int16 C.op_Implicit(C c))
                    Operand: 
                      IObjectCreationOperation (Constructor: C..ctor(System.Int32 x)) (OperationKind.ObjectCreation, Type: C) (Syntax: 'new C(0)')
                        Arguments(1):
                            IArgumentOperation (ArgumentKind.Explicit, Matching Parameter: x) (OperationKind.Argument, Type: null) (Syntax: '0')
                              ILiteralOperation (OperationKind.Literal, Type: System.Int32, Constant: 0) (Syntax: '0')
                              InConversion: CommonConversion (Exists: True, IsIdentity: True, IsNumeric: False, IsReference: False, IsUserDefined: False) (MethodSymbol: null)
                              OutConversion: CommonConversion (Exists: True, IsIdentity: True, IsNumeric: False, IsReference: False, IsUserDefined: False) (MethodSymbol: null)
                        Initializer: 
                          null
                  IConversionOperation (TryCast: False, Unchecked) (OperatorMethod: System.String C.op_Implicit(C c)) (OperationKind.Conversion, Type: System.String, IsImplicit) (Syntax: 'c1')
                    Conversion: CommonConversion (Exists: True, IsIdentity: False, IsNumeric: False, IsReference: False, IsUserDefined: True) (MethodSymbol: System.String C.op_Implicit(C c))
                    Operand: 
                      IParameterReferenceOperation: c1 (OperationKind.ParameterReference, Type: C) (Syntax: 'c1')
=======
      null
>>>>>>> 4cdf9e2c
";
            var expectedDiagnostics = DiagnosticDescription.None;

            VerifyOperationTreeAndDiagnosticsForTest<LocalDeclarationStatementSyntax>(source, expectedOperationTree, expectedDiagnostics);
        }

        [CompilerTrait(CompilerFeature.IOperation)]
        [Fact, WorkItem(10856, "https://github.com/dotnet/roslyn/issues/10856")]
        public void TupleExpression_UserDefinedConversionFromTupleExpression()
        {
            string source = @"
using System;

class C
{
    private readonly int _x;
    public C(int x)
    {
        _x = x;
    }

    public static implicit operator C((int, string) x)
    {
        return new C(x.Item1);
    }

    public static implicit operator (int, string) (C c)
    {
        return (c._x, c._x.ToString());
    }

    public void M(C c1)
    {
        C t = /*<bind>*/(0, null)/*</bind>*/;
        Console.WriteLine(t);
    }
}
";
            string expectedOperationTree = @"
ITupleOperation (OperationKind.Tuple, Type: (System.Int32, System.String)) (Syntax: '(0, null)')
  Elements(2):
      ILiteralOperation (OperationKind.Literal, Type: System.Int32, Constant: 0) (Syntax: '0')
      IConversionOperation (TryCast: False, Unchecked) (OperationKind.Conversion, Type: System.String, Constant: null, IsImplicit) (Syntax: 'null')
        Conversion: CommonConversion (Exists: True, IsIdentity: False, IsNumeric: False, IsReference: True, IsUserDefined: False) (MethodSymbol: null)
        Operand: 
          ILiteralOperation (OperationKind.Literal, Type: null, Constant: null) (Syntax: 'null')
";
            var expectedDiagnostics = DiagnosticDescription.None;

            VerifyOperationTreeAndDiagnosticsForTest<TupleExpressionSyntax>(source, expectedOperationTree, expectedDiagnostics);
        }

        [CompilerTrait(CompilerFeature.IOperation)]
        [Fact, WorkItem(10856, "https://github.com/dotnet/roslyn/issues/10856")]
        public void TupleExpression_UserDefinedConversionFromTupleExpression_ParentVariableDeclaration()
        {
            string source = @"
using System;

class C
{
    private readonly int _x;
    public C(int x)
    {
        _x = x;
    }

    public static implicit operator C((int, string) x)
    {
        return new C(x.Item1);
    }

    public static implicit operator (int, string) (C c)
    {
        return (c._x, c._x.ToString());
    }

    public void M(C c1)
    {
        /*<bind>*/C t = (0, null);/*</bind>*/
        Console.WriteLine(t);
    }
}
";
            string expectedOperationTree = @"
IVariableDeclarationGroupOperation (1 declarations) (OperationKind.VariableDeclarationGroup, Type: null) (Syntax: 'C t = (0, null);')
  IVariableDeclarationOperation (1 declarators) (OperationKind.VariableDeclaration, Type: null) (Syntax: 'C t = (0, null)')
    Declarators:
        IVariableDeclaratorOperation (Symbol: C t) (OperationKind.VariableDeclarator, Type: null) (Syntax: 't = (0, null)')
          Initializer: 
            IVariableInitializerOperation (OperationKind.VariableInitializer, Type: null) (Syntax: '= (0, null)')
              IConversionOperation (TryCast: False, Unchecked) (OperatorMethod: C C.op_Implicit((System.Int32, System.String) x)) (OperationKind.Conversion, Type: C, IsImplicit) (Syntax: '(0, null)')
                Conversion: CommonConversion (Exists: True, IsIdentity: False, IsNumeric: False, IsReference: False, IsUserDefined: True) (MethodSymbol: C C.op_Implicit((System.Int32, System.String) x))
                Operand: 
                  IConversionOperation (TryCast: False, Unchecked) (OperationKind.Conversion, Type: (System.Int32, System.String), IsImplicit) (Syntax: '(0, null)')
                    Conversion: CommonConversion (Exists: True, IsIdentity: False, IsNumeric: False, IsReference: False, IsUserDefined: False) (MethodSymbol: null)
                    Operand: 
                      ITupleOperation (OperationKind.Tuple, Type: (System.Int32, System.String)) (Syntax: '(0, null)')
                        Elements(2):
                            ILiteralOperation (OperationKind.Literal, Type: System.Int32, Constant: 0) (Syntax: '0')
                            IConversionOperation (TryCast: False, Unchecked) (OperationKind.Conversion, Type: System.String, Constant: null, IsImplicit) (Syntax: 'null')
                              Conversion: CommonConversion (Exists: True, IsIdentity: False, IsNumeric: False, IsReference: True, IsUserDefined: False) (MethodSymbol: null)
                              Operand: 
                                ILiteralOperation (OperationKind.Literal, Type: null, Constant: null) (Syntax: 'null')
    Initializer: 
      null
";
            var expectedDiagnostics = DiagnosticDescription.None;

            VerifyOperationTreeAndDiagnosticsForTest<LocalDeclarationStatementSyntax>(source, expectedOperationTree, expectedDiagnostics);
        }

        [CompilerTrait(CompilerFeature.IOperation)]
        [Fact, WorkItem(10856, "https://github.com/dotnet/roslyn/issues/10856")]
        public void TupleExpression_UserDefinedConversionToTupleType()
        {
            string source = @"
using System;

class C
{
    private readonly int _x;
    public C(int x)
    {
        _x = x;
    }

    public static implicit operator C((int, string) x)
    {
        return new C(x.Item1);
    }

    public static implicit operator (int, string) (C c)
    {
        return (c._x, c._x.ToString());
    }

    public void M(C c1)
    {
        (int, string) t = /*<bind>*/c1/*</bind>*/;
        Console.WriteLine(t);
    }
}
";
            string expectedOperationTree = @"
IParameterReferenceOperation: c1 (OperationKind.ParameterReference, Type: C) (Syntax: 'c1')
";
            var expectedDiagnostics = DiagnosticDescription.None;

            VerifyOperationTreeAndDiagnosticsForTest<IdentifierNameSyntax>(source, expectedOperationTree, expectedDiagnostics);
        }

        [CompilerTrait(CompilerFeature.IOperation)]
        [Fact, WorkItem(10856, "https://github.com/dotnet/roslyn/issues/10856")]
        public void TupleExpression_UserDefinedConversionToTupleType_ParentVariableDeclaration()
        {
            string source = @"
using System;

class C
{
    private readonly int _x;
    public C(int x)
    {
        _x = x;
    }

    public static implicit operator C((int, string) x)
    {
        return new C(x.Item1);
    }

    public static implicit operator (int, string) (C c)
    {
        return (c._x, c._x.ToString());
    }

    public void M(C c1)
    {
        /*<bind>*/(int, string) t = c1;/*</bind>*/
        Console.WriteLine(t);
    }
}
";
            string expectedOperationTree = @"
IVariableDeclarationGroupOperation (1 declarations) (OperationKind.VariableDeclarationGroup, Type: null) (Syntax: '(int, string) t = c1;')
  IVariableDeclarationOperation (1 declarators) (OperationKind.VariableDeclaration, Type: null) (Syntax: '(int, string) t = c1')
    Declarators:
        IVariableDeclaratorOperation (Symbol: (System.Int32, System.String) t) (OperationKind.VariableDeclarator, Type: null) (Syntax: 't = c1')
          Initializer: 
            IVariableInitializerOperation (OperationKind.VariableInitializer, Type: null) (Syntax: '= c1')
              IConversionOperation (TryCast: False, Unchecked) (OperatorMethod: (System.Int32, System.String) C.op_Implicit(C c)) (OperationKind.Conversion, Type: (System.Int32, System.String), IsImplicit) (Syntax: 'c1')
                Conversion: CommonConversion (Exists: True, IsIdentity: False, IsNumeric: False, IsReference: False, IsUserDefined: True) (MethodSymbol: (System.Int32, System.String) C.op_Implicit(C c))
                Operand: 
                  IParameterReferenceOperation: c1 (OperationKind.ParameterReference, Type: C) (Syntax: 'c1')
    Initializer: 
      null
";
            var expectedDiagnostics = DiagnosticDescription.None;

            VerifyOperationTreeAndDiagnosticsForTest<LocalDeclarationStatementSyntax>(source, expectedOperationTree, expectedDiagnostics);
        }

        [CompilerTrait(CompilerFeature.IOperation)]
        [Fact, WorkItem(10856, "https://github.com/dotnet/roslyn/issues/10856")]
        public void TupleExpression_InvalidConversion()
        {
            string source = @"
using System;

class C
{
    private readonly int _x;
    public C(int x)
    {
        _x = x;
    }

    public static implicit operator C(int value)
    {
        return new C(value);
    }

    public static implicit operator int(C c)
    {
        return (short)c._x;
    }

    public static implicit operator string(C c)
    {
        return c._x.ToString();
    }

    public void M(C c1)
    {
        (short, string) t = /*<bind>*/(new C(0), c1)/*</bind>*/;
        Console.WriteLine(t);
    }
}
";
            string expectedOperationTree = @"
ITupleOperation (OperationKind.Tuple, Type: (System.Int16, System.String c1), IsInvalid) (Syntax: '(new C(0), c1)')
  Elements(2):
      IConversionOperation (TryCast: False, Unchecked) (OperationKind.Conversion, Type: System.Int16, IsInvalid, IsImplicit) (Syntax: 'new C(0)')
        Conversion: CommonConversion (Exists: True, IsIdentity: False, IsNumeric: True, IsReference: False, IsUserDefined: False) (MethodSymbol: null)
        Operand: 
          IConversionOperation (TryCast: False, Unchecked) (OperatorMethod: System.Int32 C.op_Implicit(C c)) (OperationKind.Conversion, Type: System.Int32, IsInvalid, IsImplicit) (Syntax: 'new C(0)')
            Conversion: CommonConversion (Exists: True, IsIdentity: False, IsNumeric: False, IsReference: False, IsUserDefined: True) (MethodSymbol: System.Int32 C.op_Implicit(C c))
            Operand: 
              IObjectCreationOperation (Constructor: C..ctor(System.Int32 x)) (OperationKind.ObjectCreation, Type: C, IsInvalid) (Syntax: 'new C(0)')
                Arguments(1):
                    IArgumentOperation (ArgumentKind.Explicit, Matching Parameter: x) (OperationKind.Argument, Type: null, IsInvalid) (Syntax: '0')
                      ILiteralOperation (OperationKind.Literal, Type: System.Int32, Constant: 0, IsInvalid) (Syntax: '0')
                      InConversion: CommonConversion (Exists: True, IsIdentity: True, IsNumeric: False, IsReference: False, IsUserDefined: False) (MethodSymbol: null)
                      OutConversion: CommonConversion (Exists: True, IsIdentity: True, IsNumeric: False, IsReference: False, IsUserDefined: False) (MethodSymbol: null)
                Initializer: 
                  null
      IConversionOperation (TryCast: False, Unchecked) (OperatorMethod: System.String C.op_Implicit(C c)) (OperationKind.Conversion, Type: System.String, IsImplicit) (Syntax: 'c1')
        Conversion: CommonConversion (Exists: True, IsIdentity: False, IsNumeric: False, IsReference: False, IsUserDefined: True) (MethodSymbol: System.String C.op_Implicit(C c))
        Operand: 
          IParameterReferenceOperation: c1 (OperationKind.ParameterReference, Type: C) (Syntax: 'c1')
";
            var expectedDiagnostics = new DiagnosticDescription[] {
                // CS0029: Cannot implicitly convert type 'C' to 'short'
                //         (short, string) t = /*<bind>*/(new C(0), c1)/*</bind>*/;
                Diagnostic(ErrorCode.ERR_NoImplicitConv, "new C(0)").WithArguments("C", "short").WithLocation(29, 40)
            };

            VerifyOperationTreeAndDiagnosticsForTest<TupleExpressionSyntax>(source, expectedOperationTree, expectedDiagnostics);
        }

        [CompilerTrait(CompilerFeature.IOperation)]
        [Fact, WorkItem(10856, "https://github.com/dotnet/roslyn/issues/10856")]
        public void TupleExpression_InvalidConversion_ParentVariableDeclaration()
        {
            string source = @"
using System;

class C
{
    private readonly int _x;
    public C(int x)
    {
        _x = x;
    }

    public static implicit operator C(int value)
    {
        return new C(value);
    }

    public static implicit operator int(C c)
    {
        return (short)c._x;
    }

    public static implicit operator string(C c)
    {
        return c._x.ToString();
    }

    public void M(C c1)
    {
        /*<bind>*/(short, string) t = (new C(0), c1);/*</bind>*/
        Console.WriteLine(t);
    }
}
";
            string expectedOperationTree = @"
IVariableDeclarationGroupOperation (1 declarations) (OperationKind.VariableDeclarationGroup, Type: null, IsInvalid) (Syntax: '(short, str ...  C(0), c1);')
  IVariableDeclarationOperation (1 declarators) (OperationKind.VariableDeclaration, Type: null, IsInvalid) (Syntax: '(short, str ... w C(0), c1)')
    Declarators:
        IVariableDeclaratorOperation (Symbol: (System.Int16, System.String) t) (OperationKind.VariableDeclarator, Type: null, IsInvalid) (Syntax: 't = (new C(0), c1)')
          Initializer: 
            IVariableInitializerOperation (OperationKind.VariableInitializer, Type: null, IsInvalid) (Syntax: '= (new C(0), c1)')
              IConversionOperation (TryCast: False, Unchecked) (OperationKind.Conversion, Type: (System.Int16, System.String), IsInvalid, IsImplicit) (Syntax: '(new C(0), c1)')
                Conversion: CommonConversion (Exists: True, IsIdentity: False, IsNumeric: False, IsReference: False, IsUserDefined: False) (MethodSymbol: null)
                Operand: 
                  ITupleOperation (OperationKind.Tuple, Type: (System.Int16, System.String c1), IsInvalid) (Syntax: '(new C(0), c1)')
                    Elements(2):
                        IConversionOperation (TryCast: False, Unchecked) (OperationKind.Conversion, Type: System.Int16, IsInvalid, IsImplicit) (Syntax: 'new C(0)')
                          Conversion: CommonConversion (Exists: True, IsIdentity: False, IsNumeric: True, IsReference: False, IsUserDefined: False) (MethodSymbol: null)
                          Operand: 
                            IConversionOperation (TryCast: False, Unchecked) (OperatorMethod: System.Int32 C.op_Implicit(C c)) (OperationKind.Conversion, Type: System.Int32, IsInvalid, IsImplicit) (Syntax: 'new C(0)')
                              Conversion: CommonConversion (Exists: True, IsIdentity: False, IsNumeric: False, IsReference: False, IsUserDefined: True) (MethodSymbol: System.Int32 C.op_Implicit(C c))
                              Operand: 
                                IObjectCreationOperation (Constructor: C..ctor(System.Int32 x)) (OperationKind.ObjectCreation, Type: C, IsInvalid) (Syntax: 'new C(0)')
                                  Arguments(1):
                                      IArgumentOperation (ArgumentKind.Explicit, Matching Parameter: x) (OperationKind.Argument, Type: System.Int32, IsInvalid) (Syntax: '0')
                                        ILiteralOperation (OperationKind.Literal, Type: System.Int32, Constant: 0, IsInvalid) (Syntax: '0')
                                        InConversion: CommonConversion (Exists: True, IsIdentity: True, IsNumeric: False, IsReference: False, IsUserDefined: False) (MethodSymbol: null)
                                        OutConversion: CommonConversion (Exists: True, IsIdentity: True, IsNumeric: False, IsReference: False, IsUserDefined: False) (MethodSymbol: null)
                                  Initializer: 
                                    null
                        IConversionOperation (TryCast: False, Unchecked) (OperatorMethod: System.String C.op_Implicit(C c)) (OperationKind.Conversion, Type: System.String, IsImplicit) (Syntax: 'c1')
                          Conversion: CommonConversion (Exists: True, IsIdentity: False, IsNumeric: False, IsReference: False, IsUserDefined: True) (MethodSymbol: System.String C.op_Implicit(C c))
                          Operand: 
                            IParameterReferenceOperation: c1 (OperationKind.ParameterReference, Type: C) (Syntax: 'c1')
    Initializer: 
<<<<<<< HEAD
      IVariableInitializerOperation (OperationKind.VariableInitializer, Type: null, IsInvalid) (Syntax: '= (new C(0), c1)')
        IConversionOperation (TryCast: False, Unchecked) (OperationKind.Conversion, Type: (System.Int16, System.String), IsInvalid, IsImplicit) (Syntax: '(new C(0), c1)')
          Conversion: CommonConversion (Exists: True, IsIdentity: False, IsNumeric: False, IsReference: False, IsUserDefined: False) (MethodSymbol: null)
          Operand: 
            ITupleOperation (OperationKind.Tuple, Type: (System.Int16, System.String c1), IsInvalid) (Syntax: '(new C(0), c1)')
              Elements(2):
                  IConversionOperation (TryCast: False, Unchecked) (OperationKind.Conversion, Type: System.Int16, IsInvalid, IsImplicit) (Syntax: 'new C(0)')
                    Conversion: CommonConversion (Exists: True, IsIdentity: False, IsNumeric: True, IsReference: False, IsUserDefined: False) (MethodSymbol: null)
                    Operand: 
                      IConversionOperation (TryCast: False, Unchecked) (OperatorMethod: System.Int32 C.op_Implicit(C c)) (OperationKind.Conversion, Type: System.Int32, IsInvalid, IsImplicit) (Syntax: 'new C(0)')
                        Conversion: CommonConversion (Exists: True, IsIdentity: False, IsNumeric: False, IsReference: False, IsUserDefined: True) (MethodSymbol: System.Int32 C.op_Implicit(C c))
                        Operand: 
                          IObjectCreationOperation (Constructor: C..ctor(System.Int32 x)) (OperationKind.ObjectCreation, Type: C, IsInvalid) (Syntax: 'new C(0)')
                            Arguments(1):
                                IArgumentOperation (ArgumentKind.Explicit, Matching Parameter: x) (OperationKind.Argument, Type: null, IsInvalid) (Syntax: '0')
                                  ILiteralOperation (OperationKind.Literal, Type: System.Int32, Constant: 0, IsInvalid) (Syntax: '0')
                                  InConversion: CommonConversion (Exists: True, IsIdentity: True, IsNumeric: False, IsReference: False, IsUserDefined: False) (MethodSymbol: null)
                                  OutConversion: CommonConversion (Exists: True, IsIdentity: True, IsNumeric: False, IsReference: False, IsUserDefined: False) (MethodSymbol: null)
                            Initializer: 
                              null
                  IConversionOperation (TryCast: False, Unchecked) (OperatorMethod: System.String C.op_Implicit(C c)) (OperationKind.Conversion, Type: System.String, IsImplicit) (Syntax: 'c1')
                    Conversion: CommonConversion (Exists: True, IsIdentity: False, IsNumeric: False, IsReference: False, IsUserDefined: True) (MethodSymbol: System.String C.op_Implicit(C c))
                    Operand: 
                      IParameterReferenceOperation: c1 (OperationKind.ParameterReference, Type: C) (Syntax: 'c1')
=======
      null
>>>>>>> 4cdf9e2c
";
            var expectedDiagnostics = new DiagnosticDescription[] {
                // CS0029: Cannot implicitly convert type 'C' to 'short'
                //         /*<bind>*/(short, string) t = (new C(0), c1)/*</bind>*/;
                Diagnostic(ErrorCode.ERR_NoImplicitConv, "new C(0)").WithArguments("C", "short").WithLocation(29, 40)
            };

            VerifyOperationTreeAndDiagnosticsForTest<LocalDeclarationStatementSyntax>(source, expectedOperationTree, expectedDiagnostics);
        }

        [CompilerTrait(CompilerFeature.IOperation)]
        [Fact, WorkItem(10856, "https://github.com/dotnet/roslyn/issues/10856")]
        public void TupleExpression_Deconstruction()
        {
            string source = @"
class Point
{
    public int X { get; }
    public int Y { get; }

    public Point(int x, int y)
    {
        X = x;
        Y = y;
    }

    public void Deconstruct(out int x, out int y)
    {
        x = X;
        y = Y;
    }
}

class Class1
{
    public void M()
    {
        /*<bind>*/var (x, y) = new Point(0, 1)/*</bind>*/;
    }
}
";
            string expectedOperationTree = @"
IDeconstructionAssignmentOperation (OperationKind.DeconstructionAssignment, Type: (System.Int32 x, System.Int32 y)) (Syntax: 'var (x, y)  ... Point(0, 1)')
  Left: 
    IDeclarationExpressionOperation (OperationKind.DeclarationExpression, Type: (System.Int32 x, System.Int32 y)) (Syntax: 'var (x, y)')
      ITupleOperation (OperationKind.Tuple, Type: (System.Int32 x, System.Int32 y)) (Syntax: '(x, y)')
        Elements(2):
            ILocalReferenceOperation: x (IsDeclaration: True) (OperationKind.LocalReference, Type: System.Int32) (Syntax: 'x')
            ILocalReferenceOperation: y (IsDeclaration: True) (OperationKind.LocalReference, Type: System.Int32) (Syntax: 'y')
  Right: 
    IObjectCreationOperation (Constructor: Point..ctor(System.Int32 x, System.Int32 y)) (OperationKind.ObjectCreation, Type: Point) (Syntax: 'new Point(0, 1)')
      Arguments(2):
          IArgumentOperation (ArgumentKind.Explicit, Matching Parameter: x) (OperationKind.Argument, Type: null) (Syntax: '0')
            ILiteralOperation (OperationKind.Literal, Type: System.Int32, Constant: 0) (Syntax: '0')
            InConversion: CommonConversion (Exists: True, IsIdentity: True, IsNumeric: False, IsReference: False, IsUserDefined: False) (MethodSymbol: null)
            OutConversion: CommonConversion (Exists: True, IsIdentity: True, IsNumeric: False, IsReference: False, IsUserDefined: False) (MethodSymbol: null)
          IArgumentOperation (ArgumentKind.Explicit, Matching Parameter: y) (OperationKind.Argument, Type: null) (Syntax: '1')
            ILiteralOperation (OperationKind.Literal, Type: System.Int32, Constant: 1) (Syntax: '1')
            InConversion: CommonConversion (Exists: True, IsIdentity: True, IsNumeric: False, IsReference: False, IsUserDefined: False) (MethodSymbol: null)
            OutConversion: CommonConversion (Exists: True, IsIdentity: True, IsNumeric: False, IsReference: False, IsUserDefined: False) (MethodSymbol: null)
      Initializer: 
        null
";
            var expectedDiagnostics = DiagnosticDescription.None;

            VerifyOperationTreeAndDiagnosticsForTest<AssignmentExpressionSyntax>(source, expectedOperationTree, expectedDiagnostics);
        }

        [CompilerTrait(CompilerFeature.IOperation)]
        [Fact, WorkItem(10856, "https://github.com/dotnet/roslyn/issues/10856")]
        public void TupleExpression_Deconstruction_ForEach()
        {
            string source = @"
class Point
{
    public int X { get; }
    public int Y { get; }

    public Point(int x, int y)
    {
        X = x;
        Y = y;
    }

    public void Deconstruct(out uint x, out uint y)
    {
        x = 0;
        y = 0;
    }
}

class Class1
{
    public void M()
    {
        /*<bind>*/foreach (var (x, y) in new Point[]{ new Point(0, 1) })
        {
        }/*</bind>*/
    }
}
";
            string expectedOperationTree = @"
IForEachLoopOperation (LoopKind.ForEach) (OperationKind.Loop, Type: null) (Syntax: 'foreach (va ... }')
  Locals: Local_1: System.UInt32 x
    Local_2: System.UInt32 y
  LoopControlVariable: 
    IDeclarationExpressionOperation (OperationKind.DeclarationExpression, Type: (System.UInt32 x, System.UInt32 y)) (Syntax: 'var (x, y)')
      ITupleOperation (OperationKind.Tuple, Type: (System.UInt32 x, System.UInt32 y)) (Syntax: '(x, y)')
        Elements(2):
            ILocalReferenceOperation: x (IsDeclaration: True) (OperationKind.LocalReference, Type: System.UInt32) (Syntax: 'x')
            ILocalReferenceOperation: y (IsDeclaration: True) (OperationKind.LocalReference, Type: System.UInt32) (Syntax: 'y')
  Collection: 
    IConversionOperation (TryCast: False, Unchecked) (OperationKind.Conversion, Type: System.Collections.IEnumerable, IsImplicit) (Syntax: 'new Point[] ... int(0, 1) }')
      Conversion: CommonConversion (Exists: True, IsIdentity: False, IsNumeric: False, IsReference: True, IsUserDefined: False) (MethodSymbol: null)
      Operand: 
        IArrayCreationOperation (OperationKind.ArrayCreation, Type: Point[]) (Syntax: 'new Point[] ... int(0, 1) }')
          Dimension Sizes(1):
              ILiteralOperation (OperationKind.Literal, Type: System.Int32, Constant: 1, IsImplicit) (Syntax: 'new Point[] ... int(0, 1) }')
          Initializer: 
            IArrayInitializerOperation (1 elements) (OperationKind.ArrayInitializer, Type: null) (Syntax: '{ new Point(0, 1) }')
              Element Values(1):
                  IObjectCreationOperation (Constructor: Point..ctor(System.Int32 x, System.Int32 y)) (OperationKind.ObjectCreation, Type: Point) (Syntax: 'new Point(0, 1)')
                    Arguments(2):
                        IArgumentOperation (ArgumentKind.Explicit, Matching Parameter: x) (OperationKind.Argument, Type: null) (Syntax: '0')
                          ILiteralOperation (OperationKind.Literal, Type: System.Int32, Constant: 0) (Syntax: '0')
                          InConversion: CommonConversion (Exists: True, IsIdentity: True, IsNumeric: False, IsReference: False, IsUserDefined: False) (MethodSymbol: null)
                          OutConversion: CommonConversion (Exists: True, IsIdentity: True, IsNumeric: False, IsReference: False, IsUserDefined: False) (MethodSymbol: null)
                        IArgumentOperation (ArgumentKind.Explicit, Matching Parameter: y) (OperationKind.Argument, Type: null) (Syntax: '1')
                          ILiteralOperation (OperationKind.Literal, Type: System.Int32, Constant: 1) (Syntax: '1')
                          InConversion: CommonConversion (Exists: True, IsIdentity: True, IsNumeric: False, IsReference: False, IsUserDefined: False) (MethodSymbol: null)
                          OutConversion: CommonConversion (Exists: True, IsIdentity: True, IsNumeric: False, IsReference: False, IsUserDefined: False) (MethodSymbol: null)
                    Initializer: 
                      null
  Body: 
    IBlockOperation (0 statements) (OperationKind.Block, Type: null) (Syntax: '{ ... }')
  NextVariables(0)
";
            var expectedDiagnostics = DiagnosticDescription.None;

            VerifyOperationTreeAndDiagnosticsForTest<ForEachVariableStatementSyntax>(source, expectedOperationTree, expectedDiagnostics);
        }

        [CompilerTrait(CompilerFeature.IOperation)]
        [Fact, WorkItem(10856, "https://github.com/dotnet/roslyn/issues/10856")]
        public void TupleExpression_DeconstructionWithConversion()
        {
            string source = @"
class Point
{
    public int X { get; }
    public int Y { get; }

    public Point(int x, int y)
    {
        X = x;
        Y = y;
    }

    public void Deconstruct(out uint x, out uint y)
    {
        x = 0;
        y = 0;
    }
}

class Class1
{
    public void M()
    {
        /*<bind>*/(uint x, uint y) = new Point(0, 1)/*</bind>*/;
    }
}
";
            string expectedOperationTree = @"
IDeconstructionAssignmentOperation (OperationKind.DeconstructionAssignment, Type: (System.UInt32 x, System.UInt32 y)) (Syntax: '(uint x, ui ... Point(0, 1)')
  Left: 
    ITupleOperation (OperationKind.Tuple, Type: (System.UInt32 x, System.UInt32 y)) (Syntax: '(uint x, uint y)')
      Elements(2):
          IDeclarationExpressionOperation (OperationKind.DeclarationExpression, Type: System.UInt32) (Syntax: 'uint x')
            ILocalReferenceOperation: x (IsDeclaration: True) (OperationKind.LocalReference, Type: System.UInt32) (Syntax: 'x')
          IDeclarationExpressionOperation (OperationKind.DeclarationExpression, Type: System.UInt32) (Syntax: 'uint y')
            ILocalReferenceOperation: y (IsDeclaration: True) (OperationKind.LocalReference, Type: System.UInt32) (Syntax: 'y')
  Right: 
    IObjectCreationOperation (Constructor: Point..ctor(System.Int32 x, System.Int32 y)) (OperationKind.ObjectCreation, Type: Point) (Syntax: 'new Point(0, 1)')
      Arguments(2):
          IArgumentOperation (ArgumentKind.Explicit, Matching Parameter: x) (OperationKind.Argument, Type: null) (Syntax: '0')
            ILiteralOperation (OperationKind.Literal, Type: System.Int32, Constant: 0) (Syntax: '0')
            InConversion: CommonConversion (Exists: True, IsIdentity: True, IsNumeric: False, IsReference: False, IsUserDefined: False) (MethodSymbol: null)
            OutConversion: CommonConversion (Exists: True, IsIdentity: True, IsNumeric: False, IsReference: False, IsUserDefined: False) (MethodSymbol: null)
          IArgumentOperation (ArgumentKind.Explicit, Matching Parameter: y) (OperationKind.Argument, Type: null) (Syntax: '1')
            ILiteralOperation (OperationKind.Literal, Type: System.Int32, Constant: 1) (Syntax: '1')
            InConversion: CommonConversion (Exists: True, IsIdentity: True, IsNumeric: False, IsReference: False, IsUserDefined: False) (MethodSymbol: null)
            OutConversion: CommonConversion (Exists: True, IsIdentity: True, IsNumeric: False, IsReference: False, IsUserDefined: False) (MethodSymbol: null)
      Initializer: 
        null
";
            var expectedDiagnostics = DiagnosticDescription.None;

            VerifyOperationTreeAndDiagnosticsForTest<AssignmentExpressionSyntax>(source, expectedOperationTree, expectedDiagnostics);
        }
    }
}<|MERGE_RESOLUTION|>--- conflicted
+++ resolved
@@ -640,7 +640,7 @@
                           Operand: 
                             IObjectCreationOperation (Constructor: C..ctor(System.Int32 x)) (OperationKind.ObjectCreation, Type: C) (Syntax: 'new C(0)')
                               Arguments(1):
-                                  IArgumentOperation (ArgumentKind.Explicit, Matching Parameter: x) (OperationKind.Argument, Type: System.Int32) (Syntax: '0')
+                                  IArgumentOperation (ArgumentKind.Explicit, Matching Parameter: x) (OperationKind.Argument, Type: null) (Syntax: '0')
                                     ILiteralOperation (OperationKind.Literal, Type: System.Int32, Constant: 0) (Syntax: '0')
                                     InConversion: CommonConversion (Exists: True, IsIdentity: True, IsNumeric: False, IsReference: False, IsUserDefined: False) (MethodSymbol: null)
                                     OutConversion: CommonConversion (Exists: True, IsIdentity: True, IsNumeric: False, IsReference: False, IsUserDefined: False) (MethodSymbol: null)
@@ -651,31 +651,7 @@
                           Operand: 
                             IParameterReferenceOperation: c1 (OperationKind.ParameterReference, Type: C) (Syntax: 'c1')
     Initializer: 
-<<<<<<< HEAD
-      IVariableInitializerOperation (OperationKind.VariableInitializer, Type: null) (Syntax: '= (new C(0), c1)')
-        IConversionOperation (TryCast: False, Unchecked) (OperationKind.Conversion, Type: (System.Int16, System.String), IsImplicit) (Syntax: '(new C(0), c1)')
-          Conversion: CommonConversion (Exists: True, IsIdentity: False, IsNumeric: False, IsReference: False, IsUserDefined: False) (MethodSymbol: null)
-          Operand: 
-            ITupleOperation (OperationKind.Tuple, Type: (System.Int16, System.String c1)) (Syntax: '(new C(0), c1)')
-              Elements(2):
-                  IConversionOperation (TryCast: False, Unchecked) (OperatorMethod: System.Int16 C.op_Implicit(C c)) (OperationKind.Conversion, Type: System.Int16, IsImplicit) (Syntax: 'new C(0)')
-                    Conversion: CommonConversion (Exists: True, IsIdentity: False, IsNumeric: False, IsReference: False, IsUserDefined: True) (MethodSymbol: System.Int16 C.op_Implicit(C c))
-                    Operand: 
-                      IObjectCreationOperation (Constructor: C..ctor(System.Int32 x)) (OperationKind.ObjectCreation, Type: C) (Syntax: 'new C(0)')
-                        Arguments(1):
-                            IArgumentOperation (ArgumentKind.Explicit, Matching Parameter: x) (OperationKind.Argument, Type: null) (Syntax: '0')
-                              ILiteralOperation (OperationKind.Literal, Type: System.Int32, Constant: 0) (Syntax: '0')
-                              InConversion: CommonConversion (Exists: True, IsIdentity: True, IsNumeric: False, IsReference: False, IsUserDefined: False) (MethodSymbol: null)
-                              OutConversion: CommonConversion (Exists: True, IsIdentity: True, IsNumeric: False, IsReference: False, IsUserDefined: False) (MethodSymbol: null)
-                        Initializer: 
-                          null
-                  IConversionOperation (TryCast: False, Unchecked) (OperatorMethod: System.String C.op_Implicit(C c)) (OperationKind.Conversion, Type: System.String, IsImplicit) (Syntax: 'c1')
-                    Conversion: CommonConversion (Exists: True, IsIdentity: False, IsNumeric: False, IsReference: False, IsUserDefined: True) (MethodSymbol: System.String C.op_Implicit(C c))
-                    Operand: 
-                      IParameterReferenceOperation: c1 (OperationKind.ParameterReference, Type: C) (Syntax: 'c1')
-=======
       null
->>>>>>> 4cdf9e2c
 ";
             var expectedDiagnostics = DiagnosticDescription.None;
 
@@ -1004,7 +980,7 @@
                               Operand: 
                                 IObjectCreationOperation (Constructor: C..ctor(System.Int32 x)) (OperationKind.ObjectCreation, Type: C, IsInvalid) (Syntax: 'new C(0)')
                                   Arguments(1):
-                                      IArgumentOperation (ArgumentKind.Explicit, Matching Parameter: x) (OperationKind.Argument, Type: System.Int32, IsInvalid) (Syntax: '0')
+                                      IArgumentOperation (ArgumentKind.Explicit, Matching Parameter: x) (OperationKind.Argument, Type: null, IsInvalid) (Syntax: '0')
                                         ILiteralOperation (OperationKind.Literal, Type: System.Int32, Constant: 0, IsInvalid) (Syntax: '0')
                                         InConversion: CommonConversion (Exists: True, IsIdentity: True, IsNumeric: False, IsReference: False, IsUserDefined: False) (MethodSymbol: null)
                                         OutConversion: CommonConversion (Exists: True, IsIdentity: True, IsNumeric: False, IsReference: False, IsUserDefined: False) (MethodSymbol: null)
@@ -1015,34 +991,7 @@
                           Operand: 
                             IParameterReferenceOperation: c1 (OperationKind.ParameterReference, Type: C) (Syntax: 'c1')
     Initializer: 
-<<<<<<< HEAD
-      IVariableInitializerOperation (OperationKind.VariableInitializer, Type: null, IsInvalid) (Syntax: '= (new C(0), c1)')
-        IConversionOperation (TryCast: False, Unchecked) (OperationKind.Conversion, Type: (System.Int16, System.String), IsInvalid, IsImplicit) (Syntax: '(new C(0), c1)')
-          Conversion: CommonConversion (Exists: True, IsIdentity: False, IsNumeric: False, IsReference: False, IsUserDefined: False) (MethodSymbol: null)
-          Operand: 
-            ITupleOperation (OperationKind.Tuple, Type: (System.Int16, System.String c1), IsInvalid) (Syntax: '(new C(0), c1)')
-              Elements(2):
-                  IConversionOperation (TryCast: False, Unchecked) (OperationKind.Conversion, Type: System.Int16, IsInvalid, IsImplicit) (Syntax: 'new C(0)')
-                    Conversion: CommonConversion (Exists: True, IsIdentity: False, IsNumeric: True, IsReference: False, IsUserDefined: False) (MethodSymbol: null)
-                    Operand: 
-                      IConversionOperation (TryCast: False, Unchecked) (OperatorMethod: System.Int32 C.op_Implicit(C c)) (OperationKind.Conversion, Type: System.Int32, IsInvalid, IsImplicit) (Syntax: 'new C(0)')
-                        Conversion: CommonConversion (Exists: True, IsIdentity: False, IsNumeric: False, IsReference: False, IsUserDefined: True) (MethodSymbol: System.Int32 C.op_Implicit(C c))
-                        Operand: 
-                          IObjectCreationOperation (Constructor: C..ctor(System.Int32 x)) (OperationKind.ObjectCreation, Type: C, IsInvalid) (Syntax: 'new C(0)')
-                            Arguments(1):
-                                IArgumentOperation (ArgumentKind.Explicit, Matching Parameter: x) (OperationKind.Argument, Type: null, IsInvalid) (Syntax: '0')
-                                  ILiteralOperation (OperationKind.Literal, Type: System.Int32, Constant: 0, IsInvalid) (Syntax: '0')
-                                  InConversion: CommonConversion (Exists: True, IsIdentity: True, IsNumeric: False, IsReference: False, IsUserDefined: False) (MethodSymbol: null)
-                                  OutConversion: CommonConversion (Exists: True, IsIdentity: True, IsNumeric: False, IsReference: False, IsUserDefined: False) (MethodSymbol: null)
-                            Initializer: 
-                              null
-                  IConversionOperation (TryCast: False, Unchecked) (OperatorMethod: System.String C.op_Implicit(C c)) (OperationKind.Conversion, Type: System.String, IsImplicit) (Syntax: 'c1')
-                    Conversion: CommonConversion (Exists: True, IsIdentity: False, IsNumeric: False, IsReference: False, IsUserDefined: True) (MethodSymbol: System.String C.op_Implicit(C c))
-                    Operand: 
-                      IParameterReferenceOperation: c1 (OperationKind.ParameterReference, Type: C) (Syntax: 'c1')
-=======
       null
->>>>>>> 4cdf9e2c
 ";
             var expectedDiagnostics = new DiagnosticDescription[] {
                 // CS0029: Cannot implicitly convert type 'C' to 'short'
