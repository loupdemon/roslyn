﻿// Copyright (c) Microsoft.  All Rights Reserved.  Licensed under the Apache License, Version 2.0.  See License.txt in the project root for license information.

using System;
using System.IO;
using System.Linq;
using Microsoft.CodeAnalysis.CSharp.Symbols;
using Microsoft.CodeAnalysis.CSharp.Syntax;
using Microsoft.CodeAnalysis.CSharp.Test.Utilities;
using Microsoft.CodeAnalysis.Test.Utilities;
using Roslyn.Test.Utilities;
using Xunit;

namespace Microsoft.CodeAnalysis.CSharp.UnitTests
{
    public partial class QueryTests : CompilingTestBase
    {
        [WorkItem(9229, "DevDiv_Projects/Roslyn")]
        [Fact]
        public void DegenerateQueryExpression()
        {
            var csSource = LINQ + @"
class Query
{
    public static void Main(string[] args)
    {
        List1<int> c = new List1<int>(1, 2, 3, 4, 5, 6, 7);
        List1<int> r = from i in c select i;
        if (ReferenceEquals(c, r)) throw new Exception();
        // List1<int> r = c.Select(i => i);
        Console.WriteLine(r);
    }
}";
            CompileAndVerify(csSource, expectedOutput: "[1, 2, 3, 4, 5, 6, 7]");
        }

        [CompilerTrait(CompilerFeature.IOperation)]
        [Fact, WorkItem(17838, "https://github.com/dotnet/roslyn/issues/17838")]
        public void FromClause_IOperation()
        {
            string source = @"
using System.Collections.Generic;
using System.Linq;

class Query
{
    public static void Main(string[] args)
    {
        List<int> c = new List<int>() {1, 2, 3, 4, 5, 6, 7};
        var r = /*<bind>*/from i in c select i/*</bind>*/;
    }
}
";
            string expectedOperationTree = @"
ITranslatedQueryExpression (OperationKind.TranslatedQueryExpression, Type: System.Collections.Generic.IEnumerable<System.Int32>) (Syntax: 'from i in c select i')
  Expression: 
    IInvocationExpression (System.Collections.Generic.IEnumerable<System.Int32> System.Linq.Enumerable.Select<System.Int32, System.Int32>(this System.Collections.Generic.IEnumerable<System.Int32> source, System.Func<System.Int32, System.Int32> selector)) (OperationKind.InvocationExpression, Type: System.Collections.Generic.IEnumerable<System.Int32>, IsImplicit) (Syntax: 'select i')
      Instance Receiver: 
        null
      Arguments(2):
          IArgument (ArgumentKind.Explicit, Matching Parameter: source) (OperationKind.Argument, IsImplicit) (Syntax: 'from i in c')
            IConversionExpression (Implicit, TryCast: False, Unchecked) (OperationKind.ConversionExpression, Type: System.Collections.Generic.IEnumerable<System.Int32>, IsImplicit) (Syntax: 'from i in c')
              Conversion: CommonConversion (Exists: True, IsIdentity: False, IsNumeric: False, IsReference: True, IsUserDefined: False) (MethodSymbol: null)
              Operand: 
                ILocalReferenceExpression: c (OperationKind.LocalReferenceExpression, Type: System.Collections.Generic.List<System.Int32>) (Syntax: 'c')
            InConversion: CommonConversion (Exists: True, IsIdentity: True, IsNumeric: False, IsReference: False, IsUserDefined: False) (MethodSymbol: null)
            OutConversion: CommonConversion (Exists: True, IsIdentity: True, IsNumeric: False, IsReference: False, IsUserDefined: False) (MethodSymbol: null)
          IArgument (ArgumentKind.Explicit, Matching Parameter: selector) (OperationKind.Argument, IsImplicit) (Syntax: 'i')
            IDelegateCreationExpression (OperationKind.DelegateCreationExpression, Type: System.Func<System.Int32, System.Int32>, IsImplicit) (Syntax: 'i')
              Target: 
                IAnonymousFunctionExpression (Symbol: lambda expression) (OperationKind.AnonymousFunctionExpression, Type: null, IsImplicit) (Syntax: 'i')
                  IBlockStatement (1 statements) (OperationKind.BlockStatement, IsImplicit) (Syntax: 'i')
                    IReturnStatement (OperationKind.ReturnStatement, IsImplicit) (Syntax: 'i')
                      ReturnedValue: 
                        IOperation:  (OperationKind.None) (Syntax: 'i')
            InConversion: CommonConversion (Exists: True, IsIdentity: True, IsNumeric: False, IsReference: False, IsUserDefined: False) (MethodSymbol: null)
            OutConversion: CommonConversion (Exists: True, IsIdentity: True, IsNumeric: False, IsReference: False, IsUserDefined: False) (MethodSymbol: null)
";
            var expectedDiagnostics = DiagnosticDescription.None;

            VerifyOperationTreeAndDiagnosticsForTest<QueryExpressionSyntax>(source, expectedOperationTree, expectedDiagnostics);
        }

        [WorkItem(9229, "DevDiv_Projects/Roslyn")]
        [Fact]
        public void QueryContinuation()
        {
            var csSource = LINQ + @"
class Query
{
    public static void Main(string[] args)
    {
        List1<int> c = new List1<int>(1, 2, 3, 4, 5, 6, 7);
        List1<int> r = from i in c select i into q select q;
        if (ReferenceEquals(c, r)) throw new Exception();
        // List1<int> r = c.Select(i => i);
        Console.WriteLine(r);
    }
}";
            CompileAndVerify(csSource, expectedOutput: "[1, 2, 3, 4, 5, 6, 7]");
        }

        [CompilerTrait(CompilerFeature.IOperation)]
        [Fact, WorkItem(17838, "https://github.com/dotnet/roslyn/issues/17838")]
        public void QueryContinuation_IOperation()
        {
            string source = @"
using System.Collections.Generic;
using System.Linq;

class Query
{
    public static void Main(string[] args)
    {
        List<int> c = new List<int>() {1, 2, 3, 4, 5, 6, 7};
        var r = /*<bind>*/from i in c select i into q select q/*</bind>*/;
    }
}
";
            string expectedOperationTree = @"
ITranslatedQueryExpression (OperationKind.TranslatedQueryExpression, Type: System.Collections.Generic.IEnumerable<System.Int32>) (Syntax: 'from i in c ...  q select q')
  Expression: 
    IInvocationExpression (System.Collections.Generic.IEnumerable<System.Int32> System.Linq.Enumerable.Select<System.Int32, System.Int32>(this System.Collections.Generic.IEnumerable<System.Int32> source, System.Func<System.Int32, System.Int32> selector)) (OperationKind.InvocationExpression, Type: System.Collections.Generic.IEnumerable<System.Int32>, IsImplicit) (Syntax: 'select q')
      Instance Receiver: 
        null
      Arguments(2):
          IArgument (ArgumentKind.Explicit, Matching Parameter: source) (OperationKind.Argument, IsImplicit) (Syntax: 'select i')
            IInvocationExpression (System.Collections.Generic.IEnumerable<System.Int32> System.Linq.Enumerable.Select<System.Int32, System.Int32>(this System.Collections.Generic.IEnumerable<System.Int32> source, System.Func<System.Int32, System.Int32> selector)) (OperationKind.InvocationExpression, Type: System.Collections.Generic.IEnumerable<System.Int32>, IsImplicit) (Syntax: 'select i')
              Instance Receiver: 
                null
              Arguments(2):
                  IArgument (ArgumentKind.Explicit, Matching Parameter: source) (OperationKind.Argument, IsImplicit) (Syntax: 'from i in c')
                    IConversionExpression (Implicit, TryCast: False, Unchecked) (OperationKind.ConversionExpression, Type: System.Collections.Generic.IEnumerable<System.Int32>, IsImplicit) (Syntax: 'from i in c')
                      Conversion: CommonConversion (Exists: True, IsIdentity: False, IsNumeric: False, IsReference: True, IsUserDefined: False) (MethodSymbol: null)
                      Operand: 
                        ILocalReferenceExpression: c (OperationKind.LocalReferenceExpression, Type: System.Collections.Generic.List<System.Int32>) (Syntax: 'c')
                    InConversion: CommonConversion (Exists: True, IsIdentity: True, IsNumeric: False, IsReference: False, IsUserDefined: False) (MethodSymbol: null)
                    OutConversion: CommonConversion (Exists: True, IsIdentity: True, IsNumeric: False, IsReference: False, IsUserDefined: False) (MethodSymbol: null)
                  IArgument (ArgumentKind.Explicit, Matching Parameter: selector) (OperationKind.Argument, IsImplicit) (Syntax: 'i')
                    IDelegateCreationExpression (OperationKind.DelegateCreationExpression, Type: System.Func<System.Int32, System.Int32>, IsImplicit) (Syntax: 'i')
                      Target: 
                        IAnonymousFunctionExpression (Symbol: lambda expression) (OperationKind.AnonymousFunctionExpression, Type: null, IsImplicit) (Syntax: 'i')
                          IBlockStatement (1 statements) (OperationKind.BlockStatement, IsImplicit) (Syntax: 'i')
                            IReturnStatement (OperationKind.ReturnStatement, IsImplicit) (Syntax: 'i')
                              ReturnedValue: 
                                IOperation:  (OperationKind.None) (Syntax: 'i')
                    InConversion: CommonConversion (Exists: True, IsIdentity: True, IsNumeric: False, IsReference: False, IsUserDefined: False) (MethodSymbol: null)
                    OutConversion: CommonConversion (Exists: True, IsIdentity: True, IsNumeric: False, IsReference: False, IsUserDefined: False) (MethodSymbol: null)
            InConversion: CommonConversion (Exists: True, IsIdentity: True, IsNumeric: False, IsReference: False, IsUserDefined: False) (MethodSymbol: null)
            OutConversion: CommonConversion (Exists: True, IsIdentity: True, IsNumeric: False, IsReference: False, IsUserDefined: False) (MethodSymbol: null)
          IArgument (ArgumentKind.Explicit, Matching Parameter: selector) (OperationKind.Argument, IsImplicit) (Syntax: 'q')
            IDelegateCreationExpression (OperationKind.DelegateCreationExpression, Type: System.Func<System.Int32, System.Int32>, IsImplicit) (Syntax: 'q')
              Target: 
                IAnonymousFunctionExpression (Symbol: lambda expression) (OperationKind.AnonymousFunctionExpression, Type: null, IsImplicit) (Syntax: 'q')
                  IBlockStatement (1 statements) (OperationKind.BlockStatement, IsImplicit) (Syntax: 'q')
                    IReturnStatement (OperationKind.ReturnStatement, IsImplicit) (Syntax: 'q')
                      ReturnedValue: 
                        IOperation:  (OperationKind.None) (Syntax: 'q')
            InConversion: CommonConversion (Exists: True, IsIdentity: True, IsNumeric: False, IsReference: False, IsUserDefined: False) (MethodSymbol: null)
            OutConversion: CommonConversion (Exists: True, IsIdentity: True, IsNumeric: False, IsReference: False, IsUserDefined: False) (MethodSymbol: null)
";
            var expectedDiagnostics = DiagnosticDescription.None;

            VerifyOperationTreeAndDiagnosticsForTest<QueryExpressionSyntax>(source, expectedOperationTree, expectedDiagnostics);
        }

        [WorkItem(9229, "DevDiv_Projects/Roslyn")]
        [Fact]
        public void Select()
        {
            var csSource = LINQ + @"
class Query
{
    public static void Main(string[] args)
    {
        List1<int> c = new List1<int>(1, 2, 3, 4, 5, 6, 7);
        List1<int> r = from i in c select i+1;
        Console.WriteLine(r);
    }
}";
            CompileAndVerify(csSource, expectedOutput: "[2, 3, 4, 5, 6, 7, 8]");
        }

        [CompilerTrait(CompilerFeature.IOperation)]
        [Fact, WorkItem(17838, "https://github.com/dotnet/roslyn/issues/17838")]
        public void SelectClause_IOperation()
        {
            string source = @"
using System.Collections.Generic;
using System.Linq;

class Query
{
    public static void Main(string[] args)
    {
        List<int> c = new List<int>() {1, 2, 3, 4, 5, 6, 7};
        var r = /*<bind>*/from i in c select i+1/*</bind>*/;
    }
}
";
            string expectedOperationTree = @"
ITranslatedQueryExpression (OperationKind.TranslatedQueryExpression, Type: System.Collections.Generic.IEnumerable<System.Int32>) (Syntax: 'from i in c select i+1')
  Expression: 
    IInvocationExpression (System.Collections.Generic.IEnumerable<System.Int32> System.Linq.Enumerable.Select<System.Int32, System.Int32>(this System.Collections.Generic.IEnumerable<System.Int32> source, System.Func<System.Int32, System.Int32> selector)) (OperationKind.InvocationExpression, Type: System.Collections.Generic.IEnumerable<System.Int32>, IsImplicit) (Syntax: 'select i+1')
      Instance Receiver: 
        null
      Arguments(2):
          IArgument (ArgumentKind.Explicit, Matching Parameter: source) (OperationKind.Argument, IsImplicit) (Syntax: 'from i in c')
            IConversionExpression (Implicit, TryCast: False, Unchecked) (OperationKind.ConversionExpression, Type: System.Collections.Generic.IEnumerable<System.Int32>, IsImplicit) (Syntax: 'from i in c')
              Conversion: CommonConversion (Exists: True, IsIdentity: False, IsNumeric: False, IsReference: True, IsUserDefined: False) (MethodSymbol: null)
              Operand: 
                ILocalReferenceExpression: c (OperationKind.LocalReferenceExpression, Type: System.Collections.Generic.List<System.Int32>) (Syntax: 'c')
            InConversion: CommonConversion (Exists: True, IsIdentity: True, IsNumeric: False, IsReference: False, IsUserDefined: False) (MethodSymbol: null)
            OutConversion: CommonConversion (Exists: True, IsIdentity: True, IsNumeric: False, IsReference: False, IsUserDefined: False) (MethodSymbol: null)
          IArgument (ArgumentKind.Explicit, Matching Parameter: selector) (OperationKind.Argument, IsImplicit) (Syntax: 'i+1')
            IDelegateCreationExpression (OperationKind.DelegateCreationExpression, Type: System.Func<System.Int32, System.Int32>, IsImplicit) (Syntax: 'i+1')
              Target: 
                IAnonymousFunctionExpression (Symbol: lambda expression) (OperationKind.AnonymousFunctionExpression, Type: null, IsImplicit) (Syntax: 'i+1')
                  IBlockStatement (1 statements) (OperationKind.BlockStatement, IsImplicit) (Syntax: 'i+1')
                    IReturnStatement (OperationKind.ReturnStatement, IsImplicit) (Syntax: 'i+1')
                      ReturnedValue: 
                        IBinaryOperatorExpression (BinaryOperatorKind.Add) (OperationKind.BinaryOperatorExpression, Type: System.Int32) (Syntax: 'i+1')
                          Left: 
                            IOperation:  (OperationKind.None) (Syntax: 'i')
                          Right: 
                            ILiteralExpression (OperationKind.LiteralExpression, Type: System.Int32, Constant: 1) (Syntax: '1')
            InConversion: CommonConversion (Exists: True, IsIdentity: True, IsNumeric: False, IsReference: False, IsUserDefined: False) (MethodSymbol: null)
            OutConversion: CommonConversion (Exists: True, IsIdentity: True, IsNumeric: False, IsReference: False, IsUserDefined: False) (MethodSymbol: null)
";
            var expectedDiagnostics = DiagnosticDescription.None;

            VerifyOperationTreeAndDiagnosticsForTest<QueryExpressionSyntax>(source, expectedOperationTree, expectedDiagnostics);
        }

        [WorkItem(9229, "DevDiv_Projects/Roslyn")]
        [Fact]
        public void GroupBy01()
        {
            var csSource = LINQ + @"
class Query
{
    public static void Main(string[] args)
    {
        List1<int> c = new List1<int>(1, 2, 3, 4, 5, 6, 7);
        var r = from i in c group i by i % 2;
        Console.WriteLine(r);
    }
}";
            CompileAndVerify(csSource, expectedOutput: "[1:[1, 3, 5, 7], 0:[2, 4, 6]]");
        }

        [CompilerTrait(CompilerFeature.IOperation)]
        [Fact, WorkItem(17838, "https://github.com/dotnet/roslyn/issues/17838")]
        public void GroupByClause_IOperation()
        {
            string source = @"
using System.Collections.Generic;
using System.Linq;

class Query
{
    public static void Main(string[] args)
    {
        List<int> c = new List<int>() {1, 2, 3, 4, 5, 6, 7};
        var r = /*<bind>*/from i in c group i by i % 2/*</bind>*/;
    }
}
";
            string expectedOperationTree = @"
ITranslatedQueryExpression (OperationKind.TranslatedQueryExpression, Type: System.Collections.Generic.IEnumerable<System.Linq.IGrouping<System.Int32, System.Int32>>) (Syntax: 'from i in c ...  i by i % 2')
  Expression: 
    IInvocationExpression (System.Collections.Generic.IEnumerable<System.Linq.IGrouping<System.Int32, System.Int32>> System.Linq.Enumerable.GroupBy<System.Int32, System.Int32>(this System.Collections.Generic.IEnumerable<System.Int32> source, System.Func<System.Int32, System.Int32> keySelector)) (OperationKind.InvocationExpression, Type: System.Collections.Generic.IEnumerable<System.Linq.IGrouping<System.Int32, System.Int32>>, IsImplicit) (Syntax: 'group i by i % 2')
      Instance Receiver: 
        null
      Arguments(2):
          IArgument (ArgumentKind.Explicit, Matching Parameter: source) (OperationKind.Argument, IsImplicit) (Syntax: 'from i in c')
            IConversionExpression (Implicit, TryCast: False, Unchecked) (OperationKind.ConversionExpression, Type: System.Collections.Generic.IEnumerable<System.Int32>, IsImplicit) (Syntax: 'from i in c')
              Conversion: CommonConversion (Exists: True, IsIdentity: False, IsNumeric: False, IsReference: True, IsUserDefined: False) (MethodSymbol: null)
              Operand: 
                ILocalReferenceExpression: c (OperationKind.LocalReferenceExpression, Type: System.Collections.Generic.List<System.Int32>) (Syntax: 'c')
            InConversion: CommonConversion (Exists: True, IsIdentity: True, IsNumeric: False, IsReference: False, IsUserDefined: False) (MethodSymbol: null)
            OutConversion: CommonConversion (Exists: True, IsIdentity: True, IsNumeric: False, IsReference: False, IsUserDefined: False) (MethodSymbol: null)
          IArgument (ArgumentKind.Explicit, Matching Parameter: keySelector) (OperationKind.Argument, IsImplicit) (Syntax: 'i % 2')
            IDelegateCreationExpression (OperationKind.DelegateCreationExpression, Type: System.Func<System.Int32, System.Int32>, IsImplicit) (Syntax: 'i % 2')
              Target: 
                IAnonymousFunctionExpression (Symbol: lambda expression) (OperationKind.AnonymousFunctionExpression, Type: null, IsImplicit) (Syntax: 'i % 2')
                  IBlockStatement (1 statements) (OperationKind.BlockStatement, IsImplicit) (Syntax: 'i % 2')
                    IReturnStatement (OperationKind.ReturnStatement, IsImplicit) (Syntax: 'i % 2')
                      ReturnedValue: 
                        IBinaryOperatorExpression (BinaryOperatorKind.Remainder) (OperationKind.BinaryOperatorExpression, Type: System.Int32) (Syntax: 'i % 2')
                          Left: 
                            IOperation:  (OperationKind.None) (Syntax: 'i')
                          Right: 
                            ILiteralExpression (OperationKind.LiteralExpression, Type: System.Int32, Constant: 2) (Syntax: '2')
            InConversion: CommonConversion (Exists: True, IsIdentity: True, IsNumeric: False, IsReference: False, IsUserDefined: False) (MethodSymbol: null)
            OutConversion: CommonConversion (Exists: True, IsIdentity: True, IsNumeric: False, IsReference: False, IsUserDefined: False) (MethodSymbol: null)
";
            var expectedDiagnostics = DiagnosticDescription.None;

            VerifyOperationTreeAndDiagnosticsForTest<QueryExpressionSyntax>(source, expectedOperationTree, expectedDiagnostics);
        }

        [WorkItem(9229, "DevDiv_Projects/Roslyn")]
        [Fact]
        public void GroupBy02()
        {
            var csSource = LINQ + @"
class Query
{
    public static void Main(string[] args)
    {
        List1<int> c = new List1<int>(1, 2, 3, 4, 5, 6, 7);
        var r = from i in c group 10+i by i % 2;
        Console.WriteLine(r);
    }
}";
            CompileAndVerify(csSource, expectedOutput: "[1:[11, 13, 15, 17], 0:[12, 14, 16]]");
        }

        [Fact]
        public void Cast()
        {
            var csSource = LINQ + @"
class Query
{
    public static void Main(string[] args)
    {
        List1<object> c = new List1<object>(1, 2, 3, 4, 5, 6, 7);
        List1<int> r = from int i in c select i;
        Console.WriteLine(r);
    }
}";
            CompileAndVerify(csSource, expectedOutput: "[1, 2, 3, 4, 5, 6, 7]");
        }

        [CompilerTrait(CompilerFeature.IOperation)]
        [Fact, WorkItem(17838, "https://github.com/dotnet/roslyn/issues/17838")]
        public void CastInFromClause_IOperation()
        {
            string source = @"
using System.Collections.Generic;
using System.Linq;

class Query
{
    public static void Main(string[] args)
    {
        List<object> c = new List<object>() {1, 2, 3, 4, 5, 6, 7};
        var r = /*<bind>*/from int i in c select i/*</bind>*/;
    }
}
";
            string expectedOperationTree = @"
ITranslatedQueryExpression (OperationKind.TranslatedQueryExpression, Type: System.Collections.Generic.IEnumerable<System.Int32>) (Syntax: 'from int i in c select i')
  Expression: 
    IInvocationExpression (System.Collections.Generic.IEnumerable<System.Int32> System.Linq.Enumerable.Select<System.Int32, System.Int32>(this System.Collections.Generic.IEnumerable<System.Int32> source, System.Func<System.Int32, System.Int32> selector)) (OperationKind.InvocationExpression, Type: System.Collections.Generic.IEnumerable<System.Int32>, IsImplicit) (Syntax: 'select i')
      Instance Receiver: 
        null
      Arguments(2):
          IArgument (ArgumentKind.Explicit, Matching Parameter: source) (OperationKind.Argument, IsImplicit) (Syntax: 'from int i in c')
            IInvocationExpression (System.Collections.Generic.IEnumerable<System.Int32> System.Linq.Enumerable.Cast<System.Int32>(this System.Collections.IEnumerable source)) (OperationKind.InvocationExpression, Type: System.Collections.Generic.IEnumerable<System.Int32>, IsImplicit) (Syntax: 'from int i in c')
              Instance Receiver: 
                null
              Arguments(1):
                  IArgument (ArgumentKind.Explicit, Matching Parameter: source) (OperationKind.Argument, IsImplicit) (Syntax: 'c')
                    IConversionExpression (Implicit, TryCast: False, Unchecked) (OperationKind.ConversionExpression, Type: System.Collections.IEnumerable, IsImplicit) (Syntax: 'c')
                      Conversion: CommonConversion (Exists: True, IsIdentity: False, IsNumeric: False, IsReference: True, IsUserDefined: False) (MethodSymbol: null)
                      Operand: 
                        ILocalReferenceExpression: c (OperationKind.LocalReferenceExpression, Type: System.Collections.Generic.List<System.Object>) (Syntax: 'c')
                    InConversion: CommonConversion (Exists: True, IsIdentity: True, IsNumeric: False, IsReference: False, IsUserDefined: False) (MethodSymbol: null)
                    OutConversion: CommonConversion (Exists: True, IsIdentity: True, IsNumeric: False, IsReference: False, IsUserDefined: False) (MethodSymbol: null)
            InConversion: CommonConversion (Exists: True, IsIdentity: True, IsNumeric: False, IsReference: False, IsUserDefined: False) (MethodSymbol: null)
            OutConversion: CommonConversion (Exists: True, IsIdentity: True, IsNumeric: False, IsReference: False, IsUserDefined: False) (MethodSymbol: null)
          IArgument (ArgumentKind.Explicit, Matching Parameter: selector) (OperationKind.Argument, IsImplicit) (Syntax: 'i')
            IDelegateCreationExpression (OperationKind.DelegateCreationExpression, Type: System.Func<System.Int32, System.Int32>, IsImplicit) (Syntax: 'i')
              Target: 
                IAnonymousFunctionExpression (Symbol: lambda expression) (OperationKind.AnonymousFunctionExpression, Type: null, IsImplicit) (Syntax: 'i')
                  IBlockStatement (1 statements) (OperationKind.BlockStatement, IsImplicit) (Syntax: 'i')
                    IReturnStatement (OperationKind.ReturnStatement, IsImplicit) (Syntax: 'i')
                      ReturnedValue: 
                        IOperation:  (OperationKind.None) (Syntax: 'i')
            InConversion: CommonConversion (Exists: True, IsIdentity: True, IsNumeric: False, IsReference: False, IsUserDefined: False) (MethodSymbol: null)
            OutConversion: CommonConversion (Exists: True, IsIdentity: True, IsNumeric: False, IsReference: False, IsUserDefined: False) (MethodSymbol: null)
";
            var expectedDiagnostics = DiagnosticDescription.None;

            VerifyOperationTreeAndDiagnosticsForTest<QueryExpressionSyntax>(source, expectedOperationTree, expectedDiagnostics);
        }

        [Fact]
        public void Where()
        {
            var csSource = LINQ + @"
class Query
{
    public static void Main(string[] args)
    {
        List1<object> c = new List1<object>(1, 2, 3, 4, 5, 6, 7);
        List1<int> r = from int i in c where i < 5 select i;
        Console.WriteLine(r);
    }
}";
            CompileAndVerify(csSource, expectedOutput: "[1, 2, 3, 4]");
        }

        [CompilerTrait(CompilerFeature.IOperation)]
        [Fact, WorkItem(17838, "https://github.com/dotnet/roslyn/issues/17838")]
        public void WhereClause_IOperation()
        {
            string source = @"
using System.Collections.Generic;
using System.Linq;

class Query
{
    public static void Main(string[] args)
    {
        List<object> c = new List<object>() {1, 2, 3, 4, 5, 6, 7};
        var r = /*<bind>*/from int i in c where i < 5 select i/*</bind>*/;
    }
}
";
            string expectedOperationTree = @"
ITranslatedQueryExpression (OperationKind.TranslatedQueryExpression, Type: System.Collections.Generic.IEnumerable<System.Int32>) (Syntax: 'from int i  ...  5 select i')
  Expression: 
    IInvocationExpression (System.Collections.Generic.IEnumerable<System.Int32> System.Linq.Enumerable.Where<System.Int32>(this System.Collections.Generic.IEnumerable<System.Int32> source, System.Func<System.Int32, System.Boolean> predicate)) (OperationKind.InvocationExpression, Type: System.Collections.Generic.IEnumerable<System.Int32>, IsImplicit) (Syntax: 'where i < 5')
      Instance Receiver: 
        null
      Arguments(2):
          IArgument (ArgumentKind.Explicit, Matching Parameter: source) (OperationKind.Argument, IsImplicit) (Syntax: 'from int i in c')
            IInvocationExpression (System.Collections.Generic.IEnumerable<System.Int32> System.Linq.Enumerable.Cast<System.Int32>(this System.Collections.IEnumerable source)) (OperationKind.InvocationExpression, Type: System.Collections.Generic.IEnumerable<System.Int32>, IsImplicit) (Syntax: 'from int i in c')
              Instance Receiver: 
                null
              Arguments(1):
                  IArgument (ArgumentKind.Explicit, Matching Parameter: source) (OperationKind.Argument, IsImplicit) (Syntax: 'c')
                    IConversionExpression (Implicit, TryCast: False, Unchecked) (OperationKind.ConversionExpression, Type: System.Collections.IEnumerable, IsImplicit) (Syntax: 'c')
                      Conversion: CommonConversion (Exists: True, IsIdentity: False, IsNumeric: False, IsReference: True, IsUserDefined: False) (MethodSymbol: null)
                      Operand: 
                        ILocalReferenceExpression: c (OperationKind.LocalReferenceExpression, Type: System.Collections.Generic.List<System.Object>) (Syntax: 'c')
                    InConversion: CommonConversion (Exists: True, IsIdentity: True, IsNumeric: False, IsReference: False, IsUserDefined: False) (MethodSymbol: null)
                    OutConversion: CommonConversion (Exists: True, IsIdentity: True, IsNumeric: False, IsReference: False, IsUserDefined: False) (MethodSymbol: null)
            InConversion: CommonConversion (Exists: True, IsIdentity: True, IsNumeric: False, IsReference: False, IsUserDefined: False) (MethodSymbol: null)
            OutConversion: CommonConversion (Exists: True, IsIdentity: True, IsNumeric: False, IsReference: False, IsUserDefined: False) (MethodSymbol: null)
          IArgument (ArgumentKind.Explicit, Matching Parameter: predicate) (OperationKind.Argument, IsImplicit) (Syntax: 'i < 5')
            IDelegateCreationExpression (OperationKind.DelegateCreationExpression, Type: System.Func<System.Int32, System.Boolean>, IsImplicit) (Syntax: 'i < 5')
              Target: 
                IAnonymousFunctionExpression (Symbol: lambda expression) (OperationKind.AnonymousFunctionExpression, Type: null, IsImplicit) (Syntax: 'i < 5')
                  IBlockStatement (1 statements) (OperationKind.BlockStatement, IsImplicit) (Syntax: 'i < 5')
                    IReturnStatement (OperationKind.ReturnStatement, IsImplicit) (Syntax: 'i < 5')
                      ReturnedValue: 
                        IBinaryOperatorExpression (BinaryOperatorKind.LessThan) (OperationKind.BinaryOperatorExpression, Type: System.Boolean) (Syntax: 'i < 5')
                          Left: 
                            IOperation:  (OperationKind.None) (Syntax: 'i')
                          Right: 
                            ILiteralExpression (OperationKind.LiteralExpression, Type: System.Int32, Constant: 5) (Syntax: '5')
            InConversion: CommonConversion (Exists: True, IsIdentity: True, IsNumeric: False, IsReference: False, IsUserDefined: False) (MethodSymbol: null)
            OutConversion: CommonConversion (Exists: True, IsIdentity: True, IsNumeric: False, IsReference: False, IsUserDefined: False) (MethodSymbol: null)
";
            var expectedDiagnostics = DiagnosticDescription.None;

            VerifyOperationTreeAndDiagnosticsForTest<QueryExpressionSyntax>(source, expectedOperationTree, expectedDiagnostics);
        }

        [WorkItem(9229, "DevDiv_Projects/Roslyn")]
        [Fact]
        public void FromJoinSelect()
        {
            var csSource = LINQ + @"
class Query
{
    public static void Main(string[] args)
    {
        List1<int> c1 = new List1<int>(1, 2, 3, 4, 5, 7);
        List1<int> c2 = new List1<int>(10, 30, 40, 50, 60, 70);
        List1<int> r = from x1 in c1
                      join x2 in c2 on x1 equals x2/10
                      select x1+x2;
        Console.WriteLine(r);
    }
}";
            CompileAndVerify(csSource, expectedOutput: "[11, 33, 44, 55, 77]");
        }

        [CompilerTrait(CompilerFeature.IOperation)]
        [Fact, WorkItem(17838, "https://github.com/dotnet/roslyn/issues/17838")]
        public void FromJoinSelect_IOperation()
        {
            string source = @"
using System.Collections.Generic;
using System.Linq;

class Query
{
    public static void Main(string[] args)
    {
        List<int> c1 = new List<int>() {1, 2, 3, 4, 5, 6, 7};
        List<int> c2 = new List<int>() {10, 30, 40, 50, 60, 70};
        var r = /*<bind>*/from x1 in c1
                join x2 in c2 on x1 equals x2/10
                select x1+x2/*</bind>*/;
    }
}
";
            // BoundRangeVariable still doesn't have an IOperation API: https://github.com/dotnet/roslyn/issues/21238

            string expectedOperationTree = @"
ITranslatedQueryExpression (OperationKind.TranslatedQueryExpression, Type: System.Collections.Generic.IEnumerable<System.Int32>) (Syntax: 'from x1 in  ... elect x1+x2')
  Expression: 
    IInvocationExpression (System.Collections.Generic.IEnumerable<System.Int32> System.Linq.Enumerable.Join<System.Int32, System.Int32, System.Int32, System.Int32>(this System.Collections.Generic.IEnumerable<System.Int32> outer, System.Collections.Generic.IEnumerable<System.Int32> inner, System.Func<System.Int32, System.Int32> outerKeySelector, System.Func<System.Int32, System.Int32> innerKeySelector, System.Func<System.Int32, System.Int32, System.Int32> resultSelector)) (OperationKind.InvocationExpression, Type: System.Collections.Generic.IEnumerable<System.Int32>, IsImplicit) (Syntax: 'join x2 in  ... quals x2/10')
      Instance Receiver: 
        null
      Arguments(5):
          IArgument (ArgumentKind.Explicit, Matching Parameter: outer) (OperationKind.Argument, IsImplicit) (Syntax: 'from x1 in c1')
            IConversionExpression (Implicit, TryCast: False, Unchecked) (OperationKind.ConversionExpression, Type: System.Collections.Generic.IEnumerable<System.Int32>, IsImplicit) (Syntax: 'from x1 in c1')
              Conversion: CommonConversion (Exists: True, IsIdentity: False, IsNumeric: False, IsReference: True, IsUserDefined: False) (MethodSymbol: null)
              Operand: 
                ILocalReferenceExpression: c1 (OperationKind.LocalReferenceExpression, Type: System.Collections.Generic.List<System.Int32>) (Syntax: 'c1')
            InConversion: CommonConversion (Exists: True, IsIdentity: True, IsNumeric: False, IsReference: False, IsUserDefined: False) (MethodSymbol: null)
            OutConversion: CommonConversion (Exists: True, IsIdentity: True, IsNumeric: False, IsReference: False, IsUserDefined: False) (MethodSymbol: null)
          IArgument (ArgumentKind.Explicit, Matching Parameter: inner) (OperationKind.Argument, IsImplicit) (Syntax: 'c2')
            IConversionExpression (Implicit, TryCast: False, Unchecked) (OperationKind.ConversionExpression, Type: System.Collections.Generic.IEnumerable<System.Int32>, IsImplicit) (Syntax: 'c2')
              Conversion: CommonConversion (Exists: True, IsIdentity: False, IsNumeric: False, IsReference: True, IsUserDefined: False) (MethodSymbol: null)
              Operand: 
                ILocalReferenceExpression: c2 (OperationKind.LocalReferenceExpression, Type: System.Collections.Generic.List<System.Int32>) (Syntax: 'c2')
            InConversion: CommonConversion (Exists: True, IsIdentity: True, IsNumeric: False, IsReference: False, IsUserDefined: False) (MethodSymbol: null)
            OutConversion: CommonConversion (Exists: True, IsIdentity: True, IsNumeric: False, IsReference: False, IsUserDefined: False) (MethodSymbol: null)
          IArgument (ArgumentKind.Explicit, Matching Parameter: outerKeySelector) (OperationKind.Argument, IsImplicit) (Syntax: 'x1')
            IDelegateCreationExpression (OperationKind.DelegateCreationExpression, Type: System.Func<System.Int32, System.Int32>, IsImplicit) (Syntax: 'x1')
              Target: 
                IAnonymousFunctionExpression (Symbol: lambda expression) (OperationKind.AnonymousFunctionExpression, Type: null, IsImplicit) (Syntax: 'x1')
                  IBlockStatement (1 statements) (OperationKind.BlockStatement, IsImplicit) (Syntax: 'x1')
                    IReturnStatement (OperationKind.ReturnStatement, IsImplicit) (Syntax: 'x1')
                      ReturnedValue: 
                        IOperation:  (OperationKind.None) (Syntax: 'x1')
            InConversion: CommonConversion (Exists: True, IsIdentity: True, IsNumeric: False, IsReference: False, IsUserDefined: False) (MethodSymbol: null)
            OutConversion: CommonConversion (Exists: True, IsIdentity: True, IsNumeric: False, IsReference: False, IsUserDefined: False) (MethodSymbol: null)
          IArgument (ArgumentKind.Explicit, Matching Parameter: innerKeySelector) (OperationKind.Argument, IsImplicit) (Syntax: 'x2/10')
            IDelegateCreationExpression (OperationKind.DelegateCreationExpression, Type: System.Func<System.Int32, System.Int32>, IsImplicit) (Syntax: 'x2/10')
              Target: 
                IAnonymousFunctionExpression (Symbol: lambda expression) (OperationKind.AnonymousFunctionExpression, Type: null, IsImplicit) (Syntax: 'x2/10')
                  IBlockStatement (1 statements) (OperationKind.BlockStatement, IsImplicit) (Syntax: 'x2/10')
                    IReturnStatement (OperationKind.ReturnStatement, IsImplicit) (Syntax: 'x2/10')
                      ReturnedValue: 
                        IBinaryOperatorExpression (BinaryOperatorKind.Divide) (OperationKind.BinaryOperatorExpression, Type: System.Int32) (Syntax: 'x2/10')
                          Left: 
                            IOperation:  (OperationKind.None) (Syntax: 'x2')
                          Right: 
                            ILiteralExpression (OperationKind.LiteralExpression, Type: System.Int32, Constant: 10) (Syntax: '10')
            InConversion: CommonConversion (Exists: True, IsIdentity: True, IsNumeric: False, IsReference: False, IsUserDefined: False) (MethodSymbol: null)
            OutConversion: CommonConversion (Exists: True, IsIdentity: True, IsNumeric: False, IsReference: False, IsUserDefined: False) (MethodSymbol: null)
          IArgument (ArgumentKind.Explicit, Matching Parameter: resultSelector) (OperationKind.Argument, IsImplicit) (Syntax: 'x1+x2')
            IDelegateCreationExpression (OperationKind.DelegateCreationExpression, Type: System.Func<System.Int32, System.Int32, System.Int32>, IsImplicit) (Syntax: 'x1+x2')
              Target: 
                IAnonymousFunctionExpression (Symbol: lambda expression) (OperationKind.AnonymousFunctionExpression, Type: null, IsImplicit) (Syntax: 'x1+x2')
                  IBlockStatement (1 statements) (OperationKind.BlockStatement, IsImplicit) (Syntax: 'x1+x2')
                    IReturnStatement (OperationKind.ReturnStatement, IsImplicit) (Syntax: 'x1+x2')
                      ReturnedValue: 
                        IBinaryOperatorExpression (BinaryOperatorKind.Add) (OperationKind.BinaryOperatorExpression, Type: System.Int32) (Syntax: 'x1+x2')
                          Left: 
                            IOperation:  (OperationKind.None) (Syntax: 'x1')
                          Right: 
                            IOperation:  (OperationKind.None) (Syntax: 'x2')
            InConversion: CommonConversion (Exists: True, IsIdentity: True, IsNumeric: False, IsReference: False, IsUserDefined: False) (MethodSymbol: null)
            OutConversion: CommonConversion (Exists: True, IsIdentity: True, IsNumeric: False, IsReference: False, IsUserDefined: False) (MethodSymbol: null)
";
            var expectedDiagnostics = DiagnosticDescription.None;

            VerifyOperationTreeAndDiagnosticsForTest<QueryExpressionSyntax>(source, expectedOperationTree, expectedDiagnostics);
        }

        [WorkItem(9229, "DevDiv_Projects/Roslyn")]
        [Fact]
        public void OrderBy()
        {
            var csSource = LINQ + @"
class Query
{
    public static void Main(string[] args)
    {
        List1<int> c = new List1<int>(28, 51, 27, 84, 27, 27, 72, 64, 55, 46, 39);
        var r =
            from i in c
            orderby i/10 descending, i%10
            select i;
        Console.WriteLine(r);
    }
}";
            CompileAndVerify(csSource, expectedOutput: "[84, 72, 64, 51, 55, 46, 39, 27, 27, 27, 28]");
        }

        [CompilerTrait(CompilerFeature.IOperation)]
        [Fact, WorkItem(17838, "https://github.com/dotnet/roslyn/issues/17838")]
        public void OrderByClause_IOperation()
        {
            string source = @"
using System.Collections.Generic;
using System.Linq;

class Query
{
    public static void Main(string[] args)
    {
        List<int> c = new List<int>() {1, 2, 3, 4, 5, 6, 7};
        var r = /*<bind>*/from i in c
            orderby i/10 descending, i%10
            select i/*</bind>*/;
    }
}
";
            string expectedOperationTree = @"
ITranslatedQueryExpression (OperationKind.TranslatedQueryExpression, Type: System.Linq.IOrderedEnumerable<System.Int32>) (Syntax: 'from i in c ... select i')
  Expression: 
    IInvocationExpression (System.Linq.IOrderedEnumerable<System.Int32> System.Linq.Enumerable.ThenBy<System.Int32, System.Int32>(this System.Linq.IOrderedEnumerable<System.Int32> source, System.Func<System.Int32, System.Int32> keySelector)) (OperationKind.InvocationExpression, Type: System.Linq.IOrderedEnumerable<System.Int32>, IsImplicit) (Syntax: 'i%10')
      Instance Receiver: 
        null
      Arguments(2):
          IArgument (ArgumentKind.Explicit, Matching Parameter: source) (OperationKind.Argument, IsImplicit) (Syntax: 'i/10 descending')
            IInvocationExpression (System.Linq.IOrderedEnumerable<System.Int32> System.Linq.Enumerable.OrderByDescending<System.Int32, System.Int32>(this System.Collections.Generic.IEnumerable<System.Int32> source, System.Func<System.Int32, System.Int32> keySelector)) (OperationKind.InvocationExpression, Type: System.Linq.IOrderedEnumerable<System.Int32>, IsImplicit) (Syntax: 'i/10 descending')
              Instance Receiver: 
                null
              Arguments(2):
                  IArgument (ArgumentKind.Explicit, Matching Parameter: source) (OperationKind.Argument, IsImplicit) (Syntax: 'from i in c')
                    IConversionExpression (Implicit, TryCast: False, Unchecked) (OperationKind.ConversionExpression, Type: System.Collections.Generic.IEnumerable<System.Int32>, IsImplicit) (Syntax: 'from i in c')
                      Conversion: CommonConversion (Exists: True, IsIdentity: False, IsNumeric: False, IsReference: True, IsUserDefined: False) (MethodSymbol: null)
                      Operand: 
                        ILocalReferenceExpression: c (OperationKind.LocalReferenceExpression, Type: System.Collections.Generic.List<System.Int32>) (Syntax: 'c')
                    InConversion: CommonConversion (Exists: True, IsIdentity: True, IsNumeric: False, IsReference: False, IsUserDefined: False) (MethodSymbol: null)
                    OutConversion: CommonConversion (Exists: True, IsIdentity: True, IsNumeric: False, IsReference: False, IsUserDefined: False) (MethodSymbol: null)
                  IArgument (ArgumentKind.Explicit, Matching Parameter: keySelector) (OperationKind.Argument, IsImplicit) (Syntax: 'i/10')
                    IDelegateCreationExpression (OperationKind.DelegateCreationExpression, Type: System.Func<System.Int32, System.Int32>, IsImplicit) (Syntax: 'i/10')
                      Target: 
                        IAnonymousFunctionExpression (Symbol: lambda expression) (OperationKind.AnonymousFunctionExpression, Type: null, IsImplicit) (Syntax: 'i/10')
                          IBlockStatement (1 statements) (OperationKind.BlockStatement, IsImplicit) (Syntax: 'i/10')
                            IReturnStatement (OperationKind.ReturnStatement, IsImplicit) (Syntax: 'i/10')
                              ReturnedValue: 
                                IBinaryOperatorExpression (BinaryOperatorKind.Divide) (OperationKind.BinaryOperatorExpression, Type: System.Int32) (Syntax: 'i/10')
                                  Left: 
                                    IOperation:  (OperationKind.None) (Syntax: 'i')
                                  Right: 
                                    ILiteralExpression (OperationKind.LiteralExpression, Type: System.Int32, Constant: 10) (Syntax: '10')
                    InConversion: CommonConversion (Exists: True, IsIdentity: True, IsNumeric: False, IsReference: False, IsUserDefined: False) (MethodSymbol: null)
                    OutConversion: CommonConversion (Exists: True, IsIdentity: True, IsNumeric: False, IsReference: False, IsUserDefined: False) (MethodSymbol: null)
            InConversion: CommonConversion (Exists: True, IsIdentity: True, IsNumeric: False, IsReference: False, IsUserDefined: False) (MethodSymbol: null)
            OutConversion: CommonConversion (Exists: True, IsIdentity: True, IsNumeric: False, IsReference: False, IsUserDefined: False) (MethodSymbol: null)
          IArgument (ArgumentKind.Explicit, Matching Parameter: keySelector) (OperationKind.Argument, IsImplicit) (Syntax: 'i%10')
            IDelegateCreationExpression (OperationKind.DelegateCreationExpression, Type: System.Func<System.Int32, System.Int32>, IsImplicit) (Syntax: 'i%10')
              Target: 
                IAnonymousFunctionExpression (Symbol: lambda expression) (OperationKind.AnonymousFunctionExpression, Type: null, IsImplicit) (Syntax: 'i%10')
                  IBlockStatement (1 statements) (OperationKind.BlockStatement, IsImplicit) (Syntax: 'i%10')
                    IReturnStatement (OperationKind.ReturnStatement, IsImplicit) (Syntax: 'i%10')
                      ReturnedValue: 
                        IBinaryOperatorExpression (BinaryOperatorKind.Remainder) (OperationKind.BinaryOperatorExpression, Type: System.Int32) (Syntax: 'i%10')
                          Left: 
                            IOperation:  (OperationKind.None) (Syntax: 'i')
                          Right: 
                            ILiteralExpression (OperationKind.LiteralExpression, Type: System.Int32, Constant: 10) (Syntax: '10')
            InConversion: CommonConversion (Exists: True, IsIdentity: True, IsNumeric: False, IsReference: False, IsUserDefined: False) (MethodSymbol: null)
            OutConversion: CommonConversion (Exists: True, IsIdentity: True, IsNumeric: False, IsReference: False, IsUserDefined: False) (MethodSymbol: null)
";
            var expectedDiagnostics = DiagnosticDescription.None;

            VerifyOperationTreeAndDiagnosticsForTest<QueryExpressionSyntax>(source, expectedOperationTree, expectedDiagnostics);
        }

        [WorkItem(9229, "DevDiv_Projects/Roslyn")]
        [Fact]
        public void GroupJoin()
        {
            var csSource = LINQ + @"
class Query
{
    public static void Main(string[] args)
    {
        List1<int> c1 = new List1<int>(1, 2, 3, 4, 5, 7);
        List1<int> c2 = new List1<int>(12, 34, 42, 51, 52, 66, 75);
        List1<string> r =
            from x1 in c1
            join x2 in c2 on x1 equals x2 / 10 into g
            select x1 + "":"" + g.ToString();
        Console.WriteLine(r);
    }
}";
            CompileAndVerify(csSource, expectedOutput: "[1:[12], 2:[], 3:[34], 4:[42], 5:[51, 52], 7:[75]]");
        }

        [CompilerTrait(CompilerFeature.IOperation)]
        [Fact, WorkItem(17838, "https://github.com/dotnet/roslyn/issues/17838")]
        public void GroupJoinClause_IOperation()
        {
            string source = @"
using System.Collections.Generic;
using System.Linq;

class Query
{
    public static void Main(string[] args)
    {
        List<int> c1 = new List<int>{1, 2, 3, 4, 5, 7};
        List<int> c2 = new List<int>{12, 34, 42, 51, 52, 66, 75};
        var r =
            /*<bind>*/from x1 in c1
            join x2 in c2 on x1 equals x2 / 10 into g
            select x1 + "":"" + g.ToString()/*</bind>*/;
    }
}
";
            // BoundRangeVariable still doesn't have an IOperation API: https://github.com/dotnet/roslyn/issues/21238

            string expectedOperationTree = @"
ITranslatedQueryExpression (OperationKind.TranslatedQueryExpression, Type: System.Collections.Generic.IEnumerable<System.String>) (Syntax: 'from x1 in  ... .ToString()')
  Expression: 
    IInvocationExpression (System.Collections.Generic.IEnumerable<System.String> System.Linq.Enumerable.GroupJoin<System.Int32, System.Int32, System.Int32, System.String>(this System.Collections.Generic.IEnumerable<System.Int32> outer, System.Collections.Generic.IEnumerable<System.Int32> inner, System.Func<System.Int32, System.Int32> outerKeySelector, System.Func<System.Int32, System.Int32> innerKeySelector, System.Func<System.Int32, System.Collections.Generic.IEnumerable<System.Int32>, System.String> resultSelector)) (OperationKind.InvocationExpression, Type: System.Collections.Generic.IEnumerable<System.String>, IsImplicit) (Syntax: 'join x2 in  ... / 10 into g')
      Instance Receiver: 
        null
      Arguments(5):
          IArgument (ArgumentKind.Explicit, Matching Parameter: outer) (OperationKind.Argument, IsImplicit) (Syntax: 'from x1 in c1')
            IConversionExpression (Implicit, TryCast: False, Unchecked) (OperationKind.ConversionExpression, Type: System.Collections.Generic.IEnumerable<System.Int32>, IsImplicit) (Syntax: 'from x1 in c1')
              Conversion: CommonConversion (Exists: True, IsIdentity: False, IsNumeric: False, IsReference: True, IsUserDefined: False) (MethodSymbol: null)
              Operand: 
                ILocalReferenceExpression: c1 (OperationKind.LocalReferenceExpression, Type: System.Collections.Generic.List<System.Int32>) (Syntax: 'c1')
            InConversion: CommonConversion (Exists: True, IsIdentity: True, IsNumeric: False, IsReference: False, IsUserDefined: False) (MethodSymbol: null)
            OutConversion: CommonConversion (Exists: True, IsIdentity: True, IsNumeric: False, IsReference: False, IsUserDefined: False) (MethodSymbol: null)
          IArgument (ArgumentKind.Explicit, Matching Parameter: inner) (OperationKind.Argument, IsImplicit) (Syntax: 'c2')
            IConversionExpression (Implicit, TryCast: False, Unchecked) (OperationKind.ConversionExpression, Type: System.Collections.Generic.IEnumerable<System.Int32>, IsImplicit) (Syntax: 'c2')
              Conversion: CommonConversion (Exists: True, IsIdentity: False, IsNumeric: False, IsReference: True, IsUserDefined: False) (MethodSymbol: null)
              Operand: 
                ILocalReferenceExpression: c2 (OperationKind.LocalReferenceExpression, Type: System.Collections.Generic.List<System.Int32>) (Syntax: 'c2')
            InConversion: CommonConversion (Exists: True, IsIdentity: True, IsNumeric: False, IsReference: False, IsUserDefined: False) (MethodSymbol: null)
            OutConversion: CommonConversion (Exists: True, IsIdentity: True, IsNumeric: False, IsReference: False, IsUserDefined: False) (MethodSymbol: null)
          IArgument (ArgumentKind.Explicit, Matching Parameter: outerKeySelector) (OperationKind.Argument, IsImplicit) (Syntax: 'x1')
            IDelegateCreationExpression (OperationKind.DelegateCreationExpression, Type: System.Func<System.Int32, System.Int32>, IsImplicit) (Syntax: 'x1')
              Target: 
                IAnonymousFunctionExpression (Symbol: lambda expression) (OperationKind.AnonymousFunctionExpression, Type: null, IsImplicit) (Syntax: 'x1')
                  IBlockStatement (1 statements) (OperationKind.BlockStatement, IsImplicit) (Syntax: 'x1')
                    IReturnStatement (OperationKind.ReturnStatement, IsImplicit) (Syntax: 'x1')
                      ReturnedValue: 
                        IOperation:  (OperationKind.None) (Syntax: 'x1')
            InConversion: CommonConversion (Exists: True, IsIdentity: True, IsNumeric: False, IsReference: False, IsUserDefined: False) (MethodSymbol: null)
            OutConversion: CommonConversion (Exists: True, IsIdentity: True, IsNumeric: False, IsReference: False, IsUserDefined: False) (MethodSymbol: null)
          IArgument (ArgumentKind.Explicit, Matching Parameter: innerKeySelector) (OperationKind.Argument, IsImplicit) (Syntax: 'x2 / 10')
            IDelegateCreationExpression (OperationKind.DelegateCreationExpression, Type: System.Func<System.Int32, System.Int32>, IsImplicit) (Syntax: 'x2 / 10')
              Target: 
                IAnonymousFunctionExpression (Symbol: lambda expression) (OperationKind.AnonymousFunctionExpression, Type: null, IsImplicit) (Syntax: 'x2 / 10')
                  IBlockStatement (1 statements) (OperationKind.BlockStatement, IsImplicit) (Syntax: 'x2 / 10')
                    IReturnStatement (OperationKind.ReturnStatement, IsImplicit) (Syntax: 'x2 / 10')
                      ReturnedValue: 
                        IBinaryOperatorExpression (BinaryOperatorKind.Divide) (OperationKind.BinaryOperatorExpression, Type: System.Int32) (Syntax: 'x2 / 10')
                          Left: 
                            IOperation:  (OperationKind.None) (Syntax: 'x2')
                          Right: 
                            ILiteralExpression (OperationKind.LiteralExpression, Type: System.Int32, Constant: 10) (Syntax: '10')
            InConversion: CommonConversion (Exists: True, IsIdentity: True, IsNumeric: False, IsReference: False, IsUserDefined: False) (MethodSymbol: null)
            OutConversion: CommonConversion (Exists: True, IsIdentity: True, IsNumeric: False, IsReference: False, IsUserDefined: False) (MethodSymbol: null)
          IArgument (ArgumentKind.Explicit, Matching Parameter: resultSelector) (OperationKind.Argument, IsImplicit) (Syntax: 'x1 + "":"" + g.ToString()')
            IDelegateCreationExpression (OperationKind.DelegateCreationExpression, Type: System.Func<System.Int32, System.Collections.Generic.IEnumerable<System.Int32>, System.String>, IsImplicit) (Syntax: 'x1 + "":"" + g.ToString()')
              Target: 
                IAnonymousFunctionExpression (Symbol: lambda expression) (OperationKind.AnonymousFunctionExpression, Type: null, IsImplicit) (Syntax: 'x1 + "":"" + g.ToString()')
                  IBlockStatement (1 statements) (OperationKind.BlockStatement, IsImplicit) (Syntax: 'x1 + "":"" + g.ToString()')
                    IReturnStatement (OperationKind.ReturnStatement, IsImplicit) (Syntax: 'x1 + "":"" + g.ToString()')
                      ReturnedValue: 
                        IBinaryOperatorExpression (BinaryOperatorKind.Add) (OperationKind.BinaryOperatorExpression, Type: System.String) (Syntax: 'x1 + "":"" + g.ToString()')
                          Left: 
                            IBinaryOperatorExpression (BinaryOperatorKind.Add) (OperationKind.BinaryOperatorExpression, Type: System.String) (Syntax: 'x1 + "":""')
                              Left: 
                                IConversionExpression (Implicit, TryCast: False, Unchecked) (OperationKind.ConversionExpression, Type: System.Object, IsImplicit) (Syntax: 'x1')
                                  Conversion: CommonConversion (Exists: True, IsIdentity: False, IsNumeric: False, IsReference: False, IsUserDefined: False) (MethodSymbol: null)
                                  Operand: 
                                    IOperation:  (OperationKind.None) (Syntax: 'x1')
                              Right: 
                                ILiteralExpression (OperationKind.LiteralExpression, Type: System.String, Constant: "":"") (Syntax: '"":""')
                          Right: 
                            IInvocationExpression (virtual System.String System.Object.ToString()) (OperationKind.InvocationExpression, Type: System.String) (Syntax: 'g.ToString()')
                              Instance Receiver: 
                                IOperation:  (OperationKind.None) (Syntax: 'g')
                              Arguments(0)
            InConversion: CommonConversion (Exists: True, IsIdentity: True, IsNumeric: False, IsReference: False, IsUserDefined: False) (MethodSymbol: null)
            OutConversion: CommonConversion (Exists: True, IsIdentity: True, IsNumeric: False, IsReference: False, IsUserDefined: False) (MethodSymbol: null)
";
            var expectedDiagnostics = DiagnosticDescription.None;

            VerifyOperationTreeAndDiagnosticsForTest<QueryExpressionSyntax>(source, expectedOperationTree, expectedDiagnostics);
        }

        [WorkItem(9229, "DevDiv_Projects/Roslyn")]
        [Fact]
        public void SelectMany01()
        {
            var csSource = LINQ + @"
class Query
{
    public static void Main(string[] args)
    {
        List1<int> c1 = new List1<int>(1, 2, 3);
        List1<int> c2 = new List1<int>(10, 20, 30);
        List1<int> r = from x in c1 from y in c2 select x + y;
        Console.WriteLine(r);
    }
}";
            CompileAndVerify(csSource, expectedOutput: "[11, 21, 31, 12, 22, 32, 13, 23, 33]");
        }

        [CompilerTrait(CompilerFeature.IOperation)]
        [Fact, WorkItem(17838, "https://github.com/dotnet/roslyn/issues/17838")]
        public void SelectMany_IOperation()
        {
            string source = @"
using System.Collections.Generic;
using System.Linq;

class Query
{
    public static void Main(string[] args)
    {
        List<int> c1 = new List<int>{1, 2, 3, 4, 5, 7};
        List<int> c2 = new List<int>{12, 34, 42, 51, 52, 66, 75};
        var r = /*<bind>*/from x in c1 from y in c2 select x + y/*</bind>*/;
    }
}
";
            string expectedOperationTree = @"
ITranslatedQueryExpression (OperationKind.TranslatedQueryExpression, Type: System.Collections.Generic.IEnumerable<System.Int32>) (Syntax: 'from x in c ... elect x + y')
  Expression: 
    IInvocationExpression (System.Collections.Generic.IEnumerable<System.Int32> System.Linq.Enumerable.SelectMany<System.Int32, System.Int32, System.Int32>(this System.Collections.Generic.IEnumerable<System.Int32> source, System.Func<System.Int32, System.Collections.Generic.IEnumerable<System.Int32>> collectionSelector, System.Func<System.Int32, System.Int32, System.Int32> resultSelector)) (OperationKind.InvocationExpression, Type: System.Collections.Generic.IEnumerable<System.Int32>, IsImplicit) (Syntax: 'from y in c2')
      Instance Receiver: 
        null
      Arguments(3):
          IArgument (ArgumentKind.Explicit, Matching Parameter: source) (OperationKind.Argument, IsImplicit) (Syntax: 'from x in c1')
            IConversionExpression (Implicit, TryCast: False, Unchecked) (OperationKind.ConversionExpression, Type: System.Collections.Generic.IEnumerable<System.Int32>, IsImplicit) (Syntax: 'from x in c1')
              Conversion: CommonConversion (Exists: True, IsIdentity: False, IsNumeric: False, IsReference: True, IsUserDefined: False) (MethodSymbol: null)
              Operand: 
                ILocalReferenceExpression: c1 (OperationKind.LocalReferenceExpression, Type: System.Collections.Generic.List<System.Int32>) (Syntax: 'c1')
            InConversion: CommonConversion (Exists: True, IsIdentity: True, IsNumeric: False, IsReference: False, IsUserDefined: False) (MethodSymbol: null)
            OutConversion: CommonConversion (Exists: True, IsIdentity: True, IsNumeric: False, IsReference: False, IsUserDefined: False) (MethodSymbol: null)
          IArgument (ArgumentKind.Explicit, Matching Parameter: collectionSelector) (OperationKind.Argument, IsImplicit) (Syntax: 'c2')
            IDelegateCreationExpression (OperationKind.DelegateCreationExpression, Type: System.Func<System.Int32, System.Collections.Generic.IEnumerable<System.Int32>>, IsImplicit) (Syntax: 'c2')
              Target: 
                IAnonymousFunctionExpression (Symbol: lambda expression) (OperationKind.AnonymousFunctionExpression, Type: null, IsImplicit) (Syntax: 'c2')
                  IBlockStatement (1 statements) (OperationKind.BlockStatement, IsImplicit) (Syntax: 'c2')
                    IReturnStatement (OperationKind.ReturnStatement, IsImplicit) (Syntax: 'c2')
                      ReturnedValue: 
                        IConversionExpression (Implicit, TryCast: False, Unchecked) (OperationKind.ConversionExpression, Type: System.Collections.Generic.IEnumerable<System.Int32>, IsImplicit) (Syntax: 'c2')
                          Conversion: CommonConversion (Exists: True, IsIdentity: False, IsNumeric: False, IsReference: True, IsUserDefined: False) (MethodSymbol: null)
                          Operand: 
                            ILocalReferenceExpression: c2 (OperationKind.LocalReferenceExpression, Type: System.Collections.Generic.List<System.Int32>) (Syntax: 'c2')
            InConversion: CommonConversion (Exists: True, IsIdentity: True, IsNumeric: False, IsReference: False, IsUserDefined: False) (MethodSymbol: null)
            OutConversion: CommonConversion (Exists: True, IsIdentity: True, IsNumeric: False, IsReference: False, IsUserDefined: False) (MethodSymbol: null)
          IArgument (ArgumentKind.Explicit, Matching Parameter: resultSelector) (OperationKind.Argument, IsImplicit) (Syntax: 'x + y')
            IDelegateCreationExpression (OperationKind.DelegateCreationExpression, Type: System.Func<System.Int32, System.Int32, System.Int32>, IsImplicit) (Syntax: 'x + y')
              Target: 
                IAnonymousFunctionExpression (Symbol: lambda expression) (OperationKind.AnonymousFunctionExpression, Type: null, IsImplicit) (Syntax: 'x + y')
                  IBlockStatement (1 statements) (OperationKind.BlockStatement, IsImplicit) (Syntax: 'x + y')
                    IReturnStatement (OperationKind.ReturnStatement, IsImplicit) (Syntax: 'x + y')
                      ReturnedValue: 
                        IBinaryOperatorExpression (BinaryOperatorKind.Add) (OperationKind.BinaryOperatorExpression, Type: System.Int32) (Syntax: 'x + y')
                          Left: 
                            IOperation:  (OperationKind.None) (Syntax: 'x')
                          Right: 
                            IOperation:  (OperationKind.None) (Syntax: 'y')
            InConversion: CommonConversion (Exists: True, IsIdentity: True, IsNumeric: False, IsReference: False, IsUserDefined: False) (MethodSymbol: null)
            OutConversion: CommonConversion (Exists: True, IsIdentity: True, IsNumeric: False, IsReference: False, IsUserDefined: False) (MethodSymbol: null)
";
            var expectedDiagnostics = DiagnosticDescription.None;

            VerifyOperationTreeAndDiagnosticsForTest<QueryExpressionSyntax>(source, expectedOperationTree, expectedDiagnostics);
        }

        [WorkItem(9229, "DevDiv_Projects/Roslyn")]
        [Fact]
        public void SelectMany02()
        {
            var csSource = LINQ + @"
class Query
{
    public static void Main(string[] args)
    {
        List1<int> c1 = new List1<int>(1, 2, 3);
        List1<int> c2 = new List1<int>(10, 20, 30);
        List1<int> r = from x in c1 from int y in c2 select x + y;
        Console.WriteLine(r);
    }
}";
            CompileAndVerify(csSource, expectedOutput: "[11, 21, 31, 12, 22, 32, 13, 23, 33]");
        }

        [WorkItem(9229, "DevDiv_Projects/Roslyn")]
        [Fact]
        public void Let01()
        {
            var csSource = LINQ + @"
class Query
{
    public static void Main(string[] args)
    {
        List1<int> c1 = new List1<int>(1, 2, 3);
        List1<int> r1 =
            from int x in c1
            let g = x * 10
            let z = g + x*100
            select x + z;
        System.Console.WriteLine(r1);
    }
}";
            CompileAndVerify(csSource, expectedOutput: "[111, 222, 333]");
        }

        [CompilerTrait(CompilerFeature.IOperation)]
        [Fact, WorkItem(17838, "https://github.com/dotnet/roslyn/issues/17838")]
        public void LetClause_IOperation()
        {
            string source = @"
using System.Collections.Generic;
using System.Linq;

class Query
{
    public static void Main(string[] args)
    {
        List<int> c1 = new List<int>{1, 2, 3, 4, 5, 7};
        var r = /*<bind>*/from int x in c1
            let g = x * 10
            let z = g + x*100
            select x + z/*</bind>*/;
    }
}
";
            string expectedOperationTree = @"
ITranslatedQueryExpression (OperationKind.TranslatedQueryExpression, Type: System.Collections.Generic.IEnumerable<System.Int32>) (Syntax: 'from int x  ... elect x + z')
  Expression: 
    IInvocationExpression (System.Collections.Generic.IEnumerable<System.Int32> System.Linq.Enumerable.Select<<anonymous type: <anonymous type: System.Int32 x, System.Int32 g> <>h__TransparentIdentifier0, System.Int32 z>, System.Int32>(this System.Collections.Generic.IEnumerable<<anonymous type: <anonymous type: System.Int32 x, System.Int32 g> <>h__TransparentIdentifier0, System.Int32 z>> source, System.Func<<anonymous type: <anonymous type: System.Int32 x, System.Int32 g> <>h__TransparentIdentifier0, System.Int32 z>, System.Int32> selector)) (OperationKind.InvocationExpression, Type: System.Collections.Generic.IEnumerable<System.Int32>, IsImplicit) (Syntax: 'select x + z')
      Instance Receiver: 
        null
      Arguments(2):
          IArgument (ArgumentKind.Explicit, Matching Parameter: source) (OperationKind.Argument, IsImplicit) (Syntax: 'let z = g + x*100')
            IInvocationExpression (System.Collections.Generic.IEnumerable<<anonymous type: <anonymous type: System.Int32 x, System.Int32 g> <>h__TransparentIdentifier0, System.Int32 z>> System.Linq.Enumerable.Select<<anonymous type: System.Int32 x, System.Int32 g>, <anonymous type: <anonymous type: System.Int32 x, System.Int32 g> <>h__TransparentIdentifier0, System.Int32 z>>(this System.Collections.Generic.IEnumerable<<anonymous type: System.Int32 x, System.Int32 g>> source, System.Func<<anonymous type: System.Int32 x, System.Int32 g>, <anonymous type: <anonymous type: System.Int32 x, System.Int32 g> <>h__TransparentIdentifier0, System.Int32 z>> selector)) (OperationKind.InvocationExpression, Type: System.Collections.Generic.IEnumerable<<anonymous type: <anonymous type: System.Int32 x, System.Int32 g> <>h__TransparentIdentifier0, System.Int32 z>>, IsImplicit) (Syntax: 'let z = g + x*100')
              Instance Receiver: 
                null
              Arguments(2):
                  IArgument (ArgumentKind.Explicit, Matching Parameter: source) (OperationKind.Argument, IsImplicit) (Syntax: 'let g = x * 10')
                    IInvocationExpression (System.Collections.Generic.IEnumerable<<anonymous type: System.Int32 x, System.Int32 g>> System.Linq.Enumerable.Select<System.Int32, <anonymous type: System.Int32 x, System.Int32 g>>(this System.Collections.Generic.IEnumerable<System.Int32> source, System.Func<System.Int32, <anonymous type: System.Int32 x, System.Int32 g>> selector)) (OperationKind.InvocationExpression, Type: System.Collections.Generic.IEnumerable<<anonymous type: System.Int32 x, System.Int32 g>>, IsImplicit) (Syntax: 'let g = x * 10')
                      Instance Receiver: 
                        null
                      Arguments(2):
                          IArgument (ArgumentKind.Explicit, Matching Parameter: source) (OperationKind.Argument, IsImplicit) (Syntax: 'from int x in c1')
                            IInvocationExpression (System.Collections.Generic.IEnumerable<System.Int32> System.Linq.Enumerable.Cast<System.Int32>(this System.Collections.IEnumerable source)) (OperationKind.InvocationExpression, Type: System.Collections.Generic.IEnumerable<System.Int32>, IsImplicit) (Syntax: 'from int x in c1')
                              Instance Receiver: 
                                null
                              Arguments(1):
                                  IArgument (ArgumentKind.Explicit, Matching Parameter: source) (OperationKind.Argument, IsImplicit) (Syntax: 'c1')
                                    IConversionExpression (Implicit, TryCast: False, Unchecked) (OperationKind.ConversionExpression, Type: System.Collections.IEnumerable, IsImplicit) (Syntax: 'c1')
                                      Conversion: CommonConversion (Exists: True, IsIdentity: False, IsNumeric: False, IsReference: True, IsUserDefined: False) (MethodSymbol: null)
                                      Operand: 
                                        ILocalReferenceExpression: c1 (OperationKind.LocalReferenceExpression, Type: System.Collections.Generic.List<System.Int32>) (Syntax: 'c1')
                                    InConversion: CommonConversion (Exists: True, IsIdentity: True, IsNumeric: False, IsReference: False, IsUserDefined: False) (MethodSymbol: null)
                                    OutConversion: CommonConversion (Exists: True, IsIdentity: True, IsNumeric: False, IsReference: False, IsUserDefined: False) (MethodSymbol: null)
                            InConversion: CommonConversion (Exists: True, IsIdentity: True, IsNumeric: False, IsReference: False, IsUserDefined: False) (MethodSymbol: null)
                            OutConversion: CommonConversion (Exists: True, IsIdentity: True, IsNumeric: False, IsReference: False, IsUserDefined: False) (MethodSymbol: null)
                          IArgument (ArgumentKind.Explicit, Matching Parameter: selector) (OperationKind.Argument, IsImplicit) (Syntax: 'x * 10')
                            IDelegateCreationExpression (OperationKind.DelegateCreationExpression, Type: System.Func<System.Int32, <anonymous type: System.Int32 x, System.Int32 g>>, IsImplicit) (Syntax: 'x * 10')
                              Target: 
                                IAnonymousFunctionExpression (Symbol: lambda expression) (OperationKind.AnonymousFunctionExpression, Type: null, IsImplicit) (Syntax: 'x * 10')
                                  IBlockStatement (1 statements) (OperationKind.BlockStatement, IsImplicit) (Syntax: 'x * 10')
                                    IReturnStatement (OperationKind.ReturnStatement, IsImplicit) (Syntax: 'x * 10')
                                      ReturnedValue: 
                                        IObjectCreationExpression (Constructor: <anonymous type: System.Int32 x, System.Int32 g>..ctor(System.Int32 x, System.Int32 g)) (OperationKind.ObjectCreationExpression, Type: <anonymous type: System.Int32 x, System.Int32 g>, IsImplicit) (Syntax: 'let g = x * 10')
                                          Arguments(2):
                                              IArgument (ArgumentKind.Explicit, Matching Parameter: x) (OperationKind.Argument, IsImplicit) (Syntax: 'let g = x * 10')
                                                IParameterReferenceExpression: x (OperationKind.ParameterReferenceExpression, Type: System.Int32, IsImplicit) (Syntax: 'let g = x * 10')
                                                InConversion: CommonConversion (Exists: True, IsIdentity: True, IsNumeric: False, IsReference: False, IsUserDefined: False) (MethodSymbol: null)
                                                OutConversion: CommonConversion (Exists: True, IsIdentity: True, IsNumeric: False, IsReference: False, IsUserDefined: False) (MethodSymbol: null)
                                              IArgument (ArgumentKind.Explicit, Matching Parameter: g) (OperationKind.Argument, IsImplicit) (Syntax: 'x * 10')
                                                IBinaryOperatorExpression (BinaryOperatorKind.Multiply) (OperationKind.BinaryOperatorExpression, Type: System.Int32) (Syntax: 'x * 10')
                                                  Left: 
                                                    IOperation:  (OperationKind.None) (Syntax: 'x')
                                                  Right: 
                                                    ILiteralExpression (OperationKind.LiteralExpression, Type: System.Int32, Constant: 10) (Syntax: '10')
                                                InConversion: CommonConversion (Exists: True, IsIdentity: True, IsNumeric: False, IsReference: False, IsUserDefined: False) (MethodSymbol: null)
                                                OutConversion: CommonConversion (Exists: True, IsIdentity: True, IsNumeric: False, IsReference: False, IsUserDefined: False) (MethodSymbol: null)
                                          Initializer: 
                                            null
                            InConversion: CommonConversion (Exists: True, IsIdentity: True, IsNumeric: False, IsReference: False, IsUserDefined: False) (MethodSymbol: null)
                            OutConversion: CommonConversion (Exists: True, IsIdentity: True, IsNumeric: False, IsReference: False, IsUserDefined: False) (MethodSymbol: null)
                    InConversion: CommonConversion (Exists: True, IsIdentity: True, IsNumeric: False, IsReference: False, IsUserDefined: False) (MethodSymbol: null)
                    OutConversion: CommonConversion (Exists: True, IsIdentity: True, IsNumeric: False, IsReference: False, IsUserDefined: False) (MethodSymbol: null)
                  IArgument (ArgumentKind.Explicit, Matching Parameter: selector) (OperationKind.Argument, IsImplicit) (Syntax: 'g + x*100')
                    IDelegateCreationExpression (OperationKind.DelegateCreationExpression, Type: System.Func<<anonymous type: System.Int32 x, System.Int32 g>, <anonymous type: <anonymous type: System.Int32 x, System.Int32 g> <>h__TransparentIdentifier0, System.Int32 z>>, IsImplicit) (Syntax: 'g + x*100')
                      Target: 
                        IAnonymousFunctionExpression (Symbol: lambda expression) (OperationKind.AnonymousFunctionExpression, Type: null, IsImplicit) (Syntax: 'g + x*100')
                          IBlockStatement (1 statements) (OperationKind.BlockStatement, IsImplicit) (Syntax: 'g + x*100')
                            IReturnStatement (OperationKind.ReturnStatement, IsImplicit) (Syntax: 'g + x*100')
                              ReturnedValue: 
                                IObjectCreationExpression (Constructor: <anonymous type: <anonymous type: System.Int32 x, System.Int32 g> <>h__TransparentIdentifier0, System.Int32 z>..ctor(<anonymous type: System.Int32 x, System.Int32 g> <>h__TransparentIdentifier0, System.Int32 z)) (OperationKind.ObjectCreationExpression, Type: <anonymous type: <anonymous type: System.Int32 x, System.Int32 g> <>h__TransparentIdentifier0, System.Int32 z>, IsImplicit) (Syntax: 'let z = g + x*100')
                                  Arguments(2):
                                      IArgument (ArgumentKind.Explicit, Matching Parameter: <>h__TransparentIdentifier0) (OperationKind.Argument, IsImplicit) (Syntax: 'let z = g + x*100')
                                        IParameterReferenceExpression: <>h__TransparentIdentifier0 (OperationKind.ParameterReferenceExpression, Type: <anonymous type: System.Int32 x, System.Int32 g>, IsImplicit) (Syntax: 'let z = g + x*100')
                                        InConversion: CommonConversion (Exists: True, IsIdentity: True, IsNumeric: False, IsReference: False, IsUserDefined: False) (MethodSymbol: null)
                                        OutConversion: CommonConversion (Exists: True, IsIdentity: True, IsNumeric: False, IsReference: False, IsUserDefined: False) (MethodSymbol: null)
                                      IArgument (ArgumentKind.Explicit, Matching Parameter: z) (OperationKind.Argument, IsImplicit) (Syntax: 'g + x*100')
                                        IBinaryOperatorExpression (BinaryOperatorKind.Add) (OperationKind.BinaryOperatorExpression, Type: System.Int32) (Syntax: 'g + x*100')
                                          Left: 
                                            IOperation:  (OperationKind.None) (Syntax: 'g')
                                          Right: 
                                            IBinaryOperatorExpression (BinaryOperatorKind.Multiply) (OperationKind.BinaryOperatorExpression, Type: System.Int32) (Syntax: 'x*100')
                                              Left: 
                                                IOperation:  (OperationKind.None) (Syntax: 'x')
                                              Right: 
                                                ILiteralExpression (OperationKind.LiteralExpression, Type: System.Int32, Constant: 100) (Syntax: '100')
                                        InConversion: CommonConversion (Exists: True, IsIdentity: True, IsNumeric: False, IsReference: False, IsUserDefined: False) (MethodSymbol: null)
                                        OutConversion: CommonConversion (Exists: True, IsIdentity: True, IsNumeric: False, IsReference: False, IsUserDefined: False) (MethodSymbol: null)
                                  Initializer: 
                                    null
                    InConversion: CommonConversion (Exists: True, IsIdentity: True, IsNumeric: False, IsReference: False, IsUserDefined: False) (MethodSymbol: null)
                    OutConversion: CommonConversion (Exists: True, IsIdentity: True, IsNumeric: False, IsReference: False, IsUserDefined: False) (MethodSymbol: null)
            InConversion: CommonConversion (Exists: True, IsIdentity: True, IsNumeric: False, IsReference: False, IsUserDefined: False) (MethodSymbol: null)
            OutConversion: CommonConversion (Exists: True, IsIdentity: True, IsNumeric: False, IsReference: False, IsUserDefined: False) (MethodSymbol: null)
          IArgument (ArgumentKind.Explicit, Matching Parameter: selector) (OperationKind.Argument, IsImplicit) (Syntax: 'x + z')
            IDelegateCreationExpression (OperationKind.DelegateCreationExpression, Type: System.Func<<anonymous type: <anonymous type: System.Int32 x, System.Int32 g> <>h__TransparentIdentifier0, System.Int32 z>, System.Int32>, IsImplicit) (Syntax: 'x + z')
              Target: 
                IAnonymousFunctionExpression (Symbol: lambda expression) (OperationKind.AnonymousFunctionExpression, Type: null, IsImplicit) (Syntax: 'x + z')
                  IBlockStatement (1 statements) (OperationKind.BlockStatement, IsImplicit) (Syntax: 'x + z')
                    IReturnStatement (OperationKind.ReturnStatement, IsImplicit) (Syntax: 'x + z')
                      ReturnedValue: 
                        IBinaryOperatorExpression (BinaryOperatorKind.Add) (OperationKind.BinaryOperatorExpression, Type: System.Int32) (Syntax: 'x + z')
                          Left: 
                            IOperation:  (OperationKind.None) (Syntax: 'x')
                          Right: 
                            IOperation:  (OperationKind.None) (Syntax: 'z')
            InConversion: CommonConversion (Exists: True, IsIdentity: True, IsNumeric: False, IsReference: False, IsUserDefined: False) (MethodSymbol: null)
            OutConversion: CommonConversion (Exists: True, IsIdentity: True, IsNumeric: False, IsReference: False, IsUserDefined: False) (MethodSymbol: null)
";
            var expectedDiagnostics = DiagnosticDescription.None;

            VerifyOperationTreeAndDiagnosticsForTest<QueryExpressionSyntax>(source, expectedOperationTree, expectedDiagnostics);
        }

        [WorkItem(9229, "DevDiv_Projects/Roslyn")]
        [Fact]
        public void TransparentIdentifiers_FromLet()
        {
            var csSource = @"
using C = List1<int>;" + LINQ + @"
class Query
{
    public static void Main(string[] args)
    {
        C c1 = new C(1, 2, 3);
        C c2 = new C(10, 20, 30);
        C c3 = new C(100, 200, 300);
        C r1 =
            from int x in c1
            from int y in c2
            from int z in c3
            let g = x + y + z
            where (x + y / 10 + z / 100) < 6
            select g;
       Console.WriteLine(r1);
    }
}";
            CompileAndVerify(csSource, expectedOutput: "[111, 211, 311, 121, 221, 131, 112, 212, 122, 113]");
        }

        [CompilerTrait(CompilerFeature.IOperation)]
        [Fact, WorkItem(17838, "https://github.com/dotnet/roslyn/issues/17838")]
        public void TransparentIdentifiers_FromLet_IOperation()
        {
            string source = @"
using C = System.Collections.Generic.List<int>;
using System.Collections.Generic;
using System.Linq;

class Query
{
    public static void Main(string[] args)
    {
        C c1 = new C{1, 2, 3};
        C c2 = new C{10, 20, 30};
        C c3 = new C{100, 200, 300};
        var r1 =
            /*<bind>*/from int x in c1
            from int y in c2
            from int z in c3
            let g = x + y + z
            where (x + y / 10 + z / 100) < 6
            select g/*</bind>*/;
    }
}
";
            string expectedOperationTree = @"
ITranslatedQueryExpression (OperationKind.TranslatedQueryExpression, Type: System.Collections.Generic.IEnumerable<System.Int32>) (Syntax: 'from int x  ... select g')
  Expression: 
    IInvocationExpression (System.Collections.Generic.IEnumerable<System.Int32> System.Linq.Enumerable.Select<<anonymous type: <anonymous type: <anonymous type: System.Int32 x, System.Int32 y> <>h__TransparentIdentifier0, System.Int32 z> <>h__TransparentIdentifier1, System.Int32 g>, System.Int32>(this System.Collections.Generic.IEnumerable<<anonymous type: <anonymous type: <anonymous type: System.Int32 x, System.Int32 y> <>h__TransparentIdentifier0, System.Int32 z> <>h__TransparentIdentifier1, System.Int32 g>> source, System.Func<<anonymous type: <anonymous type: <anonymous type: System.Int32 x, System.Int32 y> <>h__TransparentIdentifier0, System.Int32 z> <>h__TransparentIdentifier1, System.Int32 g>, System.Int32> selector)) (OperationKind.InvocationExpression, Type: System.Collections.Generic.IEnumerable<System.Int32>, IsImplicit) (Syntax: 'select g')
      Instance Receiver: 
        null
      Arguments(2):
          IArgument (ArgumentKind.Explicit, Matching Parameter: source) (OperationKind.Argument, IsImplicit) (Syntax: 'where (x +  ...  / 100) < 6')
            IInvocationExpression (System.Collections.Generic.IEnumerable<<anonymous type: <anonymous type: <anonymous type: System.Int32 x, System.Int32 y> <>h__TransparentIdentifier0, System.Int32 z> <>h__TransparentIdentifier1, System.Int32 g>> System.Linq.Enumerable.Where<<anonymous type: <anonymous type: <anonymous type: System.Int32 x, System.Int32 y> <>h__TransparentIdentifier0, System.Int32 z> <>h__TransparentIdentifier1, System.Int32 g>>(this System.Collections.Generic.IEnumerable<<anonymous type: <anonymous type: <anonymous type: System.Int32 x, System.Int32 y> <>h__TransparentIdentifier0, System.Int32 z> <>h__TransparentIdentifier1, System.Int32 g>> source, System.Func<<anonymous type: <anonymous type: <anonymous type: System.Int32 x, System.Int32 y> <>h__TransparentIdentifier0, System.Int32 z> <>h__TransparentIdentifier1, System.Int32 g>, System.Boolean> predicate)) (OperationKind.InvocationExpression, Type: System.Collections.Generic.IEnumerable<<anonymous type: <anonymous type: <anonymous type: System.Int32 x, System.Int32 y> <>h__TransparentIdentifier0, System.Int32 z> <>h__TransparentIdentifier1, System.Int32 g>>, IsImplicit) (Syntax: 'where (x +  ...  / 100) < 6')
              Instance Receiver: 
                null
              Arguments(2):
                  IArgument (ArgumentKind.Explicit, Matching Parameter: source) (OperationKind.Argument, IsImplicit) (Syntax: 'let g = x + y + z')
                    IInvocationExpression (System.Collections.Generic.IEnumerable<<anonymous type: <anonymous type: <anonymous type: System.Int32 x, System.Int32 y> <>h__TransparentIdentifier0, System.Int32 z> <>h__TransparentIdentifier1, System.Int32 g>> System.Linq.Enumerable.Select<<anonymous type: <anonymous type: System.Int32 x, System.Int32 y> <>h__TransparentIdentifier0, System.Int32 z>, <anonymous type: <anonymous type: <anonymous type: System.Int32 x, System.Int32 y> <>h__TransparentIdentifier0, System.Int32 z> <>h__TransparentIdentifier1, System.Int32 g>>(this System.Collections.Generic.IEnumerable<<anonymous type: <anonymous type: System.Int32 x, System.Int32 y> <>h__TransparentIdentifier0, System.Int32 z>> source, System.Func<<anonymous type: <anonymous type: System.Int32 x, System.Int32 y> <>h__TransparentIdentifier0, System.Int32 z>, <anonymous type: <anonymous type: <anonymous type: System.Int32 x, System.Int32 y> <>h__TransparentIdentifier0, System.Int32 z> <>h__TransparentIdentifier1, System.Int32 g>> selector)) (OperationKind.InvocationExpression, Type: System.Collections.Generic.IEnumerable<<anonymous type: <anonymous type: <anonymous type: System.Int32 x, System.Int32 y> <>h__TransparentIdentifier0, System.Int32 z> <>h__TransparentIdentifier1, System.Int32 g>>, IsImplicit) (Syntax: 'let g = x + y + z')
                      Instance Receiver: 
                        null
                      Arguments(2):
                          IArgument (ArgumentKind.Explicit, Matching Parameter: source) (OperationKind.Argument, IsImplicit) (Syntax: 'from int z in c3')
                            IInvocationExpression (System.Collections.Generic.IEnumerable<<anonymous type: <anonymous type: System.Int32 x, System.Int32 y> <>h__TransparentIdentifier0, System.Int32 z>> System.Linq.Enumerable.SelectMany<<anonymous type: System.Int32 x, System.Int32 y>, System.Int32, <anonymous type: <anonymous type: System.Int32 x, System.Int32 y> <>h__TransparentIdentifier0, System.Int32 z>>(this System.Collections.Generic.IEnumerable<<anonymous type: System.Int32 x, System.Int32 y>> source, System.Func<<anonymous type: System.Int32 x, System.Int32 y>, System.Collections.Generic.IEnumerable<System.Int32>> collectionSelector, System.Func<<anonymous type: System.Int32 x, System.Int32 y>, System.Int32, <anonymous type: <anonymous type: System.Int32 x, System.Int32 y> <>h__TransparentIdentifier0, System.Int32 z>> resultSelector)) (OperationKind.InvocationExpression, Type: System.Collections.Generic.IEnumerable<<anonymous type: <anonymous type: System.Int32 x, System.Int32 y> <>h__TransparentIdentifier0, System.Int32 z>>, IsImplicit) (Syntax: 'from int z in c3')
                              Instance Receiver: 
                                null
                              Arguments(3):
                                  IArgument (ArgumentKind.Explicit, Matching Parameter: source) (OperationKind.Argument, IsImplicit) (Syntax: 'from int y in c2')
                                    IInvocationExpression (System.Collections.Generic.IEnumerable<<anonymous type: System.Int32 x, System.Int32 y>> System.Linq.Enumerable.SelectMany<System.Int32, System.Int32, <anonymous type: System.Int32 x, System.Int32 y>>(this System.Collections.Generic.IEnumerable<System.Int32> source, System.Func<System.Int32, System.Collections.Generic.IEnumerable<System.Int32>> collectionSelector, System.Func<System.Int32, System.Int32, <anonymous type: System.Int32 x, System.Int32 y>> resultSelector)) (OperationKind.InvocationExpression, Type: System.Collections.Generic.IEnumerable<<anonymous type: System.Int32 x, System.Int32 y>>, IsImplicit) (Syntax: 'from int y in c2')
                                      Instance Receiver: 
                                        null
                                      Arguments(3):
                                          IArgument (ArgumentKind.Explicit, Matching Parameter: source) (OperationKind.Argument, IsImplicit) (Syntax: 'from int x in c1')
                                            IInvocationExpression (System.Collections.Generic.IEnumerable<System.Int32> System.Linq.Enumerable.Cast<System.Int32>(this System.Collections.IEnumerable source)) (OperationKind.InvocationExpression, Type: System.Collections.Generic.IEnumerable<System.Int32>, IsImplicit) (Syntax: 'from int x in c1')
                                              Instance Receiver: 
                                                null
                                              Arguments(1):
                                                  IArgument (ArgumentKind.Explicit, Matching Parameter: source) (OperationKind.Argument, IsImplicit) (Syntax: 'c1')
                                                    IConversionExpression (Implicit, TryCast: False, Unchecked) (OperationKind.ConversionExpression, Type: System.Collections.IEnumerable, IsImplicit) (Syntax: 'c1')
                                                      Conversion: CommonConversion (Exists: True, IsIdentity: False, IsNumeric: False, IsReference: True, IsUserDefined: False) (MethodSymbol: null)
                                                      Operand: 
                                                        ILocalReferenceExpression: c1 (OperationKind.LocalReferenceExpression, Type: System.Collections.Generic.List<System.Int32>) (Syntax: 'c1')
                                                    InConversion: CommonConversion (Exists: True, IsIdentity: True, IsNumeric: False, IsReference: False, IsUserDefined: False) (MethodSymbol: null)
                                                    OutConversion: CommonConversion (Exists: True, IsIdentity: True, IsNumeric: False, IsReference: False, IsUserDefined: False) (MethodSymbol: null)
                                            InConversion: CommonConversion (Exists: True, IsIdentity: True, IsNumeric: False, IsReference: False, IsUserDefined: False) (MethodSymbol: null)
                                            OutConversion: CommonConversion (Exists: True, IsIdentity: True, IsNumeric: False, IsReference: False, IsUserDefined: False) (MethodSymbol: null)
                                          IArgument (ArgumentKind.Explicit, Matching Parameter: collectionSelector) (OperationKind.Argument, IsImplicit) (Syntax: 'c2')
                                            IDelegateCreationExpression (OperationKind.DelegateCreationExpression, Type: System.Func<System.Int32, System.Collections.Generic.IEnumerable<System.Int32>>, IsImplicit) (Syntax: 'c2')
                                              Target: 
                                                IAnonymousFunctionExpression (Symbol: lambda expression) (OperationKind.AnonymousFunctionExpression, Type: null, IsImplicit) (Syntax: 'c2')
                                                  IBlockStatement (1 statements) (OperationKind.BlockStatement, IsImplicit) (Syntax: 'c2')
                                                    IReturnStatement (OperationKind.ReturnStatement, IsImplicit) (Syntax: 'c2')
                                                      ReturnedValue: 
                                                        IInvocationExpression (System.Collections.Generic.IEnumerable<System.Int32> System.Linq.Enumerable.Cast<System.Int32>(this System.Collections.IEnumerable source)) (OperationKind.InvocationExpression, Type: System.Collections.Generic.IEnumerable<System.Int32>, IsImplicit) (Syntax: 'c2')
                                                          Instance Receiver: 
                                                            null
                                                          Arguments(1):
                                                              IArgument (ArgumentKind.Explicit, Matching Parameter: source) (OperationKind.Argument, IsImplicit) (Syntax: 'c2')
                                                                IConversionExpression (Implicit, TryCast: False, Unchecked) (OperationKind.ConversionExpression, Type: System.Collections.IEnumerable, IsImplicit) (Syntax: 'c2')
                                                                  Conversion: CommonConversion (Exists: True, IsIdentity: False, IsNumeric: False, IsReference: True, IsUserDefined: False) (MethodSymbol: null)
                                                                  Operand: 
                                                                    ILocalReferenceExpression: c2 (OperationKind.LocalReferenceExpression, Type: System.Collections.Generic.List<System.Int32>) (Syntax: 'c2')
                                                                InConversion: CommonConversion (Exists: True, IsIdentity: True, IsNumeric: False, IsReference: False, IsUserDefined: False) (MethodSymbol: null)
                                                                OutConversion: CommonConversion (Exists: True, IsIdentity: True, IsNumeric: False, IsReference: False, IsUserDefined: False) (MethodSymbol: null)
                                            InConversion: CommonConversion (Exists: True, IsIdentity: True, IsNumeric: False, IsReference: False, IsUserDefined: False) (MethodSymbol: null)
                                            OutConversion: CommonConversion (Exists: True, IsIdentity: True, IsNumeric: False, IsReference: False, IsUserDefined: False) (MethodSymbol: null)
                                          IArgument (ArgumentKind.Explicit, Matching Parameter: resultSelector) (OperationKind.Argument, IsImplicit) (Syntax: 'from int y in c2')
                                            IDelegateCreationExpression (OperationKind.DelegateCreationExpression, Type: System.Func<System.Int32, System.Int32, <anonymous type: System.Int32 x, System.Int32 y>>, IsImplicit) (Syntax: 'from int y in c2')
                                              Target: 
                                                IAnonymousFunctionExpression (Symbol: lambda expression) (OperationKind.AnonymousFunctionExpression, Type: null, IsImplicit) (Syntax: 'from int y in c2')
                                                  IBlockStatement (1 statements) (OperationKind.BlockStatement, IsImplicit) (Syntax: 'from int y in c2')
                                                    IReturnStatement (OperationKind.ReturnStatement, IsImplicit) (Syntax: 'from int y in c2')
                                                      ReturnedValue: 
                                                        IObjectCreationExpression (Constructor: <anonymous type: System.Int32 x, System.Int32 y>..ctor(System.Int32 x, System.Int32 y)) (OperationKind.ObjectCreationExpression, Type: <anonymous type: System.Int32 x, System.Int32 y>, IsImplicit) (Syntax: 'from int y in c2')
                                                          Arguments(2):
                                                              IArgument (ArgumentKind.Explicit, Matching Parameter: x) (OperationKind.Argument, IsImplicit) (Syntax: 'from int y in c2')
                                                                IParameterReferenceExpression: x (OperationKind.ParameterReferenceExpression, Type: System.Int32, IsImplicit) (Syntax: 'from int y in c2')
                                                                InConversion: CommonConversion (Exists: True, IsIdentity: True, IsNumeric: False, IsReference: False, IsUserDefined: False) (MethodSymbol: null)
                                                                OutConversion: CommonConversion (Exists: True, IsIdentity: True, IsNumeric: False, IsReference: False, IsUserDefined: False) (MethodSymbol: null)
                                                              IArgument (ArgumentKind.Explicit, Matching Parameter: y) (OperationKind.Argument, IsImplicit) (Syntax: 'from int y in c2')
                                                                IParameterReferenceExpression: y (OperationKind.ParameterReferenceExpression, Type: System.Int32, IsImplicit) (Syntax: 'from int y in c2')
                                                                InConversion: CommonConversion (Exists: True, IsIdentity: True, IsNumeric: False, IsReference: False, IsUserDefined: False) (MethodSymbol: null)
                                                                OutConversion: CommonConversion (Exists: True, IsIdentity: True, IsNumeric: False, IsReference: False, IsUserDefined: False) (MethodSymbol: null)
                                                          Initializer: 
                                                            null
                                            InConversion: CommonConversion (Exists: True, IsIdentity: True, IsNumeric: False, IsReference: False, IsUserDefined: False) (MethodSymbol: null)
                                            OutConversion: CommonConversion (Exists: True, IsIdentity: True, IsNumeric: False, IsReference: False, IsUserDefined: False) (MethodSymbol: null)
                                    InConversion: CommonConversion (Exists: True, IsIdentity: True, IsNumeric: False, IsReference: False, IsUserDefined: False) (MethodSymbol: null)
                                    OutConversion: CommonConversion (Exists: True, IsIdentity: True, IsNumeric: False, IsReference: False, IsUserDefined: False) (MethodSymbol: null)
                                  IArgument (ArgumentKind.Explicit, Matching Parameter: collectionSelector) (OperationKind.Argument, IsImplicit) (Syntax: 'c3')
                                    IDelegateCreationExpression (OperationKind.DelegateCreationExpression, Type: System.Func<<anonymous type: System.Int32 x, System.Int32 y>, System.Collections.Generic.IEnumerable<System.Int32>>, IsImplicit) (Syntax: 'c3')
                                      Target: 
                                        IAnonymousFunctionExpression (Symbol: lambda expression) (OperationKind.AnonymousFunctionExpression, Type: null, IsImplicit) (Syntax: 'c3')
                                          IBlockStatement (1 statements) (OperationKind.BlockStatement, IsImplicit) (Syntax: 'c3')
                                            IReturnStatement (OperationKind.ReturnStatement, IsImplicit) (Syntax: 'c3')
                                              ReturnedValue: 
                                                IInvocationExpression (System.Collections.Generic.IEnumerable<System.Int32> System.Linq.Enumerable.Cast<System.Int32>(this System.Collections.IEnumerable source)) (OperationKind.InvocationExpression, Type: System.Collections.Generic.IEnumerable<System.Int32>, IsImplicit) (Syntax: 'c3')
                                                  Instance Receiver: 
                                                    null
                                                  Arguments(1):
                                                      IArgument (ArgumentKind.Explicit, Matching Parameter: source) (OperationKind.Argument, IsImplicit) (Syntax: 'c3')
                                                        IConversionExpression (Implicit, TryCast: False, Unchecked) (OperationKind.ConversionExpression, Type: System.Collections.IEnumerable, IsImplicit) (Syntax: 'c3')
                                                          Conversion: CommonConversion (Exists: True, IsIdentity: False, IsNumeric: False, IsReference: True, IsUserDefined: False) (MethodSymbol: null)
                                                          Operand: 
                                                            ILocalReferenceExpression: c3 (OperationKind.LocalReferenceExpression, Type: System.Collections.Generic.List<System.Int32>) (Syntax: 'c3')
                                                        InConversion: CommonConversion (Exists: True, IsIdentity: True, IsNumeric: False, IsReference: False, IsUserDefined: False) (MethodSymbol: null)
                                                        OutConversion: CommonConversion (Exists: True, IsIdentity: True, IsNumeric: False, IsReference: False, IsUserDefined: False) (MethodSymbol: null)
                                    InConversion: CommonConversion (Exists: True, IsIdentity: True, IsNumeric: False, IsReference: False, IsUserDefined: False) (MethodSymbol: null)
                                    OutConversion: CommonConversion (Exists: True, IsIdentity: True, IsNumeric: False, IsReference: False, IsUserDefined: False) (MethodSymbol: null)
                                  IArgument (ArgumentKind.Explicit, Matching Parameter: resultSelector) (OperationKind.Argument, IsImplicit) (Syntax: 'from int z in c3')
                                    IDelegateCreationExpression (OperationKind.DelegateCreationExpression, Type: System.Func<<anonymous type: System.Int32 x, System.Int32 y>, System.Int32, <anonymous type: <anonymous type: System.Int32 x, System.Int32 y> <>h__TransparentIdentifier0, System.Int32 z>>, IsImplicit) (Syntax: 'from int z in c3')
                                      Target: 
                                        IAnonymousFunctionExpression (Symbol: lambda expression) (OperationKind.AnonymousFunctionExpression, Type: null, IsImplicit) (Syntax: 'from int z in c3')
                                          IBlockStatement (1 statements) (OperationKind.BlockStatement, IsImplicit) (Syntax: 'from int z in c3')
                                            IReturnStatement (OperationKind.ReturnStatement, IsImplicit) (Syntax: 'from int z in c3')
                                              ReturnedValue: 
                                                IObjectCreationExpression (Constructor: <anonymous type: <anonymous type: System.Int32 x, System.Int32 y> <>h__TransparentIdentifier0, System.Int32 z>..ctor(<anonymous type: System.Int32 x, System.Int32 y> <>h__TransparentIdentifier0, System.Int32 z)) (OperationKind.ObjectCreationExpression, Type: <anonymous type: <anonymous type: System.Int32 x, System.Int32 y> <>h__TransparentIdentifier0, System.Int32 z>, IsImplicit) (Syntax: 'from int z in c3')
                                                  Arguments(2):
                                                      IArgument (ArgumentKind.Explicit, Matching Parameter: <>h__TransparentIdentifier0) (OperationKind.Argument, IsImplicit) (Syntax: 'from int z in c3')
                                                        IParameterReferenceExpression: <>h__TransparentIdentifier0 (OperationKind.ParameterReferenceExpression, Type: <anonymous type: System.Int32 x, System.Int32 y>, IsImplicit) (Syntax: 'from int z in c3')
                                                        InConversion: CommonConversion (Exists: True, IsIdentity: True, IsNumeric: False, IsReference: False, IsUserDefined: False) (MethodSymbol: null)
                                                        OutConversion: CommonConversion (Exists: True, IsIdentity: True, IsNumeric: False, IsReference: False, IsUserDefined: False) (MethodSymbol: null)
                                                      IArgument (ArgumentKind.Explicit, Matching Parameter: z) (OperationKind.Argument, IsImplicit) (Syntax: 'from int z in c3')
                                                        IParameterReferenceExpression: z (OperationKind.ParameterReferenceExpression, Type: System.Int32, IsImplicit) (Syntax: 'from int z in c3')
                                                        InConversion: CommonConversion (Exists: True, IsIdentity: True, IsNumeric: False, IsReference: False, IsUserDefined: False) (MethodSymbol: null)
                                                        OutConversion: CommonConversion (Exists: True, IsIdentity: True, IsNumeric: False, IsReference: False, IsUserDefined: False) (MethodSymbol: null)
                                                  Initializer: 
                                                    null
                                    InConversion: CommonConversion (Exists: True, IsIdentity: True, IsNumeric: False, IsReference: False, IsUserDefined: False) (MethodSymbol: null)
                                    OutConversion: CommonConversion (Exists: True, IsIdentity: True, IsNumeric: False, IsReference: False, IsUserDefined: False) (MethodSymbol: null)
                            InConversion: CommonConversion (Exists: True, IsIdentity: True, IsNumeric: False, IsReference: False, IsUserDefined: False) (MethodSymbol: null)
                            OutConversion: CommonConversion (Exists: True, IsIdentity: True, IsNumeric: False, IsReference: False, IsUserDefined: False) (MethodSymbol: null)
                          IArgument (ArgumentKind.Explicit, Matching Parameter: selector) (OperationKind.Argument, IsImplicit) (Syntax: 'x + y + z')
                            IDelegateCreationExpression (OperationKind.DelegateCreationExpression, Type: System.Func<<anonymous type: <anonymous type: System.Int32 x, System.Int32 y> <>h__TransparentIdentifier0, System.Int32 z>, <anonymous type: <anonymous type: <anonymous type: System.Int32 x, System.Int32 y> <>h__TransparentIdentifier0, System.Int32 z> <>h__TransparentIdentifier1, System.Int32 g>>, IsImplicit) (Syntax: 'x + y + z')
                              Target: 
                                IAnonymousFunctionExpression (Symbol: lambda expression) (OperationKind.AnonymousFunctionExpression, Type: null, IsImplicit) (Syntax: 'x + y + z')
                                  IBlockStatement (1 statements) (OperationKind.BlockStatement, IsImplicit) (Syntax: 'x + y + z')
                                    IReturnStatement (OperationKind.ReturnStatement, IsImplicit) (Syntax: 'x + y + z')
                                      ReturnedValue: 
                                        IObjectCreationExpression (Constructor: <anonymous type: <anonymous type: <anonymous type: System.Int32 x, System.Int32 y> <>h__TransparentIdentifier0, System.Int32 z> <>h__TransparentIdentifier1, System.Int32 g>..ctor(<anonymous type: <anonymous type: System.Int32 x, System.Int32 y> <>h__TransparentIdentifier0, System.Int32 z> <>h__TransparentIdentifier1, System.Int32 g)) (OperationKind.ObjectCreationExpression, Type: <anonymous type: <anonymous type: <anonymous type: System.Int32 x, System.Int32 y> <>h__TransparentIdentifier0, System.Int32 z> <>h__TransparentIdentifier1, System.Int32 g>, IsImplicit) (Syntax: 'let g = x + y + z')
                                          Arguments(2):
                                              IArgument (ArgumentKind.Explicit, Matching Parameter: <>h__TransparentIdentifier1) (OperationKind.Argument, IsImplicit) (Syntax: 'let g = x + y + z')
                                                IParameterReferenceExpression: <>h__TransparentIdentifier1 (OperationKind.ParameterReferenceExpression, Type: <anonymous type: <anonymous type: System.Int32 x, System.Int32 y> <>h__TransparentIdentifier0, System.Int32 z>, IsImplicit) (Syntax: 'let g = x + y + z')
                                                InConversion: CommonConversion (Exists: True, IsIdentity: True, IsNumeric: False, IsReference: False, IsUserDefined: False) (MethodSymbol: null)
                                                OutConversion: CommonConversion (Exists: True, IsIdentity: True, IsNumeric: False, IsReference: False, IsUserDefined: False) (MethodSymbol: null)
                                              IArgument (ArgumentKind.Explicit, Matching Parameter: g) (OperationKind.Argument, IsImplicit) (Syntax: 'x + y + z')
                                                IBinaryOperatorExpression (BinaryOperatorKind.Add) (OperationKind.BinaryOperatorExpression, Type: System.Int32) (Syntax: 'x + y + z')
                                                  Left: 
                                                    IBinaryOperatorExpression (BinaryOperatorKind.Add) (OperationKind.BinaryOperatorExpression, Type: System.Int32) (Syntax: 'x + y')
                                                      Left: 
                                                        IOperation:  (OperationKind.None) (Syntax: 'x')
                                                      Right: 
                                                        IOperation:  (OperationKind.None) (Syntax: 'y')
                                                  Right: 
                                                    IOperation:  (OperationKind.None) (Syntax: 'z')
                                                InConversion: CommonConversion (Exists: True, IsIdentity: True, IsNumeric: False, IsReference: False, IsUserDefined: False) (MethodSymbol: null)
                                                OutConversion: CommonConversion (Exists: True, IsIdentity: True, IsNumeric: False, IsReference: False, IsUserDefined: False) (MethodSymbol: null)
                                          Initializer: 
                                            null
                            InConversion: CommonConversion (Exists: True, IsIdentity: True, IsNumeric: False, IsReference: False, IsUserDefined: False) (MethodSymbol: null)
                            OutConversion: CommonConversion (Exists: True, IsIdentity: True, IsNumeric: False, IsReference: False, IsUserDefined: False) (MethodSymbol: null)
                    InConversion: CommonConversion (Exists: True, IsIdentity: True, IsNumeric: False, IsReference: False, IsUserDefined: False) (MethodSymbol: null)
                    OutConversion: CommonConversion (Exists: True, IsIdentity: True, IsNumeric: False, IsReference: False, IsUserDefined: False) (MethodSymbol: null)
                  IArgument (ArgumentKind.Explicit, Matching Parameter: predicate) (OperationKind.Argument, IsImplicit) (Syntax: '(x + y / 10 ...  / 100) < 6')
                    IDelegateCreationExpression (OperationKind.DelegateCreationExpression, Type: System.Func<<anonymous type: <anonymous type: <anonymous type: System.Int32 x, System.Int32 y> <>h__TransparentIdentifier0, System.Int32 z> <>h__TransparentIdentifier1, System.Int32 g>, System.Boolean>, IsImplicit) (Syntax: '(x + y / 10 ...  / 100) < 6')
                      Target: 
                        IAnonymousFunctionExpression (Symbol: lambda expression) (OperationKind.AnonymousFunctionExpression, Type: null, IsImplicit) (Syntax: '(x + y / 10 ...  / 100) < 6')
                          IBlockStatement (1 statements) (OperationKind.BlockStatement, IsImplicit) (Syntax: '(x + y / 10 ...  / 100) < 6')
                            IReturnStatement (OperationKind.ReturnStatement, IsImplicit) (Syntax: '(x + y / 10 ...  / 100) < 6')
                              ReturnedValue: 
                                IBinaryOperatorExpression (BinaryOperatorKind.LessThan) (OperationKind.BinaryOperatorExpression, Type: System.Boolean) (Syntax: '(x + y / 10 ...  / 100) < 6')
                                  Left: 
                                    IBinaryOperatorExpression (BinaryOperatorKind.Add) (OperationKind.BinaryOperatorExpression, Type: System.Int32) (Syntax: 'x + y / 10 + z / 100')
                                      Left: 
                                        IBinaryOperatorExpression (BinaryOperatorKind.Add) (OperationKind.BinaryOperatorExpression, Type: System.Int32) (Syntax: 'x + y / 10')
                                          Left: 
                                            IOperation:  (OperationKind.None) (Syntax: 'x')
                                          Right: 
                                            IBinaryOperatorExpression (BinaryOperatorKind.Divide) (OperationKind.BinaryOperatorExpression, Type: System.Int32) (Syntax: 'y / 10')
                                              Left: 
                                                IOperation:  (OperationKind.None) (Syntax: 'y')
                                              Right: 
                                                ILiteralExpression (OperationKind.LiteralExpression, Type: System.Int32, Constant: 10) (Syntax: '10')
                                      Right: 
                                        IBinaryOperatorExpression (BinaryOperatorKind.Divide) (OperationKind.BinaryOperatorExpression, Type: System.Int32) (Syntax: 'z / 100')
                                          Left: 
                                            IOperation:  (OperationKind.None) (Syntax: 'z')
                                          Right: 
                                            ILiteralExpression (OperationKind.LiteralExpression, Type: System.Int32, Constant: 100) (Syntax: '100')
                                  Right: 
                                    ILiteralExpression (OperationKind.LiteralExpression, Type: System.Int32, Constant: 6) (Syntax: '6')
                    InConversion: CommonConversion (Exists: True, IsIdentity: True, IsNumeric: False, IsReference: False, IsUserDefined: False) (MethodSymbol: null)
                    OutConversion: CommonConversion (Exists: True, IsIdentity: True, IsNumeric: False, IsReference: False, IsUserDefined: False) (MethodSymbol: null)
            InConversion: CommonConversion (Exists: True, IsIdentity: True, IsNumeric: False, IsReference: False, IsUserDefined: False) (MethodSymbol: null)
            OutConversion: CommonConversion (Exists: True, IsIdentity: True, IsNumeric: False, IsReference: False, IsUserDefined: False) (MethodSymbol: null)
          IArgument (ArgumentKind.Explicit, Matching Parameter: selector) (OperationKind.Argument, IsImplicit) (Syntax: 'g')
            IDelegateCreationExpression (OperationKind.DelegateCreationExpression, Type: System.Func<<anonymous type: <anonymous type: <anonymous type: System.Int32 x, System.Int32 y> <>h__TransparentIdentifier0, System.Int32 z> <>h__TransparentIdentifier1, System.Int32 g>, System.Int32>, IsImplicit) (Syntax: 'g')
              Target: 
                IAnonymousFunctionExpression (Symbol: lambda expression) (OperationKind.AnonymousFunctionExpression, Type: null, IsImplicit) (Syntax: 'g')
                  IBlockStatement (1 statements) (OperationKind.BlockStatement, IsImplicit) (Syntax: 'g')
                    IReturnStatement (OperationKind.ReturnStatement, IsImplicit) (Syntax: 'g')
                      ReturnedValue: 
                        IOperation:  (OperationKind.None) (Syntax: 'g')
            InConversion: CommonConversion (Exists: True, IsIdentity: True, IsNumeric: False, IsReference: False, IsUserDefined: False) (MethodSymbol: null)
            OutConversion: CommonConversion (Exists: True, IsIdentity: True, IsNumeric: False, IsReference: False, IsUserDefined: False) (MethodSymbol: null)
";
            var expectedDiagnostics = DiagnosticDescription.None;

            VerifyOperationTreeAndDiagnosticsForTest<QueryExpressionSyntax>(source, expectedOperationTree, expectedDiagnostics);
        }

        [WorkItem(9229, "DevDiv_Projects/Roslyn")]
        [Fact]
        public void TransparentIdentifiers_Join01()
        {
            var csSource = @"
using C = List1<int>;" + LINQ + @"
class Query
{
    public static void Main(string[] args)
    {
        C c1 = new C(1, 2, 3);
        C c2 = new C(10, 20, 30);
        C r1 =
            from int x in c1
            join y in c2 on x equals y/10
            let z = x+y
            select z;
        Console.WriteLine(r1);
    }
}";
            CompileAndVerify(csSource, expectedOutput: "[11, 22, 33]");
        }

        [WorkItem(9229, "DevDiv_Projects/Roslyn")]
        [Fact]
        public void TransparentIdentifiers_Join02()
        {
            var csSource = LINQ + @"
class Query
{
    public static void Main(string[] args)
    {
        List1<int> c1 = new List1<int>(1, 2, 3, 4, 5, 7);
        List1<int> c2 = new List1<int>(12, 34, 42, 51, 52, 66, 75);
        List1<string> r1 = from x1 in c1
                      join x2 in c2 on x1 equals x2 / 10 into g
                      where x1 < 7
                      select x1 + "":"" + g.ToString();
        Console.WriteLine(r1);
    }
}";
            CompileAndVerify(csSource, expectedOutput: "[1:[12], 2:[], 3:[34], 4:[42], 5:[51, 52]]");
        }

        [Fact]
        public void CodegenBug()
        {
            var csSource = LINQ + @"
class Query
{
    public static void Main(string[] args)
    {
        List1<int> c1 = new List1<int>(1, 2, 3, 4, 5, 7);
        List1<int> c2 = new List1<int>(12, 34, 42, 51, 52, 66, 75);

        List1<Tuple<int, List1<int>>> r1 =
            c1
            .GroupJoin(c2, x1 => x1, x2 => x2 / 10, (x1, g) => new Tuple<int, List1<int>>(x1, g))
            ;

        Func1<Tuple<int, List1<int>>, bool> condition = (Tuple<int, List1<int>> TR1) => TR1.Item1 < 7;
        List1<Tuple<int, List1<int>>> r2 =
            r1
            .Where(condition)
            ;
        Func1<Tuple<int, List1<int>>, string> map = (Tuple<int, List1<int>> TR1) => TR1.Item1.ToString() + "":"" + TR1.Item2.ToString();

        List1<string> r3 =
            r2
            .Select(map)
            ;
        string r4 = r3.ToString();
        Console.WriteLine(r4);
        return;
    }
}";
            CompileAndVerify(csSource, expectedOutput: "[1:[12], 2:[], 3:[34], 4:[42], 5:[51, 52]]");
        }

        [Fact]
        public void RangeVariables01()
        {
            var csSource = @"
using C = List1<int>;" + LINQ + @"
class Query
{
    public static void Main(string[] args)
    {
        C c1 = new C(1, 2, 3);
        C c2 = new C(10, 20, 30);
        C c3 = new C(100, 200, 300);
        C r1 =
            from int x in c1
            from int y in c2
            from int z in c3
            select x + y + z;
       Console.WriteLine(r1);
    }
}";
            var compilation = CreateStandardCompilation(csSource);
            compilation.VerifyDiagnostics();
            var tree = compilation.SyntaxTrees[0];
            var model = compilation.GetSemanticModel(tree);
            var classC = tree.GetCompilationUnitRoot().ChildNodes().OfType<TypeDeclarationSyntax>().Where(t => t.Identifier.ValueText == "Query").Single();
            dynamic methodM = (MethodDeclarationSyntax)classC.Members[0];
            QueryExpressionSyntax q = methodM.Body.Statements[3].Declaration.Variables[0].Initializer.Value;

            var info0 = model.GetQueryClauseInfo(q.FromClause);
            var x = model.GetDeclaredSymbol(q.FromClause);
            Assert.Equal(SymbolKind.RangeVariable, x.Kind);
            Assert.Equal("x", x.Name);
            Assert.Equal("Cast", info0.CastInfo.Symbol.Name);
            Assert.NotEqual(MethodKind.ReducedExtension, ((IMethodSymbol)info0.CastInfo.Symbol).MethodKind);
            Assert.Null(info0.OperationInfo.Symbol);

            var info1 = model.GetQueryClauseInfo(q.Body.Clauses[0]);
            var y = model.GetDeclaredSymbol(q.Body.Clauses[0]);
            Assert.Equal(SymbolKind.RangeVariable, y.Kind);
            Assert.Equal("y", y.Name);
            Assert.Equal("Cast", info1.CastInfo.Symbol.Name);
            Assert.Equal("SelectMany", info1.OperationInfo.Symbol.Name);
            Assert.NotEqual(MethodKind.ReducedExtension, ((IMethodSymbol)info1.OperationInfo.Symbol).MethodKind);

            var info2 = model.GetQueryClauseInfo(q.Body.Clauses[1]);
            var z = model.GetDeclaredSymbol(q.Body.Clauses[1]);
            Assert.Equal(SymbolKind.RangeVariable, z.Kind);
            Assert.Equal("z", z.Name);
            Assert.Equal("Cast", info2.CastInfo.Symbol.Name);
            Assert.Equal("SelectMany", info2.OperationInfo.Symbol.Name);

            var info3 = model.GetSemanticInfoSummary(q.Body.SelectOrGroup);
            Assert.NotNull(info3);
            // what about info3's contents ???

            var xPyPz = (q.Body.SelectOrGroup as SelectClauseSyntax).Expression as BinaryExpressionSyntax;
            var xPy = xPyPz.Left as BinaryExpressionSyntax;
            Assert.Equal(x, model.GetSemanticInfoSummary(xPy.Left).Symbol);
            Assert.Equal(y, model.GetSemanticInfoSummary(xPy.Right).Symbol);
            Assert.Equal(z, model.GetSemanticInfoSummary(xPyPz.Right).Symbol);
        }

        [CompilerTrait(CompilerFeature.IOperation)]
        [Fact, WorkItem(17838, "https://github.com/dotnet/roslyn/issues/17838")]
        public void RangeVariables_IOperation()
        {
            string source = @"
using C = System.Collections.Generic.List<int>;
using System.Collections.Generic;
using System.Linq;

class Query
{
    public static void Main(string[] args)
    {
        C c1 = new C{1, 2, 3};
        C c2 = new C{10, 20, 30};
        C c3 = new C{100, 200, 300};
        var r1 =
            /*<bind>*/from int x in c1
            from int y in c2
            from int z in c3
            select x + y + z/*</bind>*/;
    }
}
";
            string expectedOperationTree = @"
ITranslatedQueryExpression (OperationKind.TranslatedQueryExpression, Type: System.Collections.Generic.IEnumerable<System.Int32>) (Syntax: 'from int x  ... t x + y + z')
  Expression: 
    IInvocationExpression (System.Collections.Generic.IEnumerable<System.Int32> System.Linq.Enumerable.SelectMany<<anonymous type: System.Int32 x, System.Int32 y>, System.Int32, System.Int32>(this System.Collections.Generic.IEnumerable<<anonymous type: System.Int32 x, System.Int32 y>> source, System.Func<<anonymous type: System.Int32 x, System.Int32 y>, System.Collections.Generic.IEnumerable<System.Int32>> collectionSelector, System.Func<<anonymous type: System.Int32 x, System.Int32 y>, System.Int32, System.Int32> resultSelector)) (OperationKind.InvocationExpression, Type: System.Collections.Generic.IEnumerable<System.Int32>, IsImplicit) (Syntax: 'from int z in c3')
      Instance Receiver: 
        null
      Arguments(3):
          IArgument (ArgumentKind.Explicit, Matching Parameter: source) (OperationKind.Argument, IsImplicit) (Syntax: 'from int y in c2')
            IInvocationExpression (System.Collections.Generic.IEnumerable<<anonymous type: System.Int32 x, System.Int32 y>> System.Linq.Enumerable.SelectMany<System.Int32, System.Int32, <anonymous type: System.Int32 x, System.Int32 y>>(this System.Collections.Generic.IEnumerable<System.Int32> source, System.Func<System.Int32, System.Collections.Generic.IEnumerable<System.Int32>> collectionSelector, System.Func<System.Int32, System.Int32, <anonymous type: System.Int32 x, System.Int32 y>> resultSelector)) (OperationKind.InvocationExpression, Type: System.Collections.Generic.IEnumerable<<anonymous type: System.Int32 x, System.Int32 y>>, IsImplicit) (Syntax: 'from int y in c2')
              Instance Receiver: 
                null
              Arguments(3):
                  IArgument (ArgumentKind.Explicit, Matching Parameter: source) (OperationKind.Argument, IsImplicit) (Syntax: 'from int x in c1')
                    IInvocationExpression (System.Collections.Generic.IEnumerable<System.Int32> System.Linq.Enumerable.Cast<System.Int32>(this System.Collections.IEnumerable source)) (OperationKind.InvocationExpression, Type: System.Collections.Generic.IEnumerable<System.Int32>, IsImplicit) (Syntax: 'from int x in c1')
                      Instance Receiver: 
                        null
                      Arguments(1):
                          IArgument (ArgumentKind.Explicit, Matching Parameter: source) (OperationKind.Argument, IsImplicit) (Syntax: 'c1')
                            IConversionExpression (Implicit, TryCast: False, Unchecked) (OperationKind.ConversionExpression, Type: System.Collections.IEnumerable, IsImplicit) (Syntax: 'c1')
                              Conversion: CommonConversion (Exists: True, IsIdentity: False, IsNumeric: False, IsReference: True, IsUserDefined: False) (MethodSymbol: null)
                              Operand: 
                                ILocalReferenceExpression: c1 (OperationKind.LocalReferenceExpression, Type: System.Collections.Generic.List<System.Int32>) (Syntax: 'c1')
                            InConversion: CommonConversion (Exists: True, IsIdentity: True, IsNumeric: False, IsReference: False, IsUserDefined: False) (MethodSymbol: null)
                            OutConversion: CommonConversion (Exists: True, IsIdentity: True, IsNumeric: False, IsReference: False, IsUserDefined: False) (MethodSymbol: null)
                    InConversion: CommonConversion (Exists: True, IsIdentity: True, IsNumeric: False, IsReference: False, IsUserDefined: False) (MethodSymbol: null)
                    OutConversion: CommonConversion (Exists: True, IsIdentity: True, IsNumeric: False, IsReference: False, IsUserDefined: False) (MethodSymbol: null)
                  IArgument (ArgumentKind.Explicit, Matching Parameter: collectionSelector) (OperationKind.Argument, IsImplicit) (Syntax: 'c2')
                    IDelegateCreationExpression (OperationKind.DelegateCreationExpression, Type: System.Func<System.Int32, System.Collections.Generic.IEnumerable<System.Int32>>, IsImplicit) (Syntax: 'c2')
                      Target: 
                        IAnonymousFunctionExpression (Symbol: lambda expression) (OperationKind.AnonymousFunctionExpression, Type: null, IsImplicit) (Syntax: 'c2')
                          IBlockStatement (1 statements) (OperationKind.BlockStatement, IsImplicit) (Syntax: 'c2')
                            IReturnStatement (OperationKind.ReturnStatement, IsImplicit) (Syntax: 'c2')
                              ReturnedValue: 
                                IInvocationExpression (System.Collections.Generic.IEnumerable<System.Int32> System.Linq.Enumerable.Cast<System.Int32>(this System.Collections.IEnumerable source)) (OperationKind.InvocationExpression, Type: System.Collections.Generic.IEnumerable<System.Int32>, IsImplicit) (Syntax: 'c2')
                                  Instance Receiver: 
                                    null
                                  Arguments(1):
                                      IArgument (ArgumentKind.Explicit, Matching Parameter: source) (OperationKind.Argument, IsImplicit) (Syntax: 'c2')
                                        IConversionExpression (Implicit, TryCast: False, Unchecked) (OperationKind.ConversionExpression, Type: System.Collections.IEnumerable, IsImplicit) (Syntax: 'c2')
                                          Conversion: CommonConversion (Exists: True, IsIdentity: False, IsNumeric: False, IsReference: True, IsUserDefined: False) (MethodSymbol: null)
                                          Operand: 
                                            ILocalReferenceExpression: c2 (OperationKind.LocalReferenceExpression, Type: System.Collections.Generic.List<System.Int32>) (Syntax: 'c2')
                                        InConversion: CommonConversion (Exists: True, IsIdentity: True, IsNumeric: False, IsReference: False, IsUserDefined: False) (MethodSymbol: null)
                                        OutConversion: CommonConversion (Exists: True, IsIdentity: True, IsNumeric: False, IsReference: False, IsUserDefined: False) (MethodSymbol: null)
                    InConversion: CommonConversion (Exists: True, IsIdentity: True, IsNumeric: False, IsReference: False, IsUserDefined: False) (MethodSymbol: null)
                    OutConversion: CommonConversion (Exists: True, IsIdentity: True, IsNumeric: False, IsReference: False, IsUserDefined: False) (MethodSymbol: null)
                  IArgument (ArgumentKind.Explicit, Matching Parameter: resultSelector) (OperationKind.Argument, IsImplicit) (Syntax: 'from int y in c2')
                    IDelegateCreationExpression (OperationKind.DelegateCreationExpression, Type: System.Func<System.Int32, System.Int32, <anonymous type: System.Int32 x, System.Int32 y>>, IsImplicit) (Syntax: 'from int y in c2')
                      Target: 
                        IAnonymousFunctionExpression (Symbol: lambda expression) (OperationKind.AnonymousFunctionExpression, Type: null, IsImplicit) (Syntax: 'from int y in c2')
                          IBlockStatement (1 statements) (OperationKind.BlockStatement, IsImplicit) (Syntax: 'from int y in c2')
                            IReturnStatement (OperationKind.ReturnStatement, IsImplicit) (Syntax: 'from int y in c2')
                              ReturnedValue: 
                                IObjectCreationExpression (Constructor: <anonymous type: System.Int32 x, System.Int32 y>..ctor(System.Int32 x, System.Int32 y)) (OperationKind.ObjectCreationExpression, Type: <anonymous type: System.Int32 x, System.Int32 y>, IsImplicit) (Syntax: 'from int y in c2')
                                  Arguments(2):
                                      IArgument (ArgumentKind.Explicit, Matching Parameter: x) (OperationKind.Argument, IsImplicit) (Syntax: 'from int y in c2')
                                        IParameterReferenceExpression: x (OperationKind.ParameterReferenceExpression, Type: System.Int32, IsImplicit) (Syntax: 'from int y in c2')
                                        InConversion: CommonConversion (Exists: True, IsIdentity: True, IsNumeric: False, IsReference: False, IsUserDefined: False) (MethodSymbol: null)
                                        OutConversion: CommonConversion (Exists: True, IsIdentity: True, IsNumeric: False, IsReference: False, IsUserDefined: False) (MethodSymbol: null)
                                      IArgument (ArgumentKind.Explicit, Matching Parameter: y) (OperationKind.Argument, IsImplicit) (Syntax: 'from int y in c2')
                                        IParameterReferenceExpression: y (OperationKind.ParameterReferenceExpression, Type: System.Int32, IsImplicit) (Syntax: 'from int y in c2')
                                        InConversion: CommonConversion (Exists: True, IsIdentity: True, IsNumeric: False, IsReference: False, IsUserDefined: False) (MethodSymbol: null)
                                        OutConversion: CommonConversion (Exists: True, IsIdentity: True, IsNumeric: False, IsReference: False, IsUserDefined: False) (MethodSymbol: null)
                                  Initializer: 
                                    null
                    InConversion: CommonConversion (Exists: True, IsIdentity: True, IsNumeric: False, IsReference: False, IsUserDefined: False) (MethodSymbol: null)
                    OutConversion: CommonConversion (Exists: True, IsIdentity: True, IsNumeric: False, IsReference: False, IsUserDefined: False) (MethodSymbol: null)
            InConversion: CommonConversion (Exists: True, IsIdentity: True, IsNumeric: False, IsReference: False, IsUserDefined: False) (MethodSymbol: null)
            OutConversion: CommonConversion (Exists: True, IsIdentity: True, IsNumeric: False, IsReference: False, IsUserDefined: False) (MethodSymbol: null)
          IArgument (ArgumentKind.Explicit, Matching Parameter: collectionSelector) (OperationKind.Argument, IsImplicit) (Syntax: 'c3')
            IDelegateCreationExpression (OperationKind.DelegateCreationExpression, Type: System.Func<<anonymous type: System.Int32 x, System.Int32 y>, System.Collections.Generic.IEnumerable<System.Int32>>, IsImplicit) (Syntax: 'c3')
              Target: 
                IAnonymousFunctionExpression (Symbol: lambda expression) (OperationKind.AnonymousFunctionExpression, Type: null, IsImplicit) (Syntax: 'c3')
                  IBlockStatement (1 statements) (OperationKind.BlockStatement, IsImplicit) (Syntax: 'c3')
                    IReturnStatement (OperationKind.ReturnStatement, IsImplicit) (Syntax: 'c3')
                      ReturnedValue: 
                        IInvocationExpression (System.Collections.Generic.IEnumerable<System.Int32> System.Linq.Enumerable.Cast<System.Int32>(this System.Collections.IEnumerable source)) (OperationKind.InvocationExpression, Type: System.Collections.Generic.IEnumerable<System.Int32>, IsImplicit) (Syntax: 'c3')
                          Instance Receiver: 
                            null
                          Arguments(1):
                              IArgument (ArgumentKind.Explicit, Matching Parameter: source) (OperationKind.Argument, IsImplicit) (Syntax: 'c3')
                                IConversionExpression (Implicit, TryCast: False, Unchecked) (OperationKind.ConversionExpression, Type: System.Collections.IEnumerable, IsImplicit) (Syntax: 'c3')
                                  Conversion: CommonConversion (Exists: True, IsIdentity: False, IsNumeric: False, IsReference: True, IsUserDefined: False) (MethodSymbol: null)
                                  Operand: 
                                    ILocalReferenceExpression: c3 (OperationKind.LocalReferenceExpression, Type: System.Collections.Generic.List<System.Int32>) (Syntax: 'c3')
                                InConversion: CommonConversion (Exists: True, IsIdentity: True, IsNumeric: False, IsReference: False, IsUserDefined: False) (MethodSymbol: null)
                                OutConversion: CommonConversion (Exists: True, IsIdentity: True, IsNumeric: False, IsReference: False, IsUserDefined: False) (MethodSymbol: null)
            InConversion: CommonConversion (Exists: True, IsIdentity: True, IsNumeric: False, IsReference: False, IsUserDefined: False) (MethodSymbol: null)
            OutConversion: CommonConversion (Exists: True, IsIdentity: True, IsNumeric: False, IsReference: False, IsUserDefined: False) (MethodSymbol: null)
          IArgument (ArgumentKind.Explicit, Matching Parameter: resultSelector) (OperationKind.Argument, IsImplicit) (Syntax: 'x + y + z')
            IDelegateCreationExpression (OperationKind.DelegateCreationExpression, Type: System.Func<<anonymous type: System.Int32 x, System.Int32 y>, System.Int32, System.Int32>, IsImplicit) (Syntax: 'x + y + z')
              Target: 
                IAnonymousFunctionExpression (Symbol: lambda expression) (OperationKind.AnonymousFunctionExpression, Type: null, IsImplicit) (Syntax: 'x + y + z')
                  IBlockStatement (1 statements) (OperationKind.BlockStatement, IsImplicit) (Syntax: 'x + y + z')
                    IReturnStatement (OperationKind.ReturnStatement, IsImplicit) (Syntax: 'x + y + z')
                      ReturnedValue: 
                        IBinaryOperatorExpression (BinaryOperatorKind.Add) (OperationKind.BinaryOperatorExpression, Type: System.Int32) (Syntax: 'x + y + z')
                          Left: 
                            IBinaryOperatorExpression (BinaryOperatorKind.Add) (OperationKind.BinaryOperatorExpression, Type: System.Int32) (Syntax: 'x + y')
                              Left: 
                                IOperation:  (OperationKind.None) (Syntax: 'x')
                              Right: 
                                IOperation:  (OperationKind.None) (Syntax: 'y')
                          Right: 
                            IOperation:  (OperationKind.None) (Syntax: 'z')
            InConversion: CommonConversion (Exists: True, IsIdentity: True, IsNumeric: False, IsReference: False, IsUserDefined: False) (MethodSymbol: null)
            OutConversion: CommonConversion (Exists: True, IsIdentity: True, IsNumeric: False, IsReference: False, IsUserDefined: False) (MethodSymbol: null)
";
            var expectedDiagnostics = DiagnosticDescription.None;

            VerifyOperationTreeAndDiagnosticsForTest<QueryExpressionSyntax>(source, expectedOperationTree, expectedDiagnostics);
        }

        [Fact]
        public void RangeVariables02()
        {
            var csSource = @"
using System;
using System.Linq;
class Query
{
    public static void Main(string[] args)
    {
        var c1 = new int[] {1, 2, 3};
        var c2 = new int[] {10, 20, 30};
        var c3 = new int[] {100, 200, 300};
        var r1 =
            from int x in c1
            from int y in c2
            from int z in c3
            select x + y + z;
       Console.WriteLine(r1);
    }
}";
            var compilation = CreateStandardCompilation(csSource, new[] { LinqAssemblyRef });
            foreach (var dd in compilation.GetDiagnostics()) Console.WriteLine(dd);
            compilation.VerifyDiagnostics();
            var tree = compilation.SyntaxTrees[0];
            var model = compilation.GetSemanticModel(tree);
            var classC = tree.GetCompilationUnitRoot().ChildNodes().OfType<TypeDeclarationSyntax>().Where(t => t.Identifier.ValueText == "Query").Single();
            dynamic methodM = (MethodDeclarationSyntax)classC.Members[0];
            QueryExpressionSyntax q = methodM.Body.Statements[3].Declaration.Variables[0].Initializer.Value;

            var info0 = model.GetQueryClauseInfo(q.FromClause);
            var x = model.GetDeclaredSymbol(q.FromClause);
            Assert.Equal(SymbolKind.RangeVariable, x.Kind);
            Assert.Equal("x", x.Name);
            Assert.Equal("Cast", info0.CastInfo.Symbol.Name);
            Assert.Equal(MethodKind.ReducedExtension, ((IMethodSymbol)info0.CastInfo.Symbol).MethodKind);
            Assert.Null(info0.OperationInfo.Symbol);

            var info1 = model.GetQueryClauseInfo(q.Body.Clauses[0]);
            var y = model.GetDeclaredSymbol(q.Body.Clauses[0]);
            Assert.Equal(SymbolKind.RangeVariable, y.Kind);
            Assert.Equal("y", y.Name);
            Assert.Equal("Cast", info1.CastInfo.Symbol.Name);
            Assert.Equal("SelectMany", info1.OperationInfo.Symbol.Name);
            Assert.Equal(MethodKind.ReducedExtension, ((IMethodSymbol)info1.OperationInfo.Symbol).MethodKind);

            var info2 = model.GetQueryClauseInfo(q.Body.Clauses[1]);
            var z = model.GetDeclaredSymbol(q.Body.Clauses[1]);
            Assert.Equal(SymbolKind.RangeVariable, z.Kind);
            Assert.Equal("z", z.Name);
            Assert.Equal("Cast", info2.CastInfo.Symbol.Name);
            Assert.Equal("SelectMany", info2.OperationInfo.Symbol.Name);

            var info3 = model.GetSemanticInfoSummary(q.Body.SelectOrGroup);
            Assert.NotNull(info3);
            // what about info3's contents ???

            var xPyPz = (q.Body.SelectOrGroup as SelectClauseSyntax).Expression as BinaryExpressionSyntax;
            var xPy = xPyPz.Left as BinaryExpressionSyntax;
            Assert.Equal(x, model.GetSemanticInfoSummary(xPy.Left).Symbol);
            Assert.Equal(y, model.GetSemanticInfoSummary(xPy.Right).Symbol);
            Assert.Equal(z, model.GetSemanticInfoSummary(xPyPz.Right).Symbol);
        }

        [Fact]
        public void TestGetSemanticInfo01()
        {
            var csSource = @"
using C = List1<int>;" + LINQ + @"
class Query
{
    public static void Main(string[] args)
    {
        C c1 = new C(1, 2, 3);
        C c2 = new C(10, 20, 30);
        C r1 =
            from int x in c1
            from int y in c2
            select x + y;
       Console.WriteLine(r1);
    }
}";
            var compilation = CreateStandardCompilation(csSource);
            compilation.VerifyDiagnostics();
            var tree = compilation.SyntaxTrees[0];
            var model = compilation.GetSemanticModel(tree);
            var classC = tree.GetCompilationUnitRoot().ChildNodes().OfType<TypeDeclarationSyntax>().Where(t => t.Identifier.ValueText == "Query").Single();
            dynamic methodM = (MethodDeclarationSyntax)classC.Members[0];
            QueryExpressionSyntax q = methodM.Body.Statements[2].Declaration.Variables[0].Initializer.Value;

            var info0 = model.GetQueryClauseInfo(q.FromClause);
            Assert.Equal("Cast", info0.CastInfo.Symbol.Name);
            Assert.Null(info0.OperationInfo.Symbol);
            Assert.Equal("x", model.GetDeclaredSymbol(q.FromClause).Name);

            var info1 = model.GetQueryClauseInfo(q.Body.Clauses[0]);
            Assert.Equal("Cast", info1.CastInfo.Symbol.Name);
            Assert.Equal("SelectMany", info1.OperationInfo.Symbol.Name);
            Assert.Equal("y", model.GetDeclaredSymbol(q.Body.Clauses[0]).Name);

            var info2 = model.GetSemanticInfoSummary(q.Body.SelectOrGroup);
            // what about info2's contents?
        }

        [Fact]
        public void TestGetSemanticInfo02()
        {
            var csSource = LINQ + @"
class Query
{
    public static void Main(string[] args)
    {
        List1<int> c = new List1<int>(28, 51, 27, 84, 27, 27, 72, 64, 55, 46, 39);
        var r =
            from i in c
            orderby i/10 descending, i%10
            select i;
        Console.WriteLine(r);
    }
}";
            var compilation = CreateStandardCompilation(csSource);
            compilation.VerifyDiagnostics();
            var tree = compilation.SyntaxTrees[0];
            var model = compilation.GetSemanticModel(tree);
            var classC = tree.GetCompilationUnitRoot().ChildNodes().OfType<TypeDeclarationSyntax>().Where(t => t.Identifier.ValueText == "Query").Single();
            dynamic methodM = (MethodDeclarationSyntax)classC.Members[0];
            QueryExpressionSyntax q = methodM.Body.Statements[1].Declaration.Variables[0].Initializer.Value;

            var info0 = model.GetQueryClauseInfo(q.FromClause);
            Assert.Null(info0.CastInfo.Symbol);
            Assert.Null(info0.OperationInfo.Symbol);
            Assert.Equal("i", model.GetDeclaredSymbol(q.FromClause).Name);
            var i = model.GetDeclaredSymbol(q.FromClause);

            var info1 = model.GetQueryClauseInfo(q.Body.Clauses[0]);
            Assert.Null(info1.CastInfo.Symbol);
            Assert.Null(info1.OperationInfo.Symbol);
            Assert.Null(model.GetDeclaredSymbol(q.Body.Clauses[0]));

            var order = q.Body.Clauses[0] as OrderByClauseSyntax;
            var oinfo0 = model.GetSemanticInfoSummary(order.Orderings[0]);
            Assert.Equal("OrderByDescending", oinfo0.Symbol.Name);

            var oinfo1 = model.GetSemanticInfoSummary(order.Orderings[1]);
            Assert.Equal("ThenBy", oinfo1.Symbol.Name);
        }

        [CompilerTrait(CompilerFeature.IOperation)]
        [WorkItem(541774, "http://vstfdevdiv:8080/DevDiv2/DevDiv/_workitems/edit/541774")]
        [Fact]
        public void MultipleFromClauseIdentifierInExprNotInContext()
        {
            string source = @"
using System.Linq;

class Program
{
    static void Main(string[] args)
    {
        var q2 = /*<bind>*/from n1 in nums 
                 from n2 in nums
                 select n1/*</bind>*/;
    }
}
";
            string expectedOperationTree = @"
ITranslatedQueryExpression (OperationKind.TranslatedQueryExpression, Type: ?, IsInvalid) (Syntax: 'from n1 in  ... select n1')
  Expression: 
    IInvalidExpression (OperationKind.InvalidExpression, Type: ?, IsInvalid, IsImplicit) (Syntax: 'from n2 in nums')
      Children(3):
          IInvalidExpression (OperationKind.InvalidExpression, Type: ?, IsInvalid) (Syntax: 'nums')
            Children(0)
          IAnonymousFunctionExpression (Symbol: lambda expression) (OperationKind.AnonymousFunctionExpression, Type: null, IsInvalid, IsImplicit) (Syntax: 'nums')
            IBlockStatement (1 statements) (OperationKind.BlockStatement, IsInvalid, IsImplicit) (Syntax: 'nums')
              IReturnStatement (OperationKind.ReturnStatement, IsInvalid, IsImplicit) (Syntax: 'nums')
                ReturnedValue: 
                  IInvalidExpression (OperationKind.InvalidExpression, Type: ?, IsInvalid) (Syntax: 'nums')
                    Children(0)
          IAnonymousFunctionExpression (Symbol: lambda expression) (OperationKind.AnonymousFunctionExpression, Type: null, IsImplicit) (Syntax: 'n1')
            IBlockStatement (1 statements) (OperationKind.BlockStatement, IsImplicit) (Syntax: 'n1')
              IReturnStatement (OperationKind.ReturnStatement, IsImplicit) (Syntax: 'n1')
                ReturnedValue: 
                  IOperation:  (OperationKind.None) (Syntax: 'n1')
";
            var expectedDiagnostics = new DiagnosticDescription[] {
                // CS0103: The name 'nums' does not exist in the current context
                //         var q2 = /*<bind>*/from n1 in nums 
                Diagnostic(ErrorCode.ERR_NameNotInContext, "nums").WithArguments("nums").WithLocation(8, 39),
                // CS0103: The name 'nums' does not exist in the current context
                //                  from n2 in nums
                Diagnostic(ErrorCode.ERR_NameNotInContext, "nums").WithArguments("nums").WithLocation(9, 29)
            };

            VerifyOperationTreeAndDiagnosticsForTest<QueryExpressionSyntax>(source, expectedOperationTree, expectedDiagnostics);
        }

        [CompilerTrait(CompilerFeature.IOperation)]
        [WorkItem(541906, "http://vstfdevdiv:8080/DevDiv2/DevDiv/_workitems/edit/541906")]
        [Fact]
        public void NullLiteralFollowingJoinInQuery()
        {
            string source = @"
using System.Linq;

class Program
{
    static void Main(string[] args)
    {
        var query = /*<bind>*/from int i in new int[] { 1 } join null on true equals true select i/*</bind>*/; //CS1031
    }
}
";
            string expectedOperationTree = @"
ITranslatedQueryExpression (OperationKind.TranslatedQueryExpression, Type: ?, IsInvalid) (Syntax: 'from int i  ... ue select i')
  Expression: 
    IInvalidExpression (OperationKind.InvalidExpression, Type: ?, IsInvalid, IsImplicit) (Syntax: 'join null o ... equals true')
      Children(5):
          IInvocationExpression (System.Collections.Generic.IEnumerable<System.Int32> System.Linq.Enumerable.Cast<System.Int32>(this System.Collections.IEnumerable source)) (OperationKind.InvocationExpression, Type: System.Collections.Generic.IEnumerable<System.Int32>, IsImplicit) (Syntax: 'from int i  ... int[] { 1 }')
            Instance Receiver: 
              null
            Arguments(1):
                IArgument (ArgumentKind.Explicit, Matching Parameter: source) (OperationKind.Argument, IsImplicit) (Syntax: 'new int[] { 1 }')
                  IConversionExpression (Implicit, TryCast: False, Unchecked) (OperationKind.ConversionExpression, Type: System.Collections.IEnumerable, IsImplicit) (Syntax: 'new int[] { 1 }')
                    Conversion: CommonConversion (Exists: True, IsIdentity: False, IsNumeric: False, IsReference: True, IsUserDefined: False) (MethodSymbol: null)
                    Operand: 
                      IArrayCreationExpression (OperationKind.ArrayCreationExpression, Type: System.Int32[]) (Syntax: 'new int[] { 1 }')
                        Dimension Sizes(1):
                            ILiteralExpression (OperationKind.LiteralExpression, Type: System.Int32, Constant: 1, IsImplicit) (Syntax: 'new int[] { 1 }')
                        Initializer: 
                          IArrayInitializer (1 elements) (OperationKind.ArrayInitializer) (Syntax: '{ 1 }')
                            Element Values(1):
                                ILiteralExpression (OperationKind.LiteralExpression, Type: System.Int32, Constant: 1) (Syntax: '1')
                  InConversion: CommonConversion (Exists: True, IsIdentity: True, IsNumeric: False, IsReference: False, IsUserDefined: False) (MethodSymbol: null)
                  OutConversion: CommonConversion (Exists: True, IsIdentity: True, IsNumeric: False, IsReference: False, IsUserDefined: False) (MethodSymbol: null)
          IInvalidExpression (OperationKind.InvalidExpression, Type: ?, IsInvalid, IsImplicit) (Syntax: 'join null o ... equals true')
            Children(1):
                IInvalidExpression (OperationKind.InvalidExpression, Type: ?, IsInvalid, IsImplicit) (Syntax: 'null')
                  Children(1):
                      ILiteralExpression (OperationKind.LiteralExpression, Type: null, Constant: null, IsInvalid) (Syntax: 'null')
          IAnonymousFunctionExpression (Symbol: lambda expression) (OperationKind.AnonymousFunctionExpression, Type: null, IsImplicit) (Syntax: 'true')
            IBlockStatement (1 statements) (OperationKind.BlockStatement, IsImplicit) (Syntax: 'true')
              IReturnStatement (OperationKind.ReturnStatement, IsImplicit) (Syntax: 'true')
                ReturnedValue: 
                  ILiteralExpression (OperationKind.LiteralExpression, Type: System.Boolean, Constant: True) (Syntax: 'true')
          IAnonymousFunctionExpression (Symbol: lambda expression) (OperationKind.AnonymousFunctionExpression, Type: null, IsImplicit) (Syntax: 'true')
            IBlockStatement (1 statements) (OperationKind.BlockStatement, IsImplicit) (Syntax: 'true')
              IReturnStatement (OperationKind.ReturnStatement, IsImplicit) (Syntax: 'true')
                ReturnedValue: 
                  ILiteralExpression (OperationKind.LiteralExpression, Type: System.Boolean, Constant: True) (Syntax: 'true')
          IAnonymousFunctionExpression (Symbol: lambda expression) (OperationKind.AnonymousFunctionExpression, Type: null, IsImplicit) (Syntax: 'i')
            IBlockStatement (1 statements) (OperationKind.BlockStatement, IsImplicit) (Syntax: 'i')
              IReturnStatement (OperationKind.ReturnStatement, IsImplicit) (Syntax: 'i')
                ReturnedValue: 
                  IOperation:  (OperationKind.None) (Syntax: 'i')
";
            var expectedDiagnostics = new DiagnosticDescription[] {
                // CS1031: Type expected
                //         var query = /*<bind>*/from int i in new int[] { 1 } join null on true equals true select i/*</bind>*/; //CS1031
                Diagnostic(ErrorCode.ERR_TypeExpected, "null").WithLocation(8, 66),
                // CS1001: Identifier expected
                //         var query = /*<bind>*/from int i in new int[] { 1 } join null on true equals true select i/*</bind>*/; //CS1031
                Diagnostic(ErrorCode.ERR_IdentifierExpected, "null").WithLocation(8, 66),
                // CS1003: Syntax error, 'in' expected
                //         var query = /*<bind>*/from int i in new int[] { 1 } join null on true equals true select i/*</bind>*/; //CS1031
                Diagnostic(ErrorCode.ERR_SyntaxError, "null").WithArguments("in", "null").WithLocation(8, 66)
            };

            VerifyOperationTreeAndDiagnosticsForTest<QueryExpressionSyntax>(source, expectedOperationTree, expectedDiagnostics);
        }

        [WorkItem(541779, "http://vstfdevdiv:8080/DevDiv2/DevDiv/_workitems/edit/541779")]
        [Fact]
        public void MultipleFromClauseQueryExpr()
        {
            var csSource = @"
using System;
using System.Linq;

class Program
{
    static void Main(string[] args)
    {
        var nums = new int[] { 3, 4 };

        var q2 = from int n1 in nums 
                 from int n2 in nums
                 select n1;

        string serializer = String.Empty;
        foreach (var q in q2)
        {
            serializer = serializer + q + "" "";
        }
        System.Console.Write(serializer.Trim());
    }
}";

            CompileAndVerify(csSource, additionalRefs: new[] { LinqAssemblyRef }, expectedOutput: "3 3 4 4");
        }

        [WorkItem(541782, "http://vstfdevdiv:8080/DevDiv2/DevDiv/_workitems/edit/541782")]
        [Fact]
        public void FromSelectQueryExprOnArraysWithTypeImplicit()
        {
            var csSource = @"
using System;
using System.Linq;

class Program
{
    static void Main(string[] args)
    {
        var nums = new int[] { 3, 4 };

        var q2 = from n1 in nums select n1;

        string serializer = String.Empty;
        foreach (var q in q2)
        {
            serializer = serializer + q + "" "";
        }
        System.Console.Write(serializer.Trim());
    }
}";
            CompileAndVerify(csSource, additionalRefs: new[] { LinqAssemblyRef }, expectedOutput: "3 4");
        }


        [WorkItem(541788, "http://vstfdevdiv:8080/DevDiv2/DevDiv/_workitems/edit/541788")]
        [Fact]
        public void JoinClauseTest()
        {
            var csSource = @"
using System;
using System.Linq;

class Program
{
    static void Main()
    {
        var q2 =
           from a in Enumerable.Range(1, 13)
           join b in Enumerable.Range(1, 13) on 4 * a equals b
           select a;

        string serializer = String.Empty;
        foreach (var q in q2)
        {
            serializer = serializer + q + "" "";
        }
        System.Console.Write(serializer.Trim());
    }
}";

            CompileAndVerify(csSource, additionalRefs: new[] { LinqAssemblyRef }, expectedOutput: "1 2 3");
        }

        [CompilerTrait(CompilerFeature.IOperation)]
        [Fact, WorkItem(17838, "https://github.com/dotnet/roslyn/issues/17838")]
        public void JoinClause_IOperation()
        {
            string source = @"
using System;
using System.Linq;

class Program
{
    static void Main()
    {
        var q2 =
           /*<bind>*/from a in Enumerable.Range(1, 13)
           join b in Enumerable.Range(1, 13) on 4 * a equals b
           select a/*</bind>*/;

        string serializer = String.Empty;
        foreach (var q in q2)
        {
            serializer = serializer + q + "" "";
        }
        System.Console.Write(serializer.Trim());
    }
}
";
            string expectedOperationTree = @"
ITranslatedQueryExpression (OperationKind.TranslatedQueryExpression, Type: System.Collections.Generic.IEnumerable<System.Int32>) (Syntax: 'from a in E ... select a')
  Expression: 
    IInvocationExpression (System.Collections.Generic.IEnumerable<System.Int32> System.Linq.Enumerable.Join<System.Int32, System.Int32, System.Int32, System.Int32>(this System.Collections.Generic.IEnumerable<System.Int32> outer, System.Collections.Generic.IEnumerable<System.Int32> inner, System.Func<System.Int32, System.Int32> outerKeySelector, System.Func<System.Int32, System.Int32> innerKeySelector, System.Func<System.Int32, System.Int32, System.Int32> resultSelector)) (OperationKind.InvocationExpression, Type: System.Collections.Generic.IEnumerable<System.Int32>, IsImplicit) (Syntax: 'join b in E ...  a equals b')
      Instance Receiver: 
        null
      Arguments(5):
          IArgument (ArgumentKind.Explicit, Matching Parameter: outer) (OperationKind.Argument, IsImplicit) (Syntax: 'Enumerable.Range(1, 13)')
            IInvocationExpression (System.Collections.Generic.IEnumerable<System.Int32> System.Linq.Enumerable.Range(System.Int32 start, System.Int32 count)) (OperationKind.InvocationExpression, Type: System.Collections.Generic.IEnumerable<System.Int32>) (Syntax: 'Enumerable.Range(1, 13)')
              Instance Receiver: 
                null
              Arguments(2):
                  IArgument (ArgumentKind.Explicit, Matching Parameter: start) (OperationKind.Argument) (Syntax: '1')
                    ILiteralExpression (OperationKind.LiteralExpression, Type: System.Int32, Constant: 1) (Syntax: '1')
                    InConversion: CommonConversion (Exists: True, IsIdentity: True, IsNumeric: False, IsReference: False, IsUserDefined: False) (MethodSymbol: null)
                    OutConversion: CommonConversion (Exists: True, IsIdentity: True, IsNumeric: False, IsReference: False, IsUserDefined: False) (MethodSymbol: null)
                  IArgument (ArgumentKind.Explicit, Matching Parameter: count) (OperationKind.Argument) (Syntax: '13')
                    ILiteralExpression (OperationKind.LiteralExpression, Type: System.Int32, Constant: 13) (Syntax: '13')
                    InConversion: CommonConversion (Exists: True, IsIdentity: True, IsNumeric: False, IsReference: False, IsUserDefined: False) (MethodSymbol: null)
                    OutConversion: CommonConversion (Exists: True, IsIdentity: True, IsNumeric: False, IsReference: False, IsUserDefined: False) (MethodSymbol: null)
            InConversion: CommonConversion (Exists: True, IsIdentity: True, IsNumeric: False, IsReference: False, IsUserDefined: False) (MethodSymbol: null)
            OutConversion: CommonConversion (Exists: True, IsIdentity: True, IsNumeric: False, IsReference: False, IsUserDefined: False) (MethodSymbol: null)
          IArgument (ArgumentKind.Explicit, Matching Parameter: inner) (OperationKind.Argument, IsImplicit) (Syntax: 'Enumerable.Range(1, 13)')
            IInvocationExpression (System.Collections.Generic.IEnumerable<System.Int32> System.Linq.Enumerable.Range(System.Int32 start, System.Int32 count)) (OperationKind.InvocationExpression, Type: System.Collections.Generic.IEnumerable<System.Int32>) (Syntax: 'Enumerable.Range(1, 13)')
              Instance Receiver: 
                null
              Arguments(2):
                  IArgument (ArgumentKind.Explicit, Matching Parameter: start) (OperationKind.Argument) (Syntax: '1')
                    ILiteralExpression (OperationKind.LiteralExpression, Type: System.Int32, Constant: 1) (Syntax: '1')
                    InConversion: CommonConversion (Exists: True, IsIdentity: True, IsNumeric: False, IsReference: False, IsUserDefined: False) (MethodSymbol: null)
                    OutConversion: CommonConversion (Exists: True, IsIdentity: True, IsNumeric: False, IsReference: False, IsUserDefined: False) (MethodSymbol: null)
                  IArgument (ArgumentKind.Explicit, Matching Parameter: count) (OperationKind.Argument) (Syntax: '13')
                    ILiteralExpression (OperationKind.LiteralExpression, Type: System.Int32, Constant: 13) (Syntax: '13')
                    InConversion: CommonConversion (Exists: True, IsIdentity: True, IsNumeric: False, IsReference: False, IsUserDefined: False) (MethodSymbol: null)
                    OutConversion: CommonConversion (Exists: True, IsIdentity: True, IsNumeric: False, IsReference: False, IsUserDefined: False) (MethodSymbol: null)
            InConversion: CommonConversion (Exists: True, IsIdentity: True, IsNumeric: False, IsReference: False, IsUserDefined: False) (MethodSymbol: null)
            OutConversion: CommonConversion (Exists: True, IsIdentity: True, IsNumeric: False, IsReference: False, IsUserDefined: False) (MethodSymbol: null)
          IArgument (ArgumentKind.Explicit, Matching Parameter: outerKeySelector) (OperationKind.Argument, IsImplicit) (Syntax: '4 * a')
            IDelegateCreationExpression (OperationKind.DelegateCreationExpression, Type: System.Func<System.Int32, System.Int32>, IsImplicit) (Syntax: '4 * a')
              Target: 
                IAnonymousFunctionExpression (Symbol: lambda expression) (OperationKind.AnonymousFunctionExpression, Type: null, IsImplicit) (Syntax: '4 * a')
                  IBlockStatement (1 statements) (OperationKind.BlockStatement, IsImplicit) (Syntax: '4 * a')
                    IReturnStatement (OperationKind.ReturnStatement, IsImplicit) (Syntax: '4 * a')
                      ReturnedValue: 
                        IBinaryOperatorExpression (BinaryOperatorKind.Multiply) (OperationKind.BinaryOperatorExpression, Type: System.Int32) (Syntax: '4 * a')
                          Left: 
                            ILiteralExpression (OperationKind.LiteralExpression, Type: System.Int32, Constant: 4) (Syntax: '4')
                          Right: 
                            IOperation:  (OperationKind.None) (Syntax: 'a')
            InConversion: CommonConversion (Exists: True, IsIdentity: True, IsNumeric: False, IsReference: False, IsUserDefined: False) (MethodSymbol: null)
            OutConversion: CommonConversion (Exists: True, IsIdentity: True, IsNumeric: False, IsReference: False, IsUserDefined: False) (MethodSymbol: null)
          IArgument (ArgumentKind.Explicit, Matching Parameter: innerKeySelector) (OperationKind.Argument, IsImplicit) (Syntax: 'b')
            IDelegateCreationExpression (OperationKind.DelegateCreationExpression, Type: System.Func<System.Int32, System.Int32>, IsImplicit) (Syntax: 'b')
              Target: 
                IAnonymousFunctionExpression (Symbol: lambda expression) (OperationKind.AnonymousFunctionExpression, Type: null, IsImplicit) (Syntax: 'b')
                  IBlockStatement (1 statements) (OperationKind.BlockStatement, IsImplicit) (Syntax: 'b')
                    IReturnStatement (OperationKind.ReturnStatement, IsImplicit) (Syntax: 'b')
                      ReturnedValue: 
                        IOperation:  (OperationKind.None) (Syntax: 'b')
            InConversion: CommonConversion (Exists: True, IsIdentity: True, IsNumeric: False, IsReference: False, IsUserDefined: False) (MethodSymbol: null)
            OutConversion: CommonConversion (Exists: True, IsIdentity: True, IsNumeric: False, IsReference: False, IsUserDefined: False) (MethodSymbol: null)
          IArgument (ArgumentKind.Explicit, Matching Parameter: resultSelector) (OperationKind.Argument, IsImplicit) (Syntax: 'a')
            IDelegateCreationExpression (OperationKind.DelegateCreationExpression, Type: System.Func<System.Int32, System.Int32, System.Int32>, IsImplicit) (Syntax: 'a')
              Target: 
                IAnonymousFunctionExpression (Symbol: lambda expression) (OperationKind.AnonymousFunctionExpression, Type: null, IsImplicit) (Syntax: 'a')
                  IBlockStatement (1 statements) (OperationKind.BlockStatement, IsImplicit) (Syntax: 'a')
                    IReturnStatement (OperationKind.ReturnStatement, IsImplicit) (Syntax: 'a')
                      ReturnedValue: 
                        IOperation:  (OperationKind.None) (Syntax: 'a')
            InConversion: CommonConversion (Exists: True, IsIdentity: True, IsNumeric: False, IsReference: False, IsUserDefined: False) (MethodSymbol: null)
            OutConversion: CommonConversion (Exists: True, IsIdentity: True, IsNumeric: False, IsReference: False, IsUserDefined: False) (MethodSymbol: null)
";
            var expectedDiagnostics = DiagnosticDescription.None;

            VerifyOperationTreeAndDiagnosticsForTest<QueryExpressionSyntax>(source, expectedOperationTree, expectedDiagnostics);
        }

        [WorkItem(541789, "http://vstfdevdiv:8080/DevDiv2/DevDiv/_workitems/edit/541789")]
        [WorkItem(9229, "DevDiv_Projects/Roslyn")]
        [Fact]
        public void WhereClauseTest()
        {
            var csSource = @"
using System;
using System.Linq;

class Program
{
    static void Main()
    {
        var nums = new int[] { 1, 2, 3, 4 };

        var q2 = from x in nums
                where (x > 2)
                select x;

        string serializer = String.Empty;
        foreach (var q in q2)
        {
            serializer = serializer + q + "" "";
        }
        System.Console.Write(serializer.Trim());
    }
}";

            CompileAndVerify(csSource, additionalRefs: new[] { LinqAssemblyRef }, expectedOutput: "3 4");
        }

        [WorkItem(541942, "http://vstfdevdiv:8080/DevDiv2/DevDiv/_workitems/edit/541942")]
        [Fact]
        public void WhereDefinedInType()
        {
            var csSource = @"
using System;

class Y
{
    public int Where(Func<int, bool> predicate)
    {
        return 45;
    }
}

class P
{
    static void Main()
    {
        var src = new Y();
        var query = from x in src
                where x > 0
                select x;

        Console.Write(query);
    }
}";

            CompileAndVerify(csSource, additionalRefs: new[] { LinqAssemblyRef }, expectedOutput: "45");
        }

        [Fact]
        public void GetInfoForSelectExpression01()
        {
            string sourceCode = @"
using System;
using System.Linq;
public class Test2
{
    public static void Main()
    {
        var nums = new int[] { 1, 2, 3, 4 };

        var q2 = from x in nums
                 select x;
    }
}";
            var compilation = CreateCompilationWithMscorlibAndSystemCore(sourceCode);
            var tree = compilation.SyntaxTrees[0];
            var semanticModel = compilation.GetSemanticModel(tree);

            SelectClauseSyntax selectClause = (SelectClauseSyntax)tree.GetCompilationUnitRoot().FindToken(sourceCode.IndexOf("select", StringComparison.Ordinal)).Parent;
            var info = semanticModel.GetSemanticInfoSummary(selectClause.Expression);
            Assert.Equal(SpecialType.System_Int32, info.Type.SpecialType);
            Assert.Equal(SymbolKind.RangeVariable, info.Symbol.Kind);
            var info2 = semanticModel.GetSemanticInfoSummary(selectClause);
            var m = (MethodSymbol)info2.Symbol;
            Assert.Equal("Select", m.ReducedFrom.Name);
        }

        [Fact]
        public void GetInfoForSelectExpression02()
        {
            string sourceCode = @"
using System;
using System.Linq;
public class Test2
{
    public static void Main()
    {
        var nums = new int[] { 1, 2, 3, 4 };

        var q2 = from x in nums
                 select x into w
                 select w;
    }
}";
            var compilation = CreateCompilationWithMscorlibAndSystemCore(sourceCode);
            var tree = compilation.SyntaxTrees[0];
            var semanticModel = compilation.GetSemanticModel(tree);

            SelectClauseSyntax selectClause = (SelectClauseSyntax)tree.GetCompilationUnitRoot().FindToken(sourceCode.IndexOf("select w", StringComparison.Ordinal)).Parent;
            var info = semanticModel.GetSemanticInfoSummary(selectClause.Expression);
            Assert.Equal(SpecialType.System_Int32, info.Type.SpecialType);
            Assert.Equal(SymbolKind.RangeVariable, info.Symbol.Kind);
        }

        [Fact]
        public void GetInfoForSelectExpression03()
        {
            string sourceCode = @"
using System.Linq;
public class Test2
{
    public static void Main()
    {
        var nums = new int[] { 1, 2, 3, 4 };

        var q2 = from x in nums
                 select x+1 into w
                 select w+1;
    }
}";
            var compilation = CreateCompilationWithMscorlibAndSystemCore(sourceCode);
            var tree = compilation.SyntaxTrees[0];
            compilation.VerifyDiagnostics();
            var semanticModel = compilation.GetSemanticModel(tree);

            var e = (IdentifierNameSyntax)tree.GetCompilationUnitRoot().FindToken(sourceCode.IndexOf("x+1", StringComparison.Ordinal)).Parent;
            var info = semanticModel.GetSemanticInfoSummary(e);
            Assert.Equal(SpecialType.System_Int32, info.Type.SpecialType);
            Assert.Equal(SymbolKind.RangeVariable, info.Symbol.Kind);
            Assert.Equal("x", info.Symbol.Name);

            e = (IdentifierNameSyntax)tree.GetCompilationUnitRoot().FindToken(sourceCode.IndexOf("w+1", StringComparison.Ordinal)).Parent;
            info = semanticModel.GetSemanticInfoSummary(e);
            Assert.Equal(SpecialType.System_Int32, info.Type.SpecialType);
            Assert.Equal(SymbolKind.RangeVariable, info.Symbol.Kind);
            Assert.Equal("w", info.Symbol.Name);

            var e2 = e.Parent as ExpressionSyntax; // w+1
            var info2 = semanticModel.GetSemanticInfoSummary(e2);
            Assert.Equal(SpecialType.System_Int32, info2.Type.SpecialType);
            Assert.Equal("System.Int32 System.Int32.op_Addition(System.Int32 left, System.Int32 right)", info2.Symbol.ToTestDisplayString());
        }

        [WorkItem(541806, "http://vstfdevdiv:8080/DevDiv2/DevDiv/_workitems/edit/541806")]
        [Fact]
        public void GetDeclaredSymbolForQueryContinuation()
        {
            string sourceCode = @"
public class Test2
{
    public static void Main()
    {
        var nums = new int[] { 1, 2, 3, 4 };

        var q2 = from x in nums
                 select x into w
                 select w;
    }
}";
            var compilation = CreateCompilationWithMscorlibAndSystemCore(sourceCode);
            var tree = compilation.SyntaxTrees[0];
            var semanticModel = compilation.GetSemanticModel(tree);

            var queryContinuation = tree.GetRoot().FindToken(sourceCode.IndexOf("into w", StringComparison.Ordinal)).Parent;
            var symbol = semanticModel.GetDeclaredSymbol(queryContinuation);

            Assert.NotNull(symbol);
            Assert.Equal("w", symbol.Name);
            Assert.Equal(SymbolKind.RangeVariable, symbol.Kind);
        }

        [WorkItem(541899, "http://vstfdevdiv:8080/DevDiv2/DevDiv/_workitems/edit/541899")]
        [Fact]
        public void ComputeQueryVariableType()
        {
            string sourceCode = @"
using System.Linq;
public class Test2
{
    public static void Main()
    {
        var nums = new int[] { 1, 2, 3, 4 };

        var q2 = from x in nums
                 select 5;
    }
}";
            var compilation = CreateCompilationWithMscorlibAndSystemCore(sourceCode);
            var tree = compilation.SyntaxTrees[0];
            var semanticModel = compilation.GetSemanticModel(tree);
            var selectExpression = tree.GetCompilationUnitRoot().FindToken(sourceCode.IndexOf('5'));
            var info = semanticModel.GetSpeculativeTypeInfo(selectExpression.SpanStart, SyntaxFactory.ParseExpression("x"), SpeculativeBindingOption.BindAsExpression);
            Assert.Equal(SpecialType.System_Int32, info.Type.SpecialType);
        }

        [WorkItem(541893, "http://vstfdevdiv:8080/DevDiv2/DevDiv/_workitems/edit/541893")]
        [Fact]
        public void GetDeclaredSymbolForJoinIntoClause()
        {
            string sourceCode = @"
using System;
using System.Linq;

static class Test
{
    static void Main()
    {
        var qie = from x3 in new int[] { 0 }
                      join x7 in (new int[] { 0 }) on 5 equals 5 into x8
                      select x8;
    }
}";
            var compilation = CreateCompilationWithMscorlibAndSystemCore(sourceCode);
            var tree = compilation.SyntaxTrees[0];
            var semanticModel = compilation.GetSemanticModel(tree);

            var joinInto = tree.GetRoot().FindToken(sourceCode.IndexOf("into x8", StringComparison.Ordinal)).Parent;
            var symbol = semanticModel.GetDeclaredSymbol(joinInto);

            Assert.NotNull(symbol);
            Assert.Equal("x8", symbol.Name);
            Assert.Equal(SymbolKind.RangeVariable, symbol.Kind);
            Assert.Equal("? x8", symbol.ToTestDisplayString());
        }

        [WorkItem(541982, "http://vstfdevdiv:8080/DevDiv2/DevDiv/_workitems/edit/541982")]
        [WorkItem(543494, "http://vstfdevdiv:8080/DevDiv2/DevDiv/_workitems/edit/543494")]
        [Fact()]
        public void GetDeclaredSymbolAddAccessorDeclIncompleteQuery()
        {
            string sourceCode = @"
using System;
using System.Linq;

public class QueryExpressionTest
{
    public static void Main()
    {
        var expr1 = new[] { 1, 2, 3, 4, 5 };

        var query1 = from  event in expr1 select event;
        var query2 = from int
    }
}";
            var compilation = CreateCompilationWithMscorlibAndSystemCore(sourceCode);
            var tree = compilation.SyntaxTrees[0];
            var semanticModel = compilation.GetSemanticModel(tree);

            var unknownAccessorDecls = tree.GetCompilationUnitRoot().DescendantNodes().OfType<AccessorDeclarationSyntax>();
            var symbols = unknownAccessorDecls.Select(decl => semanticModel.GetDeclaredSymbol(decl));

            Assert.True(symbols.All(s => ReferenceEquals(s, null)));
        }

        [WorkItem(542235, "http://vstfdevdiv:8080/DevDiv2/DevDiv/_workitems/edit/542235")]
        [Fact]
        public void TwoFromClauseFollowedBySelectClause()
        {
            string sourceCode = @"
using System.Linq;

class Test
{
    public static void Main()
    {

        var q2 = from num1 in new int[] { 4, 5 }
                 from num2 in new int[] { 4, 5 }
                 select num1;
    }
}";
            var compilation = CreateCompilationWithMscorlibAndSystemCore(sourceCode);
            var tree = compilation.SyntaxTrees[0];
            var semanticModel = compilation.GetSemanticModel(tree);

            var selectClause = tree.GetCompilationUnitRoot().DescendantNodes().Where(n => n.IsKind(SyntaxKind.SelectClause)).Single() as SelectClauseSyntax;
            var fromClause1 = tree.GetCompilationUnitRoot().DescendantNodes().Where(n => (n.IsKind(SyntaxKind.FromClause)) && (n.ToString().Contains("num1"))).Single() as FromClauseSyntax;
            var fromClause2 = tree.GetCompilationUnitRoot().DescendantNodes().Where(n => (n.IsKind(SyntaxKind.FromClause)) && (n.ToString().Contains("num2"))).Single() as FromClauseSyntax;

            var symbolInfoForSelect = semanticModel.GetSemanticInfoSummary(selectClause);
            var queryInfoForFrom1 = semanticModel.GetQueryClauseInfo(fromClause1);
            var queryInfoForFrom2 = semanticModel.GetQueryClauseInfo(fromClause2);

            Assert.Null(queryInfoForFrom1.CastInfo.Symbol);
            Assert.Null(queryInfoForFrom1.OperationInfo.Symbol);

            Assert.Null(queryInfoForFrom2.CastInfo.Symbol);
            Assert.Equal("SelectMany", queryInfoForFrom2.OperationInfo.Symbol.Name);

            Assert.Null(symbolInfoForSelect.Symbol);
            Assert.Empty(symbolInfoForSelect.CandidateSymbols);
            Assert.Equal(CandidateReason.None, symbolInfoForSelect.CandidateReason);
        }

        [WorkItem(528747, "http://vstfdevdiv:8080/DevDiv2/DevDiv/_workitems/edit/528747")]
        [Fact]
        public void SemanticInfoForOrderingClauses()
        {
            string sourceCode = @"
using System;
using System.Linq;

public class QueryExpressionTest
{
    public static void Main()
    {
        var q1 =
            from x in new int[] { 4, 5 }
            orderby
                x descending,
                x.ToString() ascending,
                x descending
            select x;
    }
}";
            var compilation = CreateCompilationWithMscorlibAndSystemCore(sourceCode);
            var tree = compilation.SyntaxTrees[0];
            var model = compilation.GetSemanticModel(tree);
            int count = 0;
            string[] names = { "OrderByDescending", "ThenBy", "ThenByDescending" };
            foreach (var ordering in tree.GetCompilationUnitRoot().DescendantNodes().OfType<OrderingSyntax>())
            {
                var symbolInfo = model.GetSemanticInfoSummary(ordering);
                Assert.Equal(names[count++], symbolInfo.Symbol.Name);
            }
            Assert.Equal(3, count);
        }

        [WorkItem(542266, "http://vstfdevdiv:8080/DevDiv2/DevDiv/_workitems/edit/542266")]
        [Fact]
        public void FromOrderBySelectQueryTranslation()
        {
            string sourceCode = @"
using System;
using System.Collections;
using System.Collections.Generic;

public interface IOrderedEnumerable<TElement> : IEnumerable<TElement>,
    IEnumerable
{
}

public static class Extensions
{
    public static IOrderedEnumerable<TSource> OrderBy<TSource, TKey>(
    this IEnumerable<TSource> source,
    Func<TSource, TKey> keySelector)

    {
        return null;
    }

    public static IEnumerable<TResult> Select<TSource, TResult>(
    this IEnumerable<TSource> source,
    Func<TSource, TResult> selector)

    {
        return null;
    }
}

class Program
{
    static void Main(string[] args)
    {        

        var q1 = from num in new int[] { 4, 5 }
                 orderby num
                 select num;
    }
}";
            var compilation = CreateCompilationWithMscorlibAndSystemCore(sourceCode);
            var tree = compilation.SyntaxTrees[0];
            var semanticModel = compilation.GetSemanticModel(tree);

            var selectClause = tree.GetCompilationUnitRoot().DescendantNodes().Where(n => n.IsKind(SyntaxKind.SelectClause)).Single() as SelectClauseSyntax;
            var symbolInfoForSelect = semanticModel.GetSemanticInfoSummary(selectClause);

            Assert.Null(symbolInfoForSelect.Symbol);
        }

        [WorkItem(528756, "http://vstfdevdiv:8080/DevDiv2/DevDiv/_workitems/edit/528756")]
        [Fact]
        public void FromWhereSelectTranslation()
        {
            string sourceCode = @"
using System;
using System.Collections.Generic;

public static class Extensions
{

    public static IEnumerable<TSource> Where<TSource>(
    this IEnumerable<TSource> source,
    Func<TSource, bool> predicate)
    {
        return null;
    }
}

class Program
{
    static void Main(string[] args)
    {

        var q1 = from num in System.Linq.Enumerable.Range(4, 5).Where(n => n > 10)
                 select num;
    }
}";
            var compilation = CreateCompilationWithMscorlibAndSystemCore(sourceCode);
            var tree = compilation.SyntaxTrees[0];
            var semanticModel = compilation.GetSemanticModel(tree);

            semanticModel.GetDiagnostics().Verify(
                // (21,30): error CS1935: Could not find an implementation of the query pattern for source type 'System.Collections.Generic.IEnumerable<int>'.  'Select' not found.  Are you missing a reference to 'System.Core.dll' or a using directive for 'System.Linq'?
                //         var q1 = from num in System.Linq.Enumerable.Range(4, 5).Where(n => n > 10)
                Diagnostic(ErrorCode.ERR_QueryNoProviderStandard, "System.Linq.Enumerable.Range(4, 5).Where(n => n > 10)").WithArguments("System.Collections.Generic.IEnumerable<int>", "Select"));
        }

        [WorkItem(528760, "http://vstfdevdiv:8080/DevDiv2/DevDiv/_workitems/edit/528760")]
        [Fact]
        public void FromJoinSelectTranslation()
        {
            string sourceCode = @"
using System.Linq;

class Program
{
    static void Main(string[] args)
    {
        var q1 = from num in new int[] { 4, 5 }
                 join x1 in new int[] { 4, 5 } on num equals x1
                 select x1 + 5;
    }
}";
            var compilation = CreateCompilationWithMscorlibAndSystemCore(sourceCode);
            var tree = compilation.SyntaxTrees[0];
            var semanticModel = compilation.GetSemanticModel(tree);

            var selectClause = tree.GetCompilationUnitRoot().DescendantNodes().Where(n => n.IsKind(SyntaxKind.SelectClause)).Single() as SelectClauseSyntax;
            var symbolInfoForSelect = semanticModel.GetSemanticInfoSummary(selectClause);

            Assert.Null(symbolInfoForSelect.Symbol);
        }

        [WorkItem(528761, "http://vstfdevdiv:8080/DevDiv2/DevDiv/_workitems/edit/528761")]
        [WorkItem(544585, "http://vstfdevdiv:8080/DevDiv2/DevDiv/_workitems/edit/544585")]
        [Fact]
        public void OrderingSyntaxWithOverloadResolutionFailure()
        {
            string sourceCode = @"
using System.Linq;

class Program
{
    static void Main(string[] args)
    {
        int[] numbers = new int[] { 4, 5 };

        var q1 = from num in numbers.Single()
                 orderby (x1) => x1.ToString()
                 select num;
    }
}";

            var compilation = CreateCompilationWithMscorlibAndSystemCore(sourceCode);
            compilation.VerifyDiagnostics(
                // (10,30): error CS1936: Could not find an implementation of the query pattern for source type 'int'.  'OrderBy' not found.
                //         var q1 = from num in numbers.Single()
                Diagnostic(ErrorCode.ERR_QueryNoProvider, "numbers.Single()").WithArguments("int", "OrderBy")
                );
            var tree = compilation.SyntaxTrees[0];
            var semanticModel = compilation.GetSemanticModel(tree);

            var orderingClause = tree.GetCompilationUnitRoot().DescendantNodes().Where(n => n.IsKind(SyntaxKind.AscendingOrdering)).Single() as OrderingSyntax;
            var symbolInfoForOrdering = semanticModel.GetSemanticInfoSummary(orderingClause);

            Assert.Null(symbolInfoForOrdering.Symbol);
        }

        [WorkItem(542292, "http://vstfdevdiv:8080/DevDiv2/DevDiv/_workitems/edit/542292")]
        [Fact]
        public void EmitIncompleteQueryWithSyntaxErrors()
        {
            string sourceCode = @"
using System.Linq;

class Program
{
    static int Main()
    {
        int [] goo = new int [] {1};
        var q = from x in goo
                select x + 1 into z
                    select z.T
";
            using (var output = new MemoryStream())
            {
                Assert.False(CreateCompilationWithMscorlibAndSystemCore(sourceCode).Emit(output).Success);
            }
        }

        [WorkItem(542294, "http://vstfdevdiv:8080/DevDiv2/DevDiv/_workitems/edit/542294")]
        [Fact]
        public void EmitQueryWithBindErrors()
        {
            string sourceCode = @"
using System.Linq;
class Program
{
    static void Main()
    {
        int[] nums = { 0, 1, 2, 3, 4, 5 };
        var query = from num in nums
                    let num = 3 // CS1930
                    select num; 
    }
}";
            using (var output = new MemoryStream())
            {
                Assert.False(CreateCompilationWithMscorlibAndSystemCore(sourceCode).Emit(output).Success);
            }
        }

        [WorkItem(542372, "http://vstfdevdiv:8080/DevDiv2/DevDiv/_workitems/edit/542372")]
        [Fact]
        public void BindToIncompleteSelectManyDecl()
        {
            string sourceCode = @"
class P
{
    static C<X> M2<X>(X x)
    {
        return new C<X>(x);
    }

    static void Main()
    {
        C<int> e1 = new C<int>(1);

        var q = from x1 in M2<int>(x1)
                from x2 in e1
                select x1;
    }
}

class C<T>
{
    public C<V> SelectMany";

            var compilation = CreateCompilationWithMscorlibAndSystemCore(sourceCode);
            var tree = compilation.SyntaxTrees[0];
            var semanticModel = compilation.GetSemanticModel(tree);

            var diags = semanticModel.GetDiagnostics();

            Assert.NotEmpty(diags);
        }

        [WorkItem(542419, "http://vstfdevdiv:8080/DevDiv2/DevDiv/_workitems/edit/542419")]
        [Fact]
        public void BindIdentifierInWhereErrorTolerance()
        {
            string sourceCode = @"
using System;
using System.Collections.Generic;
using System.Linq;

class Program
{
    static void Main(string[] args)
    {
        var r = args.Where(b => b < > );
        var q = from a in args
                where a <> 
    }
}";

            var compilation = CreateCompilationWithMscorlibAndSystemCore(sourceCode);
            var tree = compilation.SyntaxTrees[0];
            var semanticModel = compilation.GetSemanticModel(tree);
            var diags = semanticModel.GetDiagnostics();
            Assert.NotEmpty(diags);
        }

        [WorkItem(542460, "http://vstfdevdiv:8080/DevDiv2/DevDiv/_workitems/edit/542460")]
        [Fact]
        public void QueryWithMultipleParseErrorsAndScriptParseOption()
        {
            string sourceCode = @"
using System;
using System.Linq;

public class QueryExpressionTest
{
    public static void Main()
    {
        var expr1 = new int[] { 1, 2, 3, 4, 5 };

        var query2 = from int namespace in expr1 select namespace;
        var query25 = from i in expr1 let namespace = expr1 select i;
    }
}";

            var compilation = CreateCompilationWithMscorlibAndSystemCore(sourceCode, parseOptions: TestOptions.Script);
            var tree = compilation.SyntaxTrees[0];
            var semanticModel = compilation.GetSemanticModel(tree);
            var queryExpr = tree.GetCompilationUnitRoot().DescendantNodes().OfType<QueryExpressionSyntax>().Where(x => x.ToFullString() == "from i in expr1 let ").Single();
            var symbolInfo = semanticModel.GetSemanticInfoSummary(queryExpr);

            Assert.Null(symbolInfo.Symbol);
        }

        [WorkItem(542496, "http://vstfdevdiv:8080/DevDiv2/DevDiv/_workitems/edit/542496")]
        [Fact]
        public void QueryExpressionInFieldInitReferencingAnotherFieldWithScriptParseOption()
        {
            string sourceCode = @"
using System.Linq;
using System.Collections;

class P
{
    double one = 1;

    public IEnumerable e = 
               from x in new int[] { 1, 2, 3 }
               select x + one;
}";

            var compilation = CreateCompilationWithMscorlibAndSystemCore(sourceCode, parseOptions: TestOptions.Script);
            var tree = compilation.SyntaxTrees[0];
            var semanticModel = compilation.GetSemanticModel(tree);
            var queryExpr = tree.GetCompilationUnitRoot().DescendantNodes().OfType<QueryExpressionSyntax>().Single();
            var symbolInfo = semanticModel.GetSemanticInfoSummary(queryExpr);

            Assert.Null(symbolInfo.Symbol);
        }

        [CompilerTrait(CompilerFeature.IOperation)]
        [WorkItem(542559, "http://vstfdevdiv:8080/DevDiv2/DevDiv/_workitems/edit/542559")]
        [Fact]
        public void StaticTypeInFromClause()
        {
            string source = @"
using System;
using System.Linq;

class C
{
    static void Main()
    {
        var q2 = string.Empty.Cast<GC>().Select(x => x);
        var q1 = /*<bind>*/from GC x in string.Empty select x/*</bind>*/;
    }
}
";
            string expectedOperationTree = @"
ITranslatedQueryExpression (OperationKind.TranslatedQueryExpression, Type: ?, IsInvalid) (Syntax: 'from GC x i ... ty select x')
  Expression: 
    IInvalidExpression (OperationKind.InvalidExpression, Type: ?, IsImplicit) (Syntax: 'select x')
      Children(2):
          IInvocationExpression (System.Collections.Generic.IEnumerable<System.GC> System.Linq.Enumerable.Cast<System.GC>(this System.Collections.IEnumerable source)) (OperationKind.InvocationExpression, Type: System.Collections.Generic.IEnumerable<System.GC>, IsInvalid, IsImplicit) (Syntax: 'from GC x i ... tring.Empty')
            Instance Receiver: 
              null
            Arguments(1):
                IArgument (ArgumentKind.Explicit, Matching Parameter: source) (OperationKind.Argument, IsInvalid, IsImplicit) (Syntax: 'string.Empty')
                  IConversionExpression (Implicit, TryCast: False, Unchecked) (OperationKind.ConversionExpression, Type: System.Collections.IEnumerable, IsInvalid, IsImplicit) (Syntax: 'string.Empty')
                    Conversion: CommonConversion (Exists: True, IsIdentity: False, IsNumeric: False, IsReference: True, IsUserDefined: False) (MethodSymbol: null)
                    Operand: 
                      IFieldReferenceExpression: System.String System.String.Empty (Static) (OperationKind.FieldReferenceExpression, Type: System.String, IsInvalid) (Syntax: 'string.Empty')
                        Instance Receiver: 
                          null
                  InConversion: CommonConversion (Exists: True, IsIdentity: True, IsNumeric: False, IsReference: False, IsUserDefined: False) (MethodSymbol: null)
                  OutConversion: CommonConversion (Exists: True, IsIdentity: True, IsNumeric: False, IsReference: False, IsUserDefined: False) (MethodSymbol: null)
          IAnonymousFunctionExpression (Symbol: lambda expression) (OperationKind.AnonymousFunctionExpression, Type: null, IsImplicit) (Syntax: 'x')
            IBlockStatement (1 statements) (OperationKind.BlockStatement, IsImplicit) (Syntax: 'x')
              IReturnStatement (OperationKind.ReturnStatement, IsImplicit) (Syntax: 'x')
                ReturnedValue: 
                  IOperation:  (OperationKind.None) (Syntax: 'x')
";
            var expectedDiagnostics = new DiagnosticDescription[] {
                // CS0718: 'GC': static types cannot be used as type arguments
                //         var q2 = string.Empty.Cast<GC>().Select(x => x);
                Diagnostic(ErrorCode.ERR_GenericArgIsStaticClass, "string.Empty.Cast<GC>").WithArguments("System.GC").WithLocation(9, 18),
                // CS0718: 'GC': static types cannot be used as type arguments
                //         var q1 = /*<bind>*/from GC x in string.Empty select x/*</bind>*/;
                Diagnostic(ErrorCode.ERR_GenericArgIsStaticClass, "from GC x in string.Empty").WithArguments("System.GC").WithLocation(10, 28)
            };

            VerifyOperationTreeAndDiagnosticsForTest<QueryExpressionSyntax>(source, expectedOperationTree, expectedDiagnostics);
        }

        [CompilerTrait(CompilerFeature.IOperation)]
        [WorkItem(542560, "http://vstfdevdiv:8080/DevDiv2/DevDiv/_workitems/edit/542560")]
        [Fact]
        public void MethodGroupInFromClause()
        {
            string source = @"
using System;
using System.Linq;

class Program
{
    static void Main()
    {
        var q1 = /*<bind>*/from y in Main select y/*</bind>*/;
        var q2 = Main.Select(y => y);
    }
}
";
            string expectedOperationTree = @"
ITranslatedQueryExpression (OperationKind.TranslatedQueryExpression, Type: ?, IsInvalid) (Syntax: 'from y in Main select y')
  Expression: 
    IInvalidExpression (OperationKind.InvalidExpression, Type: ?, IsImplicit) (Syntax: 'select y')
      Children(2):
          IInvalidExpression (OperationKind.InvalidExpression, Type: ?, IsInvalid, IsImplicit) (Syntax: 'from y in Main')
            Children(1):
                IOperation:  (OperationKind.None, IsInvalid) (Syntax: 'Main')
                  Children(1):
                      IInstanceReferenceExpression (OperationKind.InstanceReferenceExpression, Type: Program, IsInvalid, IsImplicit) (Syntax: 'Main')
          IAnonymousFunctionExpression (Symbol: lambda expression) (OperationKind.AnonymousFunctionExpression, Type: null, IsImplicit) (Syntax: 'y')
            IBlockStatement (1 statements) (OperationKind.BlockStatement, IsImplicit) (Syntax: 'y')
              IReturnStatement (OperationKind.ReturnStatement, IsImplicit) (Syntax: 'y')
                ReturnedValue: 
                  IOperation:  (OperationKind.None) (Syntax: 'y')
";
            var expectedDiagnostics = new DiagnosticDescription[] {
                // CS0119: 'Program.Main()' is a method, which is not valid in the given context
                //         var q1 = /*<bind>*/from y in Main select y/*</bind>*/;
                Diagnostic(ErrorCode.ERR_BadSKunknown, "Main").WithArguments("Program.Main()", "method").WithLocation(9, 38),
                // CS0119: 'Program.Main()' is a method, which is not valid in the given context
                //         var q2 = Main.Select(y => y);
                Diagnostic(ErrorCode.ERR_BadSKunknown, "Main").WithArguments("Program.Main()", "method").WithLocation(10, 18)
            };

            VerifyOperationTreeAndDiagnosticsForTest<QueryExpressionSyntax>(source, expectedOperationTree, expectedDiagnostics);
        }

        [WorkItem(542558, "http://vstfdevdiv:8080/DevDiv2/DevDiv/_workitems/edit/542558")]
        [Fact]
        public void SelectFromType01()
        {
            string sourceCode = @"using System;
using System.Collections.Generic;
 
class C
{
    static void Main()
    {
        var q = from x in C select x;
    }

    static IEnumerable<T> Select<T>(Func<int, T> f) { return null; }
}";
            var compilation = CreateCompilationWithMscorlibAndSystemCore(sourceCode);
            compilation.VerifyDiagnostics();
            var tree = compilation.SyntaxTrees[0];
            var model = compilation.GetSemanticModel(tree);
            var classC = tree.GetCompilationUnitRoot().ChildNodes().OfType<TypeDeclarationSyntax>().Where(t => t.Identifier.ValueText == "C").Single();
            dynamic main = (MethodDeclarationSyntax)classC.Members[0];
            QueryExpressionSyntax q = main.Body.Statements[0].Declaration.Variables[0].Initializer.Value;
            var info0 = model.GetQueryClauseInfo(q.FromClause);
            var x = model.GetDeclaredSymbol(q.FromClause);
            Assert.Equal(SymbolKind.RangeVariable, x.Kind);
            Assert.Equal("x", x.Name);
            Assert.Equal(null, info0.CastInfo.Symbol);
            Assert.Null(info0.OperationInfo.Symbol);
            var infoSelect = model.GetSemanticInfoSummary(q.Body.SelectOrGroup);
            Assert.Equal("Select", infoSelect.Symbol.Name);
        }

        [WorkItem(542558, "http://vstfdevdiv:8080/DevDiv2/DevDiv/_workitems/edit/542558")]
        [Fact]
        public void SelectFromType02()
        {
            string sourceCode = @"using System;
using System.Collections.Generic;
 
class C
{
    static void Main()
    {
        var q = from x in C select x;
    }

    static Func<Func<int, object>, IEnumerable<object>> Select = null;
}";
            var compilation = CreateCompilationWithMscorlibAndSystemCore(sourceCode);
            compilation.VerifyDiagnostics();
            var tree = compilation.SyntaxTrees[0];
            var model = compilation.GetSemanticModel(tree);
            var classC = tree.GetCompilationUnitRoot().ChildNodes().OfType<TypeDeclarationSyntax>().Where(t => t.Identifier.ValueText == "C").Single();
            dynamic main = (MethodDeclarationSyntax)classC.Members[0];
            QueryExpressionSyntax q = main.Body.Statements[0].Declaration.Variables[0].Initializer.Value;
            var info0 = model.GetQueryClauseInfo(q.FromClause);
            var x = model.GetDeclaredSymbol(q.FromClause);
            Assert.Equal(SymbolKind.RangeVariable, x.Kind);
            Assert.Equal("x", x.Name);
            Assert.Equal(null, info0.CastInfo.Symbol);
            Assert.Null(info0.OperationInfo.Symbol);
            var infoSelect = model.GetSemanticInfoSummary(q.Body.SelectOrGroup);
            Assert.Equal("Select", infoSelect.Symbol.Name);
        }

        [WorkItem(542624, "http://vstfdevdiv:8080/DevDiv2/DevDiv/_workitems/edit/542624")]
        [Fact]
        public void QueryColorColor()
        {
            string sourceCode = @"
using System;
using System.Collections.Generic;

class Color
{
    public static IEnumerable<T> Select<T>(Func<int, T> f) { return null; }
}

class Flavor
{
    public IEnumerable<T> Select<T>(Func<int, T> f) { return null; }
}

class Program
{
    Color Color;
    static Flavor Flavor;
    static void Main()
    {
        var q1 = from x in Color select x;
        var q2 = from x in Flavor select x;
    }
}";
            var compilation = CreateCompilationWithMscorlibAndSystemCore(sourceCode);
            compilation.VerifyDiagnostics(
                // (17,11): warning CS0169: The field 'Program.Color' is never used
                //     Color Color;
                Diagnostic(ErrorCode.WRN_UnreferencedField, "Color").WithArguments("Program.Color"),
                // (18,19): warning CS0649: Field 'Program.Flavor' is never assigned to, and will always have its default value null
                //     static Flavor Flavor;
                Diagnostic(ErrorCode.WRN_UnassignedInternalField, "Flavor").WithArguments("Program.Flavor", "null")
            );
        }

        [WorkItem(542704, "http://vstfdevdiv:8080/DevDiv2/DevDiv/_workitems/edit/542704")]
        [Fact]
        public void QueryOnSourceWithGroupByMethod()
        {
            string source = @"
delegate T Func<A, T>(A a);

class Y<U>
{
    public U u;
    public Y(U u)
    {
        this.u = u;
    }

    public string GroupBy(Func<U, string> keySelector)
    {
        return null;
    }
}

class Test
{
    static int Main()
    {
        Y<int> src = new Y<int>(2);
        string q1 = src.GroupBy(x => x.GetType().Name); // ok
        string q2 = from x in src group x by x.GetType().Name; // Roslyn CS1501
        return 0;
    }
}
";
            var compilation = CreateCompilationWithMscorlibAndSystemCore(source);
            compilation.VerifyDiagnostics();
        }

        [CompilerTrait(CompilerFeature.IOperation)]
        [Fact]
        public void RangeTypeAlreadySpecified()
        {
            string source = @"
using System.Linq;
using System.Collections;

static class Test
{
    public static void Main2()
    {
        var list = new CastableToArrayList();
        var q = /*<bind>*/from int x in list
                select x + 1/*</bind>*/;
    }
}

class CastableToArrayList
{
    public ArrayList Cast<T>() { return null; }
}
";
            string expectedOperationTree = @"
ITranslatedQueryExpression (OperationKind.TranslatedQueryExpression, Type: ?, IsInvalid) (Syntax: 'from int x  ... elect x + 1')
  Expression: 
    IInvalidExpression (OperationKind.InvalidExpression, Type: ?, IsImplicit) (Syntax: 'select x + 1')
      Children(2):
          IInvocationExpression ( System.Collections.ArrayList CastableToArrayList.Cast<System.Int32>()) (OperationKind.InvocationExpression, Type: System.Collections.ArrayList, IsInvalid, IsImplicit) (Syntax: 'from int x in list')
            Instance Receiver: 
              ILocalReferenceExpression: list (OperationKind.LocalReferenceExpression, Type: CastableToArrayList, IsInvalid) (Syntax: 'list')
            Arguments(0)
          IAnonymousFunctionExpression (Symbol: lambda expression) (OperationKind.AnonymousFunctionExpression, Type: null, IsImplicit) (Syntax: 'x + 1')
            IBlockStatement (1 statements) (OperationKind.BlockStatement, IsImplicit) (Syntax: 'x + 1')
              IReturnStatement (OperationKind.ReturnStatement, IsImplicit) (Syntax: 'x + 1')
                ReturnedValue: 
                  IBinaryOperatorExpression (BinaryOperatorKind.Add) (OperationKind.BinaryOperatorExpression, Type: ?) (Syntax: 'x + 1')
                    Left: 
                      IOperation:  (OperationKind.None) (Syntax: 'x')
                    Right: 
                      ILiteralExpression (OperationKind.LiteralExpression, Type: System.Int32, Constant: 1) (Syntax: '1')
";
            var expectedDiagnostics = new DiagnosticDescription[] {
                // CS1936: Could not find an implementation of the query pattern for source type 'ArrayList'.  'Select' not found.
                //         var q = /*<bind>*/from int x in list
                Diagnostic(ErrorCode.ERR_QueryNoProvider, "list").WithArguments("System.Collections.ArrayList", "Select").WithLocation(10, 41)
            };

            VerifyOperationTreeAndDiagnosticsForTest<QueryExpressionSyntax>(source, expectedOperationTree, expectedDiagnostics);
        }

        [WorkItem(11414, "DevDiv_Projects/Roslyn")]
        [Fact]
        public void InvalidQueryWithAnonTypesAndKeywords()
        {
            string source = @"
public class QueryExpressionTest
{
    public static void Main()
    {
        var query7 = from  i in expr1 join  const in expr2 on i equals const select new { i, const };
        var query8 = from int i in expr1  select new { i, const };
    }
}
";
            var compilation = CreateCompilationWithMscorlibAndSystemCore(source);
            Assert.NotEmpty(compilation.GetDiagnostics());
        }

        [WorkItem(543787, "http://vstfdevdiv:8080/DevDiv2/DevDiv/_workitems/edit/543787")]
        [ClrOnlyFact]
        public void GetSymbolInfoOfSelectNodeWhenTypeOfRangeVariableIsErrorType()
        {
            string source = @"
using System.Linq;

class Test
{
    static void V()
    {
    }

    public static int Main()
    {
        var e1 = from i in V() select i;
    }
}
";
            var compilation = CreateCompilationWithMscorlibAndSystemCore(source);
            var tree = compilation.SyntaxTrees.First();
            var index = source.IndexOf("select i", StringComparison.Ordinal);
            var selectNode = tree.GetCompilationUnitRoot().FindToken(index).Parent as SelectClauseSyntax;
            var model = compilation.GetSemanticModel(tree);
            var symbolInfo = model.GetSymbolInfo(selectNode);
            Assert.NotNull(symbolInfo);
            Assert.Null(symbolInfo.Symbol); // there is no select method to call because the receiver is bad
            var typeInfo = model.GetTypeInfo(selectNode);
            Assert.Equal(SymbolKind.ErrorType, typeInfo.Type.Kind);
        }

        [WorkItem(543790, "http://vstfdevdiv:8080/DevDiv2/DevDiv/_workitems/edit/543790")]
        [Fact]
        public void GetQueryClauseInfoForQueryWithSyntaxErrors()
        {
            string source = @"
using System.Linq;

class Test
{
	public static void Main ()
	{
        var query8 = from int i in expr1 join int delegate in expr2 on i equals delegate select new { i, delegate };
	}
}
";
            var compilation = CreateCompilationWithMscorlibAndSystemCore(source);
            var tree = compilation.SyntaxTrees.First();
            var index = source.IndexOf("join int delegate in expr2 on i equals delegate", StringComparison.Ordinal);
            var joinNode = tree.GetCompilationUnitRoot().FindToken(index).Parent as JoinClauseSyntax;
            var model = compilation.GetSemanticModel(tree);
            var queryInfo = model.GetQueryClauseInfo(joinNode);

            Assert.NotNull(queryInfo);
        }

        [CompilerTrait(CompilerFeature.IOperation)]
        [WorkItem(545797, "http://vstfdevdiv:8080/DevDiv2/DevDiv/_workitems/edit/545797")]
        [Fact]
        public void QueryOnNull()
        {
            string source = @"
using System;
static class C
{
    static void Main()
    {
        var q = /*<bind>*/from x in null select x/*</bind>*/;
    }

    static object Select(this object x, Func<int, int> y)
    {
        return null;
    }
}
";
            string expectedOperationTree = @"
ITranslatedQueryExpression (OperationKind.TranslatedQueryExpression, Type: System.Object, IsInvalid) (Syntax: 'from x in null select x')
  Expression: 
    IInvalidExpression (OperationKind.InvalidExpression, Type: System.Object, IsInvalid, IsImplicit) (Syntax: 'select x')
      Children(2):
          IInvalidExpression (OperationKind.InvalidExpression, Type: ?, IsImplicit) (Syntax: 'from x in null')
            Children(1):
                ILiteralExpression (OperationKind.LiteralExpression, Type: null, Constant: null) (Syntax: 'null')
          IAnonymousFunctionExpression (Symbol: lambda expression) (OperationKind.AnonymousFunctionExpression, Type: null, IsInvalid, IsImplicit) (Syntax: 'x')
            IBlockStatement (1 statements) (OperationKind.BlockStatement, IsInvalid, IsImplicit) (Syntax: 'x')
              IReturnStatement (OperationKind.ReturnStatement, IsInvalid, IsImplicit) (Syntax: 'x')
                ReturnedValue: 
                  IOperation:  (OperationKind.None, IsInvalid) (Syntax: 'x')
";
            var expectedDiagnostics = new DiagnosticDescription[] {
                // CS0186: Use of null is not valid in this context
                //         var q = /*<bind>*/from x in null select x/*</bind>*/;
                Diagnostic(ErrorCode.ERR_NullNotValid, "select x").WithLocation(7, 42)
            };

            VerifyOperationTreeAndDiagnosticsForTest<QueryExpressionSyntax>(source, expectedOperationTree, expectedDiagnostics);
        }

        [CompilerTrait(CompilerFeature.IOperation)]
        [WorkItem(545797, "http://vstfdevdiv:8080/DevDiv2/DevDiv/_workitems/edit/545797")]
        [Fact]
        public void QueryOnLambda()
        {
            string source = @"
using System;
static class C
{
    static void Main()
    {
        var q = /*<bind>*/from x in y => y select x/*</bind>*/;
    }

    static object Select(this object x, Func<int, int> y)
    {
        return null;
    }
}
";
            string expectedOperationTree = @"
ITranslatedQueryExpression (OperationKind.TranslatedQueryExpression, Type: System.Object, IsInvalid) (Syntax: 'from x in y ...  y select x')
  Expression: 
    IInvalidExpression (OperationKind.InvalidExpression, Type: System.Object, IsInvalid, IsImplicit) (Syntax: 'select x')
      Children(2):
          IInvalidExpression (OperationKind.InvalidExpression, Type: ?, IsImplicit) (Syntax: 'from x in y => y')
            Children(1):
                IAnonymousFunctionExpression (Symbol: lambda expression) (OperationKind.AnonymousFunctionExpression, Type: null) (Syntax: 'y => y')
                  IBlockStatement (1 statements) (OperationKind.BlockStatement, IsImplicit) (Syntax: 'y')
                    IReturnStatement (OperationKind.ReturnStatement, IsImplicit) (Syntax: 'y')
                      ReturnedValue: 
                        IParameterReferenceExpression: y (OperationKind.ParameterReferenceExpression, Type: ?) (Syntax: 'y')
          IAnonymousFunctionExpression (Symbol: lambda expression) (OperationKind.AnonymousFunctionExpression, Type: null, IsInvalid, IsImplicit) (Syntax: 'x')
            IBlockStatement (1 statements) (OperationKind.BlockStatement, IsInvalid, IsImplicit) (Syntax: 'x')
              IReturnStatement (OperationKind.ReturnStatement, IsInvalid, IsImplicit) (Syntax: 'x')
                ReturnedValue: 
                  IOperation:  (OperationKind.None, IsInvalid) (Syntax: 'x')
";
            var expectedDiagnostics = new DiagnosticDescription[] {
                // CS1936: Could not find an implementation of the query pattern for source type 'anonymous method'.  'Select' not found.
                //         var q = /*<bind>*/from x in y => y select x/*</bind>*/;
                Diagnostic(ErrorCode.ERR_QueryNoProvider, "select x").WithArguments("anonymous method", "Select").WithLocation(7, 44)
            };

            VerifyOperationTreeAndDiagnosticsForTest<QueryExpressionSyntax>(source, expectedOperationTree, expectedDiagnostics);
        }

        [WorkItem(545444, "http://vstfdevdiv:8080/DevDiv2/DevDiv/_workitems/edit/545444")]
        [Fact]
        public void RefOmittedOnComCall()
        {
            string source = @"using System;
using System.Linq.Expressions;
using System.Runtime.InteropServices;

[ComImport]
[Guid(""A88A175D-2448-447A-B786-64682CBEF156"")]
public interface IRef1
{
    int M(ref int x, int y);
}

public class Ref1Impl : IRef1
{
    public int M(ref int x, int y) { return x + y; }
}

class Test
{
   public static void Main()
   {
       IRef1 ref1 = new Ref1Impl();
       Expression<Func<int, int, int>> F = (x, y) => ref1.M(x, y);
   }
}";
            var compilation = CreateCompilationWithMscorlibAndSystemCore(source);
            compilation.VerifyDiagnostics(
                // (22,54): error CS2037: An expression tree lambda may not contain a COM call with ref omitted on arguments
                //        Expression<Func<int, int, int>> F = (x, y) => ref1.M(x, y);
                Diagnostic(ErrorCode.ERR_ComRefCallInExpressionTree, "ref1.M(x, y)")
                );
        }

        [Fact, WorkItem(5728, "https://github.com/dotnet/roslyn/issues/5728")]
        public void RefOmittedOnComCallErr()
        {
            string source = @"
using System;
using System.Linq.Expressions;
using System.Runtime.InteropServices;

[ComImport]
[Guid(""A88A175D-2448-447A-B786-64682CBEF156"")]
public interface IRef1
{
    long M(uint y, ref int x, int z);
    long M(uint y, ref int x, int z, int q);
}

public class Ref1Impl : IRef1
{
    public long M(uint y, ref int x, int z) { return x + y; }
    public long M(uint y, ref int x, int z, int q) { return x + y; }
}

class Test1
{
    static void Test(Expression<Action<IRef1>> e)
    {

    }

    static void Test<U>(Expression<Func<IRef1, U>> e)
    {

    }

    public static void Main()
    {
        Test(ref1 => ref1.M(1, ));
    }
}";
            var compilation = CreateCompilationWithMscorlibAndSystemCore(source);
            compilation.VerifyDiagnostics(
    // (34,32): error CS1525: Invalid expression term ')'
    //         Test(ref1 => ref1.M(1, ));
    Diagnostic(ErrorCode.ERR_InvalidExprTerm, ")").WithArguments(")").WithLocation(34, 32)
                );
        }


        [WorkItem(529350, "http://vstfdevdiv:8080/DevDiv2/DevDiv/_workitems/edit/529350")]
        [Fact]
        public void BindLambdaBodyWhenError()
        {
            string source =
@"using System.Linq;

class A
{
    static void Main()
    {
    }
    static void M(System.Reflection.Assembly[] a)
    {
        var q2 = a.SelectMany(assem2 => assem2.UNDEFINED, (assem2, t) => t);

        var q1 = from assem1 in a
                 from t in assem1.UNDEFINED
                 select t;
    }
}";
            var compilation = CreateCompilationWithMscorlibAndSystemCore(source);
            compilation.VerifyDiagnostics(
                // (10,48): error CS1061: 'System.Reflection.Assembly' does not contain a definition for 'UNDEFINED' and no extension method 'UNDEFINED' accepting a first argument of type 'System.Reflection.Assembly' could be found (are you missing a using directive or an assembly reference?)
                //         var q2 = a.SelectMany(assem2 => assem2.UNDEFINED, (assem2, t) => t);
                Diagnostic(ErrorCode.ERR_NoSuchMemberOrExtension, "UNDEFINED").WithArguments("System.Reflection.Assembly", "UNDEFINED"),
                // (13,35): error CS1061: 'System.Reflection.Assembly' does not contain a definition for 'UNDEFINED' and no extension method 'UNDEFINED' accepting a first argument of type 'System.Reflection.Assembly' could be found (are you missing a using directive or an assembly reference?)
                //                  from t in assem1.UNDEFINED
                Diagnostic(ErrorCode.ERR_NoSuchMemberOrExtension, "UNDEFINED").WithArguments("System.Reflection.Assembly", "UNDEFINED")
                );
            var tree = compilation.SyntaxTrees[0];
            var model = compilation.GetSemanticModel(tree);

            var assem2 =
                tree.GetCompilationUnitRoot().DescendantNodes(n => n.ToString().Contains("assem2"))
                .Where(e => e.ToString() == "assem2")
                .OfType<ExpressionSyntax>()
                .Single();
            var typeInfo2 = model.GetTypeInfo(assem2);
            Assert.NotEqual(TypeKind.Error, typeInfo2.Type.TypeKind);
            Assert.Equal("Assembly", typeInfo2.Type.Name);

            var assem1 =
                tree.GetCompilationUnitRoot().DescendantNodes(n => n.ToString().Contains("assem1"))
                .Where(e => e.ToString() == "assem1")
                .OfType<ExpressionSyntax>()
                .Single();
            var typeInfo1 = model.GetTypeInfo(assem1);
            Assert.NotEqual(TypeKind.Error, typeInfo1.Type.TypeKind);
            Assert.Equal("Assembly", typeInfo1.Type.Name);
        }

        [Fact]
        public void TestSpeculativeSemanticModel_GetQueryClauseInfo()
        {
            var csSource = @"
using C = List1<int>;" + LINQ + @"
class Query
{
    public static void Main(string[] args)
    {
        C c1 = new C(1, 2, 3);
        C c2 = new C(10, 20, 30);
    }
}";
            var speculatedSource = @"
        C r1 =
            from int x in c1
            from int y in c2
            select x + y;
";
            var queryStatement = (LocalDeclarationStatementSyntax)SyntaxFactory.ParseStatement(speculatedSource);

            var compilation = CreateStandardCompilation(csSource);
            compilation.VerifyDiagnostics();
            var tree = compilation.SyntaxTrees[0];
            var model = compilation.GetSemanticModel(tree);
            var classC = tree.GetCompilationUnitRoot().ChildNodes().OfType<TypeDeclarationSyntax>().Where(t => t.Identifier.ValueText == "Query").Single();
            var methodM = (MethodDeclarationSyntax)classC.Members[0];

            SemanticModel speculativeModel;
            bool success = model.TryGetSpeculativeSemanticModel(methodM.Body.Statements[1].Span.End, queryStatement, out speculativeModel);
            Assert.True(success);
            var q = (QueryExpressionSyntax)queryStatement.Declaration.Variables[0].Initializer.Value;

            var info0 = speculativeModel.GetQueryClauseInfo(q.FromClause);
            Assert.Equal("Cast", info0.CastInfo.Symbol.Name);
            Assert.Null(info0.OperationInfo.Symbol);
            Assert.Equal("x", speculativeModel.GetDeclaredSymbol(q.FromClause).Name);

            var info1 = speculativeModel.GetQueryClauseInfo(q.Body.Clauses[0]);
            Assert.Equal("Cast", info1.CastInfo.Symbol.Name);
            Assert.Equal("SelectMany", info1.OperationInfo.Symbol.Name);
            Assert.Equal("y", speculativeModel.GetDeclaredSymbol(q.Body.Clauses[0]).Name);
        }

        [Fact]
        public void TestSpeculativeSemanticModel_GetSemanticInfoForSelectClause()
        {
            var csSource = @"
using C = List1<int>;" + LINQ + @"
class Query
{
    public static void Main(string[] args)
    {
        C c1 = new C(1, 2, 3);
        C c2 = new C(10, 20, 30);
    }
}";
            var speculatedSource = @"
        C r1 =
            from int x in c1
            select x;
";

            var queryStatement = (LocalDeclarationStatementSyntax)SyntaxFactory.ParseStatement(speculatedSource);

            var compilation = CreateStandardCompilation(csSource);
            compilation.VerifyDiagnostics();
            var tree = compilation.SyntaxTrees[0];
            var model = compilation.GetSemanticModel(tree);
            var classC = tree.GetCompilationUnitRoot().ChildNodes().OfType<TypeDeclarationSyntax>().Where(t => t.Identifier.ValueText == "Query").Single();
            var methodM = (MethodDeclarationSyntax)classC.Members[0];

            SemanticModel speculativeModel;
            bool success = model.TryGetSpeculativeSemanticModel(methodM.Body.Statements[1].Span.End, queryStatement, out speculativeModel);
            Assert.True(success);
            var q = (QueryExpressionSyntax)queryStatement.Declaration.Variables[0].Initializer.Value;

            var x = speculativeModel.GetDeclaredSymbol(q.FromClause);
            Assert.Equal(SymbolKind.RangeVariable, x.Kind);
            Assert.Equal("x", x.Name);

            var selectExpression = (q.Body.SelectOrGroup as SelectClauseSyntax).Expression;
            Assert.Equal(x, speculativeModel.GetSemanticInfoSummary(selectExpression).Symbol);

            var selectClauseSymbolInfo = speculativeModel.GetSymbolInfo(q.Body.SelectOrGroup);
            Assert.NotNull(selectClauseSymbolInfo.Symbol);
            Assert.Equal("Select", selectClauseSymbolInfo.Symbol.Name);

            var selectClauseTypeInfo = speculativeModel.GetTypeInfo(q.Body.SelectOrGroup);
            Assert.NotNull(selectClauseTypeInfo.Type);
            Assert.Equal("List1", selectClauseTypeInfo.Type.Name);
        }

        [Fact]
        public void TestSpeculativeSemanticModel_GetDeclaredSymbolForJoinIntoClause()
        {
            string sourceCode = @"
public class Test
{
    public static void Main()
    { 
    }
}";

            var speculatedSource = @"
                  var qie = from x3 in new int[] { 0 }
                            join x7 in (new int[] { 1 }) on 5 equals 5 into x8
                            select x8;
";

            var queryStatement = SyntaxFactory.ParseStatement(speculatedSource);

            var compilation = CreateCompilationWithMscorlibAndSystemCore(sourceCode);
            compilation.VerifyDiagnostics();
            var tree = compilation.SyntaxTrees[0];
            var model = compilation.GetSemanticModel(tree);
            var classC = tree.GetCompilationUnitRoot().ChildNodes().OfType<TypeDeclarationSyntax>().Where(t => t.Identifier.ValueText == "Test").Single();
            var methodM = (MethodDeclarationSyntax)classC.Members[0];

            SemanticModel speculativeModel;
            bool success = model.TryGetSpeculativeSemanticModel(methodM.Body.SpanStart, queryStatement, out speculativeModel);

            var queryExpression = (QueryExpressionSyntax)((LocalDeclarationStatementSyntax)queryStatement).Declaration.Variables[0].Initializer.Value;
            JoinIntoClauseSyntax joinInto = ((JoinClauseSyntax)queryExpression.Body.Clauses[0]).Into;
            var symbol = speculativeModel.GetDeclaredSymbol(joinInto);

            Assert.NotNull(symbol);
            Assert.Equal("x8", symbol.Name);
            Assert.Equal(SymbolKind.RangeVariable, symbol.Kind);
            Assert.Equal("? x8", symbol.ToTestDisplayString());
        }

        [Fact]
        public void TestSpeculativeSemanticModel_GetDeclaredSymbolForQueryContinuation()
        {
            string sourceCode = @"
public class Test2
{
    public static void Main()
    {
        var nums = new int[] { 1, 2, 3, 4 };
    }
}";
            var speculatedSource = @"
                var q2 = from x in nums
                         select x into w
                         select w;
";

            var queryStatement = SyntaxFactory.ParseStatement(speculatedSource);

            var compilation = CreateCompilationWithMscorlibAndSystemCore(sourceCode);
            compilation.VerifyDiagnostics();
            var tree = compilation.SyntaxTrees[0];
            var model = compilation.GetSemanticModel(tree);
            var classC = tree.GetCompilationUnitRoot().ChildNodes().OfType<TypeDeclarationSyntax>().Where(t => t.Identifier.ValueText == "Test2").Single();
            var methodM = (MethodDeclarationSyntax)classC.Members[0];

            SemanticModel speculativeModel;
            bool success = model.TryGetSpeculativeSemanticModel(methodM.Body.Statements[0].Span.End, queryStatement, out speculativeModel);
            Assert.True(success);

            var queryExpression = (QueryExpressionSyntax)((LocalDeclarationStatementSyntax)queryStatement).Declaration.Variables[0].Initializer.Value;
            var queryContinuation = queryExpression.Body.Continuation;
            var symbol = speculativeModel.GetDeclaredSymbol(queryContinuation);

            Assert.NotNull(symbol);
            Assert.Equal("w", symbol.Name);
            Assert.Equal(SymbolKind.RangeVariable, symbol.Kind);
        }

        [Fact]
        public void TestSpeculativeSemanticModel_GetSymbolInfoForOrderingClauses()
        {
            string sourceCode = @"
using System.Linq; // Needed for speculative code.

public class QueryExpressionTest
{
    public static void Main()
    {
    }
}";
            var speculatedSource = @"
        var q1 =
            from x in new int[] { 4, 5 }
            orderby
                x descending,
                x.ToString() ascending,
                x descending
            select x;
";

            var queryStatement = SyntaxFactory.ParseStatement(speculatedSource);

            var compilation = CreateCompilationWithMscorlibAndSystemCore(sourceCode);
            compilation.VerifyDiagnostics(
                // (2,1): info CS8019: Unnecessary using directive.
                // using System.Linq; // Needed for speculative code.
                Diagnostic(ErrorCode.HDN_UnusedUsingDirective, "using System.Linq;"));

            var tree = compilation.SyntaxTrees[0];
            var model = compilation.GetSemanticModel(tree);
            var classC = tree.GetCompilationUnitRoot().ChildNodes().OfType<TypeDeclarationSyntax>().Where(t => t.Identifier.ValueText == "QueryExpressionTest").Single();
            var methodM = (MethodDeclarationSyntax)classC.Members[0];

            SemanticModel speculativeModel;
            bool success = model.TryGetSpeculativeSemanticModel(methodM.Body.SpanStart, queryStatement, out speculativeModel);
            Assert.True(success);

            int count = 0;
            string[] names = { "OrderByDescending", "ThenBy", "ThenByDescending" };
            foreach (var ordering in queryStatement.DescendantNodes().OfType<OrderingSyntax>())
            {
                var symbolInfo = speculativeModel.GetSemanticInfoSummary(ordering);
                Assert.Equal(names[count++], symbolInfo.Symbol.Name);
            }
            Assert.Equal(3, count);
        }

        [CompilerTrait(CompilerFeature.IOperation)]
        [Fact]
        public void BrokenQueryPattern()
        {
            string source = @"
using System;

class Q<T>
{
    public Q<V> SelectMany<U, V>(Func<T, U> f1, Func<T, U, V> f2) { return null; }
    public Q<U> Select<U>(Func<T, U> f1) { return null; }

    //public Q<T> Where(Func<T, bool> f1) { return null; }
    public X Where(Func<T, bool> f1) { return null; }
}

class X
{
    public X Select<U>(Func<int, U> f1) { return null; }
}

class Program
{
    static void Main(string[] args)
    {
        Q<int> q = null;
        var r =
            /*<bind>*/from x in q
            from y in q
            where x.ToString() == y.ToString()
            select x.ToString()/*</bind>*/;
    }
}
";
            string expectedOperationTree = @"
ITranslatedQueryExpression (OperationKind.TranslatedQueryExpression, Type: X, IsInvalid) (Syntax: 'from x in q ... .ToString()')
  Expression: 
<<<<<<< HEAD
    IInvalidExpression (OperationKind.InvalidExpression, Type: X, IsInvalid, IsImplicit) (Syntax: 'select x.ToString()')
      Children(2):
          IInvocationExpression ( X Q<<anonymous type: System.Int32 x, Q<System.Int32> y>>.Where(System.Func<<anonymous type: System.Int32 x, Q<System.Int32> y>, System.Boolean> f1)) (OperationKind.InvocationExpression, Type: X, IsImplicit) (Syntax: 'where x.ToS ... .ToString()')
            Instance Receiver: 
              IInvocationExpression ( Q<<anonymous type: System.Int32 x, Q<System.Int32> y>> Q<System.Int32>.SelectMany<Q<System.Int32>, <anonymous type: System.Int32 x, Q<System.Int32> y>>(System.Func<System.Int32, Q<System.Int32>> f1, System.Func<System.Int32, Q<System.Int32>, <anonymous type: System.Int32 x, Q<System.Int32> y>> f2)) (OperationKind.InvocationExpression, Type: Q<<anonymous type: System.Int32 x, Q<System.Int32> y>>, IsImplicit) (Syntax: 'from y in q')
                Instance Receiver: 
                  ILocalReferenceExpression: q (OperationKind.LocalReferenceExpression, Type: Q<System.Int32>) (Syntax: 'q')
                Arguments(2):
                    IArgument (ArgumentKind.Explicit, Matching Parameter: f1) (OperationKind.Argument, IsImplicit) (Syntax: 'q')
                      IConversionExpression (Implicit, TryCast: False, Unchecked) (OperationKind.ConversionExpression, Type: System.Func<System.Int32, Q<System.Int32>>, IsImplicit) (Syntax: 'q')
                        Conversion: CommonConversion (Exists: True, IsIdentity: False, IsNumeric: False, IsReference: False, IsUserDefined: False) (MethodSymbol: null)
                        Operand: 
                          IAnonymousFunctionExpression (Symbol: lambda expression) (OperationKind.AnonymousFunctionExpression, Type: null, IsImplicit) (Syntax: 'q')
                            IBlockStatement (1 statements) (OperationKind.BlockStatement, IsImplicit) (Syntax: 'q')
                              IReturnStatement (OperationKind.ReturnStatement, IsImplicit) (Syntax: 'q')
                                ReturnedValue: 
                                  ILocalReferenceExpression: q (OperationKind.LocalReferenceExpression, Type: Q<System.Int32>) (Syntax: 'q')
                      InConversion: CommonConversion (Exists: True, IsIdentity: True, IsNumeric: False, IsReference: False, IsUserDefined: False) (MethodSymbol: null)
                      OutConversion: CommonConversion (Exists: True, IsIdentity: True, IsNumeric: False, IsReference: False, IsUserDefined: False) (MethodSymbol: null)
                    IArgument (ArgumentKind.Explicit, Matching Parameter: f2) (OperationKind.Argument, IsImplicit) (Syntax: 'from y in q')
                      IConversionExpression (Implicit, TryCast: False, Unchecked) (OperationKind.ConversionExpression, Type: System.Func<System.Int32, Q<System.Int32>, <anonymous type: System.Int32 x, Q<System.Int32> y>>, IsImplicit) (Syntax: 'from y in q')
                        Conversion: CommonConversion (Exists: True, IsIdentity: False, IsNumeric: False, IsReference: False, IsUserDefined: False) (MethodSymbol: null)
                        Operand: 
                          IAnonymousFunctionExpression (Symbol: lambda expression) (OperationKind.AnonymousFunctionExpression, Type: null, IsImplicit) (Syntax: 'from y in q')
                            IBlockStatement (1 statements) (OperationKind.BlockStatement, IsImplicit) (Syntax: 'from y in q')
                              IReturnStatement (OperationKind.ReturnStatement, IsImplicit) (Syntax: 'from y in q')
                                ReturnedValue: 
                                  IObjectCreationExpression (Constructor: <anonymous type: System.Int32 x, Q<System.Int32> y>..ctor(System.Int32 x, Q<System.Int32> y)) (OperationKind.ObjectCreationExpression, Type: <anonymous type: System.Int32 x, Q<System.Int32> y>, IsImplicit) (Syntax: 'from y in q')
                                    Arguments(2):
                                        IArgument (ArgumentKind.Explicit, Matching Parameter: x) (OperationKind.Argument, IsImplicit) (Syntax: 'from y in q')
                                          IParameterReferenceExpression: x (OperationKind.ParameterReferenceExpression, Type: System.Int32, IsImplicit) (Syntax: 'from y in q')
                                          InConversion: CommonConversion (Exists: True, IsIdentity: True, IsNumeric: False, IsReference: False, IsUserDefined: False) (MethodSymbol: null)
                                          OutConversion: CommonConversion (Exists: True, IsIdentity: True, IsNumeric: False, IsReference: False, IsUserDefined: False) (MethodSymbol: null)
                                        IArgument (ArgumentKind.Explicit, Matching Parameter: y) (OperationKind.Argument, IsImplicit) (Syntax: 'from y in q')
                                          IParameterReferenceExpression: y (OperationKind.ParameterReferenceExpression, Type: Q<System.Int32>, IsImplicit) (Syntax: 'from y in q')
                                          InConversion: CommonConversion (Exists: True, IsIdentity: True, IsNumeric: False, IsReference: False, IsUserDefined: False) (MethodSymbol: null)
                                          OutConversion: CommonConversion (Exists: True, IsIdentity: True, IsNumeric: False, IsReference: False, IsUserDefined: False) (MethodSymbol: null)
                                    Initializer: 
                                      null
                      InConversion: CommonConversion (Exists: True, IsIdentity: True, IsNumeric: False, IsReference: False, IsUserDefined: False) (MethodSymbol: null)
                      OutConversion: CommonConversion (Exists: True, IsIdentity: True, IsNumeric: False, IsReference: False, IsUserDefined: False) (MethodSymbol: null)
            Arguments(1):
                IArgument (ArgumentKind.Explicit, Matching Parameter: f1) (OperationKind.Argument, IsImplicit) (Syntax: 'x.ToString( ... .ToString()')
                  IConversionExpression (Implicit, TryCast: False, Unchecked) (OperationKind.ConversionExpression, Type: System.Func<<anonymous type: System.Int32 x, Q<System.Int32> y>, System.Boolean>, IsImplicit) (Syntax: 'x.ToString( ... .ToString()')
                    Conversion: CommonConversion (Exists: True, IsIdentity: False, IsNumeric: False, IsReference: False, IsUserDefined: False) (MethodSymbol: null)
                    Operand: 
                      IAnonymousFunctionExpression (Symbol: lambda expression) (OperationKind.AnonymousFunctionExpression, Type: null, IsImplicit) (Syntax: 'x.ToString( ... .ToString()')
                        IBlockStatement (1 statements) (OperationKind.BlockStatement, IsImplicit) (Syntax: 'x.ToString( ... .ToString()')
                          IReturnStatement (OperationKind.ReturnStatement, IsImplicit) (Syntax: 'x.ToString( ... .ToString()')
                            ReturnedValue: 
                              IBinaryOperatorExpression (BinaryOperatorKind.Equals) (OperationKind.BinaryOperatorExpression, Type: System.Boolean) (Syntax: 'x.ToString( ... .ToString()')
                                Left: 
                                  IInvocationExpression (virtual System.String System.Int32.ToString()) (OperationKind.InvocationExpression, Type: System.String) (Syntax: 'x.ToString()')
                                    Instance Receiver: 
                                      IOperation:  (OperationKind.None) (Syntax: 'x')
                                    Arguments(0)
                                Right: 
                                  IInvocationExpression (virtual System.String System.Object.ToString()) (OperationKind.InvocationExpression, Type: System.String) (Syntax: 'y.ToString()')
                                    Instance Receiver: 
                                      IOperation:  (OperationKind.None) (Syntax: 'y')
                                    Arguments(0)
                  InConversion: CommonConversion (Exists: True, IsIdentity: True, IsNumeric: False, IsReference: False, IsUserDefined: False) (MethodSymbol: null)
                  OutConversion: CommonConversion (Exists: True, IsIdentity: True, IsNumeric: False, IsReference: False, IsUserDefined: False) (MethodSymbol: null)
          IAnonymousFunctionExpression (Symbol: lambda expression) (OperationKind.AnonymousFunctionExpression, Type: null, IsInvalid, IsImplicit) (Syntax: 'x.ToString()')
            IBlockStatement (1 statements) (OperationKind.BlockStatement, IsInvalid, IsImplicit) (Syntax: 'x.ToString()')
              IReturnStatement (OperationKind.ReturnStatement, IsInvalid, IsImplicit) (Syntax: 'x.ToString()')
                ReturnedValue: 
                  IInvalidExpression (OperationKind.InvalidExpression, Type: ?, IsInvalid) (Syntax: 'x.ToString()')
                    Children(1):
=======
    IInvocationExpression ( X X.Select<?>(System.Func<System.Int32, ?> f1)) (OperationKind.InvocationExpression, Type: X, IsInvalid, IsImplicit) (Syntax: 'select x.ToString()')
      Instance Receiver: 
        IInvocationExpression ( X Q<<anonymous type: System.Int32 x, Q<System.Int32> y>>.Where(System.Func<<anonymous type: System.Int32 x, Q<System.Int32> y>, System.Boolean> f1)) (OperationKind.InvocationExpression, Type: X, IsImplicit) (Syntax: 'where x.ToS ... .ToString()')
          Instance Receiver: 
            IInvocationExpression ( Q<<anonymous type: System.Int32 x, Q<System.Int32> y>> Q<System.Int32>.SelectMany<Q<System.Int32>, <anonymous type: System.Int32 x, Q<System.Int32> y>>(System.Func<System.Int32, Q<System.Int32>> f1, System.Func<System.Int32, Q<System.Int32>, <anonymous type: System.Int32 x, Q<System.Int32> y>> f2)) (OperationKind.InvocationExpression, Type: Q<<anonymous type: System.Int32 x, Q<System.Int32> y>>, IsImplicit) (Syntax: 'from y in q')
              Instance Receiver: 
                ILocalReferenceExpression: q (OperationKind.LocalReferenceExpression, Type: Q<System.Int32>) (Syntax: 'q')
              Arguments(2):
                  IArgument (ArgumentKind.Explicit, Matching Parameter: f1) (OperationKind.Argument, IsImplicit) (Syntax: 'q')
                    IDelegateCreationExpression (OperationKind.DelegateCreationExpression, Type: System.Func<System.Int32, Q<System.Int32>>, IsImplicit) (Syntax: 'q')
                      Target: 
                        IAnonymousFunctionExpression (Symbol: lambda expression) (OperationKind.AnonymousFunctionExpression, Type: null, IsImplicit) (Syntax: 'q')
                          IBlockStatement (1 statements) (OperationKind.BlockStatement, IsImplicit) (Syntax: 'q')
                            IReturnStatement (OperationKind.ReturnStatement, IsImplicit) (Syntax: 'q')
                              ReturnedValue: 
                                ILocalReferenceExpression: q (OperationKind.LocalReferenceExpression, Type: Q<System.Int32>) (Syntax: 'q')
                    InConversion: CommonConversion (Exists: True, IsIdentity: True, IsNumeric: False, IsReference: False, IsUserDefined: False) (MethodSymbol: null)
                    OutConversion: CommonConversion (Exists: True, IsIdentity: True, IsNumeric: False, IsReference: False, IsUserDefined: False) (MethodSymbol: null)
                  IArgument (ArgumentKind.Explicit, Matching Parameter: f2) (OperationKind.Argument, IsImplicit) (Syntax: 'from y in q')
                    IDelegateCreationExpression (OperationKind.DelegateCreationExpression, Type: System.Func<System.Int32, Q<System.Int32>, <anonymous type: System.Int32 x, Q<System.Int32> y>>, IsImplicit) (Syntax: 'from y in q')
                      Target: 
                        IAnonymousFunctionExpression (Symbol: lambda expression) (OperationKind.AnonymousFunctionExpression, Type: null, IsImplicit) (Syntax: 'from y in q')
                          IBlockStatement (1 statements) (OperationKind.BlockStatement, IsImplicit) (Syntax: 'from y in q')
                            IReturnStatement (OperationKind.ReturnStatement, IsImplicit) (Syntax: 'from y in q')
                              ReturnedValue: 
                                IObjectCreationExpression (Constructor: <anonymous type: System.Int32 x, Q<System.Int32> y>..ctor(System.Int32 x, Q<System.Int32> y)) (OperationKind.ObjectCreationExpression, Type: <anonymous type: System.Int32 x, Q<System.Int32> y>, IsImplicit) (Syntax: 'from y in q')
                                  Arguments(2):
                                      IArgument (ArgumentKind.Explicit, Matching Parameter: x) (OperationKind.Argument, IsImplicit) (Syntax: 'from y in q')
                                        IParameterReferenceExpression: x (OperationKind.ParameterReferenceExpression, Type: System.Int32, IsImplicit) (Syntax: 'from y in q')
                                        InConversion: CommonConversion (Exists: True, IsIdentity: True, IsNumeric: False, IsReference: False, IsUserDefined: False) (MethodSymbol: null)
                                        OutConversion: CommonConversion (Exists: True, IsIdentity: True, IsNumeric: False, IsReference: False, IsUserDefined: False) (MethodSymbol: null)
                                      IArgument (ArgumentKind.Explicit, Matching Parameter: y) (OperationKind.Argument, IsImplicit) (Syntax: 'from y in q')
                                        IParameterReferenceExpression: y (OperationKind.ParameterReferenceExpression, Type: Q<System.Int32>, IsImplicit) (Syntax: 'from y in q')
                                        InConversion: CommonConversion (Exists: True, IsIdentity: True, IsNumeric: False, IsReference: False, IsUserDefined: False) (MethodSymbol: null)
                                        OutConversion: CommonConversion (Exists: True, IsIdentity: True, IsNumeric: False, IsReference: False, IsUserDefined: False) (MethodSymbol: null)
                                  Initializer: 
                                    null
                    InConversion: CommonConversion (Exists: True, IsIdentity: True, IsNumeric: False, IsReference: False, IsUserDefined: False) (MethodSymbol: null)
                    OutConversion: CommonConversion (Exists: True, IsIdentity: True, IsNumeric: False, IsReference: False, IsUserDefined: False) (MethodSymbol: null)
          Arguments(1):
              IArgument (ArgumentKind.Explicit, Matching Parameter: f1) (OperationKind.Argument, IsImplicit) (Syntax: 'x.ToString( ... .ToString()')
                IDelegateCreationExpression (OperationKind.DelegateCreationExpression, Type: System.Func<<anonymous type: System.Int32 x, Q<System.Int32> y>, System.Boolean>, IsImplicit) (Syntax: 'x.ToString( ... .ToString()')
                  Target: 
                    IAnonymousFunctionExpression (Symbol: lambda expression) (OperationKind.AnonymousFunctionExpression, Type: null, IsImplicit) (Syntax: 'x.ToString( ... .ToString()')
                      IBlockStatement (1 statements) (OperationKind.BlockStatement, IsImplicit) (Syntax: 'x.ToString( ... .ToString()')
                        IReturnStatement (OperationKind.ReturnStatement, IsImplicit) (Syntax: 'x.ToString( ... .ToString()')
                          ReturnedValue: 
                            IBinaryOperatorExpression (BinaryOperatorKind.Equals) (OperationKind.BinaryOperatorExpression, Type: System.Boolean) (Syntax: 'x.ToString( ... .ToString()')
                              Left: 
                                IInvocationExpression (virtual System.String System.Int32.ToString()) (OperationKind.InvocationExpression, Type: System.String) (Syntax: 'x.ToString()')
                                  Instance Receiver: 
                                    IOperation:  (OperationKind.None) (Syntax: 'x')
                                  Arguments(0)
                              Right: 
                                IInvocationExpression (virtual System.String System.Object.ToString()) (OperationKind.InvocationExpression, Type: System.String) (Syntax: 'y.ToString()')
                                  Instance Receiver: 
                                    IOperation:  (OperationKind.None) (Syntax: 'y')
                                  Arguments(0)
                InConversion: CommonConversion (Exists: True, IsIdentity: True, IsNumeric: False, IsReference: False, IsUserDefined: False) (MethodSymbol: null)
                OutConversion: CommonConversion (Exists: True, IsIdentity: True, IsNumeric: False, IsReference: False, IsUserDefined: False) (MethodSymbol: null)
      Arguments(1):
          IArgument (ArgumentKind.Explicit, Matching Parameter: null) (OperationKind.Argument, IsInvalid, IsImplicit) (Syntax: 'x.ToString()')
            IAnonymousFunctionExpression (Symbol: lambda expression) (OperationKind.AnonymousFunctionExpression, Type: null, IsInvalid, IsImplicit) (Syntax: 'x.ToString()')
              IBlockStatement (1 statements) (OperationKind.BlockStatement, IsInvalid, IsImplicit) (Syntax: 'x.ToString()')
                IReturnStatement (OperationKind.ReturnStatement, IsInvalid, IsImplicit) (Syntax: 'x.ToString()')
                  ReturnedValue: 
                    IInvocationExpression ( ? Program.()) (OperationKind.InvocationExpression, Type: ?, IsInvalid) (Syntax: 'x.ToString()')
                      Instance Receiver: 
>>>>>>> a1ddc68b
                        IOperation:  (OperationKind.None, IsInvalid) (Syntax: 'x.ToString')
                          Children(1):
                              IOperation:  (OperationKind.None, IsInvalid) (Syntax: 'x')
";
            var expectedDiagnostics = new DiagnosticDescription[] {
                // CS8016: Transparent identifier member access failed for field 'x' of 'int'.  Does the data being queried implement the query pattern?
                //             select x.ToString()/*</bind>*/;
                Diagnostic(ErrorCode.ERR_UnsupportedTransparentIdentifierAccess, "x").WithArguments("x", "int").WithLocation(27, 20)
            };

            VerifyOperationTreeAndDiagnosticsForTest<QueryExpressionSyntax>(source, expectedOperationTree, expectedDiagnostics);
        }

        [Fact]
        [WorkItem(204561, "https://devdiv.visualstudio.com/DefaultCollection/DevDiv/_workitems?id=204561&_a=edit")]
        public void Bug204561_01()
        {
            string sourceCode =
@"
class C
{
    public static void Main()
    {
        var x01 = from a in Test select a + 1;
    }
}

public class Test
{
}

public static class TestExtensions
{
    public static Test Select<T>(this Test x, System.Func<int, T> selector)
    {
        return null;
    }
}
";
            var compilation = CreateCompilationWithMscorlibAndSystemCore(sourceCode);
                
            compilation.VerifyDiagnostics(
                // (6,34): error CS1936: Could not find an implementation of the query pattern for source type 'Test'.  'Select' not found.
                //         var x01 = from a in Test select a + 1;
                Diagnostic(ErrorCode.ERR_QueryNoProvider, "select a + 1").WithArguments("Test", "Select").WithLocation(6, 34)
                );
        }

        [Fact]
        [WorkItem(204561, "https://devdiv.visualstudio.com/DefaultCollection/DevDiv/_workitems?id=204561&_a=edit")]
        public void Bug204561_02()
        {
            string sourceCode =
@"
class C
{
    public static void Main()
    {
        var y02 = from a in Test select a + 1;
        var x02 = from a in Test where a > 0 select a + 1;
    }
}

class Test
{
    public static Test Select<T>(System.Func<int, T> selector)
    {
        return null;
    }
}

static class TestExtensions
{
    public static Test Where(this Test x, System.Func<int, bool> filter)
    {
        return null;
    }
}";
            var compilation = CreateCompilationWithMscorlibAndSystemCore(sourceCode);

            compilation.VerifyDiagnostics(
                // (7,34): error CS1936: Could not find an implementation of the query pattern for source type 'Test'.  'Where' not found.
                //         var x02 = from a in Test where a > 0 select a + 1;
                Diagnostic(ErrorCode.ERR_QueryNoProvider, "where a > 0").WithArguments("Test", "Where").WithLocation(7, 34),
                // (7,46): error CS0176: Member 'Test.Select<int>(Func<int, int>)' cannot be accessed with an instance reference; qualify it with a type name instead
                //         var x02 = from a in Test where a > 0 select a + 1;
                Diagnostic(ErrorCode.ERR_ObjectProhibited, "select a + 1").WithArguments("Test.Select<int>(System.Func<int, int>)").WithLocation(7, 46)
                );
        }
        
        [Fact]
        [WorkItem(204561, "https://devdiv.visualstudio.com/DefaultCollection/DevDiv/_workitems?id=204561&_a=edit")]
        public void Bug204561_03()
        {
            string sourceCode =
@"
class C
{
    public static void Main()
    {
        var y03 = from a in Test select a + 1;
        var x03 = from a in Test where a > 0 select a + 1;
    }
}

class Test
{
}

static class TestExtensions
{
    public static Test Select<T>(this Test x, System.Func<int, T> selector)
    {
        return null;
    }

    public static Test Where(this Test x, System.Func<int, bool> filter)
    {
        return null;
    }
}";
            var compilation = CreateCompilationWithMscorlibAndSystemCore(sourceCode);

            compilation.VerifyDiagnostics(
                // (6,34): error CS1936: Could not find an implementation of the query pattern for source type 'Test'.  'Select' not found.
                //         var y03 = from a in Test select a + 1;
                Diagnostic(ErrorCode.ERR_QueryNoProvider, "select a + 1").WithArguments("Test", "Select").WithLocation(6, 34),
                // (7,34): error CS1936: Could not find an implementation of the query pattern for source type 'Test'.  'Where' not found.
                //         var x03 = from a in Test where a > 0 select a + 1;
                Diagnostic(ErrorCode.ERR_QueryNoProvider, "where a > 0").WithArguments("Test", "Where").WithLocation(7, 34)
                );
        }

        [Fact]
        [WorkItem(204561, "https://devdiv.visualstudio.com/DefaultCollection/DevDiv/_workitems?id=204561&_a=edit")]
        public void Bug204561_04()
        {
            string sourceCode =
@"
class C
{
    public static void Main()
    {
        var x04 = from a in Test select a + 1;
    }
}

class Test
{
    public static Test Select<T>(System.Func<int, T> selector)
    {
        System.Console.WriteLine(""Select"");
        return null;
    }
}";
            var compilation = CreateCompilationWithMscorlibAndSystemCore(sourceCode, options: TestOptions.DebugExe);

            CompileAndVerify(compilation, expectedOutput: "Select");
        }

        [WorkItem(15910, "https://github.com/dotnet/roslyn/issues/15910")]
        [Fact]
        public void ExpressionVariablesInQueryClause_01()
        {
            var csSource = @"
using System.Linq;

class Program
{
    public static void Main(string[] args)
    {
        var a = new[] { 1, 2, 3, 4 };
        var za = from x in M(a, out var q1) select x; // ok
        var zc = from x in a from y in M(a, out var z) select x; // error 1
        var zd = from x in a from int y in M(a, out var z) select x; // error 2
        var ze = from x in a from y in M(a, out var z) where true select x; // error 3
        var zf = from x in a from int y in M(a, out var z) where true select x; // error 4
        var zg = from x in a let y = M(a, out var z) select x; // error 5
        var zh = from x in a where M(x, out var z) == 1 select x; // error 6
        var zi = from x in a join y in M(a, out var q2) on x equals y select x; // ok
        var zj = from x in a join y in a on M(x, out var z) equals y select x; // error 7
        var zk = from x in a join y in a on x equals M(y, out var z) select x; // error 8
        var zl = from x in a orderby M(x, out var z) select x; // error 9
        var zm = from x in a orderby x, M(x, out var z) select x; // error 10
        var zn = from x in a group M(x, out var z) by x; // error 11
        var zo = from x in a group x by M(x, out var z); // error 12
    }
    public static T M<T>(T x, out T z) => z = x;
}";
            CreateCompilationWithMscorlibAndSystemCore(csSource).VerifyDiagnostics(
                // (10,53): error CS8201: Out variable and pattern variable declarations are not allowed within a query clause.
                //         var zc = from x in a from y in M(a, out var z) select x; // error 1
                Diagnostic(ErrorCode.ERR_ExpressionVariableInQueryClause, "z").WithLocation(10, 53),
                // (11,57): error CS8201: Out variable and pattern variable declarations are not allowed within a query clause.
                //         var zd = from x in a from int y in M(a, out var z) select x; // error 2
                Diagnostic(ErrorCode.ERR_ExpressionVariableInQueryClause, "z").WithLocation(11, 57),
                // (12,53): error CS8201: Out variable and pattern variable declarations are not allowed within a query clause.
                //         var ze = from x in a from y in M(a, out var z) where true select x; // error 3
                Diagnostic(ErrorCode.ERR_ExpressionVariableInQueryClause, "z").WithLocation(12, 53),
                // (13,57): error CS8201: Out variable and pattern variable declarations are not allowed within a query clause.
                //         var zf = from x in a from int y in M(a, out var z) where true select x; // error 4
                Diagnostic(ErrorCode.ERR_ExpressionVariableInQueryClause, "z").WithLocation(13, 57),
                // (14,51): error CS8201: Out variable and pattern variable declarations are not allowed within a query clause.
                //         var zg = from x in a let y = M(a, out var z) select x; // error 5
                Diagnostic(ErrorCode.ERR_ExpressionVariableInQueryClause, "z").WithLocation(14, 51),
                // (15,49): error CS8201: Out variable and pattern variable declarations are not allowed within a query clause.
                //         var zh = from x in a where M(x, out var z) == 1 select x; // error 6
                Diagnostic(ErrorCode.ERR_ExpressionVariableInQueryClause, "z").WithLocation(15, 49),
                // (17,58): error CS8201: Out variable and pattern variable declarations are not allowed within a query clause.
                //         var zj = from x in a join y in a on M(x, out var z) equals y select x; // error 7
                Diagnostic(ErrorCode.ERR_ExpressionVariableInQueryClause, "z").WithLocation(17, 58),
                // (18,67): error CS8201: Out variable and pattern variable declarations are not allowed within a query clause.
                //         var zk = from x in a join y in a on x equals M(y, out var z) select x; // error 8
                Diagnostic(ErrorCode.ERR_ExpressionVariableInQueryClause, "z").WithLocation(18, 67),
                // (19,51): error CS8201: Out variable and pattern variable declarations are not allowed within a query clause.
                //         var zl = from x in a orderby M(x, out var z) select x; // error 9
                Diagnostic(ErrorCode.ERR_ExpressionVariableInQueryClause, "z").WithLocation(19, 51),
                // (20,54): error CS8201: Out variable and pattern variable declarations are not allowed within a query clause.
                //         var zm = from x in a orderby x, M(x, out var z) select x; // error 10
                Diagnostic(ErrorCode.ERR_ExpressionVariableInQueryClause, "z").WithLocation(20, 54),
                // (21,49): error CS8201: Out variable and pattern variable declarations are not allowed within a query clause.
                //         var zn = from x in a group M(x, out var z) by x; // error 11
                Diagnostic(ErrorCode.ERR_ExpressionVariableInQueryClause, "z").WithLocation(21, 49),
                // (22,54): error CS8201: Out variable and pattern variable declarations are not allowed within a query clause.
                //         var zo = from x in a group x by M(x, out var z); // error 12
                Diagnostic(ErrorCode.ERR_ExpressionVariableInQueryClause, "z").WithLocation(22, 54)
                );
        }

        [WorkItem(15910, "https://github.com/dotnet/roslyn/issues/15910")]
        [Fact]
        public void ExpressionVariablesInQueryClause_02()
        {
            var csSource = @"
using System.Linq;

class Program
{
    public static void Main(string[] args)
    {
        var a = new[] { 1, 2, 3, 4 };
        var za = from x in M(a, a is var q1) select x; // ok
        var zc = from x in a from y in M(a, a is var z) select x; // error 1
        var zd = from x in a from int y in M(a, a is var z) select x; // error 2
        var ze = from x in a from y in M(a, a is var z) where true select x; // error 3
        var zf = from x in a from int y in M(a, a is var z) where true select x; // error 4
        var zg = from x in a let y = M(a, a is var z) select x; // error 5
        var zh = from x in a where M(x, x is var z) == 1 select x; // error 6
        var zi = from x in a join y in M(a, a is var q2) on x equals y select x; // ok
        var zj = from x in a join y in a on M(x, x is var z) equals y select x; // error 7
        var zk = from x in a join y in a on x equals M(y, y is var z) select x; // error 8
        var zl = from x in a orderby M(x, x is var z) select x; // error 9
        var zm = from x in a orderby x, M(x, x is var z) select x; // error 10
        var zn = from x in a group M(x, x is var z) by x; // error 11
        var zo = from x in a group x by M(x, x is var z); // error 12
    }
    public static T M<T>(T x, bool b) => x;
}";
            CreateCompilationWithMscorlibAndSystemCore(csSource).VerifyDiagnostics(
                // (10,54): error CS8201: Out variable and pattern variable declarations are not allowed within a query clause.
                //         var zc = from x in a from y in M(a, a is var z) select x; // error 1
                Diagnostic(ErrorCode.ERR_ExpressionVariableInQueryClause, "z").WithLocation(10, 54),
                // (11,58): error CS8201: Out variable and pattern variable declarations are not allowed within a query clause.
                //         var zd = from x in a from int y in M(a, a is var z) select x; // error 2
                Diagnostic(ErrorCode.ERR_ExpressionVariableInQueryClause, "z").WithLocation(11, 58),
                // (12,54): error CS8201: Out variable and pattern variable declarations are not allowed within a query clause.
                //         var ze = from x in a from y in M(a, a is var z) where true select x; // error 3
                Diagnostic(ErrorCode.ERR_ExpressionVariableInQueryClause, "z").WithLocation(12, 54),
                // (13,58): error CS8201: Out variable and pattern variable declarations are not allowed within a query clause.
                //         var zf = from x in a from int y in M(a, a is var z) where true select x; // error 4
                Diagnostic(ErrorCode.ERR_ExpressionVariableInQueryClause, "z").WithLocation(13, 58),
                // (14,52): error CS8201: Out variable and pattern variable declarations are not allowed within a query clause.
                //         var zg = from x in a let y = M(a, a is var z) select x; // error 5
                Diagnostic(ErrorCode.ERR_ExpressionVariableInQueryClause, "z").WithLocation(14, 52),
                // (15,50): error CS8201: Out variable and pattern variable declarations are not allowed within a query clause.
                //         var zh = from x in a where M(x, x is var z) == 1 select x; // error 6
                Diagnostic(ErrorCode.ERR_ExpressionVariableInQueryClause, "z").WithLocation(15, 50),
                // (17,59): error CS8201: Out variable and pattern variable declarations are not allowed within a query clause.
                //         var zj = from x in a join y in a on M(x, x is var z) equals y select x; // error 7
                Diagnostic(ErrorCode.ERR_ExpressionVariableInQueryClause, "z").WithLocation(17, 59),
                // (18,68): error CS8201: Out variable and pattern variable declarations are not allowed within a query clause.
                //         var zk = from x in a join y in a on x equals M(y, y is var z) select x; // error 8
                Diagnostic(ErrorCode.ERR_ExpressionVariableInQueryClause, "z").WithLocation(18, 68),
                // (19,52): error CS8201: Out variable and pattern variable declarations are not allowed within a query clause.
                //         var zl = from x in a orderby M(x, x is var z) select x; // error 9
                Diagnostic(ErrorCode.ERR_ExpressionVariableInQueryClause, "z").WithLocation(19, 52),
                // (20,55): error CS8201: Out variable and pattern variable declarations are not allowed within a query clause.
                //         var zm = from x in a orderby x, M(x, x is var z) select x; // error 10
                Diagnostic(ErrorCode.ERR_ExpressionVariableInQueryClause, "z").WithLocation(20, 55),
                // (21,50): error CS8201: Out variable and pattern variable declarations are not allowed within a query clause.
                //         var zn = from x in a group M(x, x is var z) by x; // error 11
                Diagnostic(ErrorCode.ERR_ExpressionVariableInQueryClause, "z").WithLocation(21, 50),
                // (22,55): error CS8201: Out variable and pattern variable declarations are not allowed within a query clause.
                //         var zo = from x in a group x by M(x, x is var z); // error 12
                Diagnostic(ErrorCode.ERR_ExpressionVariableInQueryClause, "z").WithLocation(22, 55)
                );
        }

        [WorkItem(15910, "https://github.com/dotnet/roslyn/issues/15910")]
        [Fact]
        public void ExpressionVariablesInQueryClause_03()
        {
            var csSource = @"
using System.Linq;

class Program
{
    public static void Main(string[] args)
    {
        var a = new[] { (1, 2), (3, 4) };
        var za = from x in M(a, (int qa, int wa) = a[0]) select x; // scoping ok
        var zc = from x in a from y in M(a, (int z, int w) = x) select x; // error 1
        var zd = from x in a from int y in M(a, (int z, int w) = x) select x; // error 2
        var ze = from x in a from y in M(a, (int z, int w) = x) where true select x; // error 3
        var zf = from x in a from int y in M(a, (int z, int w) = x) where true select x; // error 4
        var zg = from x in a let y = M(x, (int z, int w) = x) select x; // error 5
        var zh = from x in a where M(x, (int z, int w) = x).Item1 == 1 select x; // error 6
        var zi = from x in a join y in M(a, (int qi, int wi) = a[0]) on x equals y select x; // scoping ok
        var zj = from x in a join y in a on M(x, (int z, int w) = x) equals y select x; // error 7
        var zk = from x in a join y in a on x equals M(y, (int z, int w) = y) select x; // error 8
        var zl = from x in a orderby M(x, (int z, int w) = x) select x; // error 9
        var zm = from x in a orderby x, M(x, (int z, int w) = x) select x; // error 10
        var zn = from x in a group M(x, (int z, int w) = x) by x; // error 11
        var zo = from x in a group x by M(x, (int z, int w) = x); // error 12
    }
    public static T M<T>(T x, (int, int) z) => x;
}
namespace System
{
    public struct ValueTuple<T1, T2>
    {
        public T1 Item1;
        public T2 Item2;
        public ValueTuple(T1 item1, T2 item2)
        {
            this.Item1 = item1;
            this.Item2 = item2;
        }
    }
}
";
            CreateCompilationWithMscorlibAndSystemCore(csSource)
                .GetDiagnostics()
                .Where(d => d.Code != (int)ErrorCode.ERR_DeclarationExpressionNotPermitted)
                .Verify(
                // (10,50): error CS8201: Out variable and pattern variable declarations are not allowed within a query clause.
                //         var zc = from x in a from y in M(a, (int z, int w) = x) select x; // error 1
                Diagnostic(ErrorCode.ERR_ExpressionVariableInQueryClause, "z").WithLocation(10, 50),
                // (11,54): error CS8201: Out variable and pattern variable declarations are not allowed within a query clause.
                //         var zd = from x in a from int y in M(a, (int z, int w) = x) select x; // error 2
                Diagnostic(ErrorCode.ERR_ExpressionVariableInQueryClause, "z").WithLocation(11, 54),
                // (12,50): error CS8201: Out variable and pattern variable declarations are not allowed within a query clause.
                //         var ze = from x in a from y in M(a, (int z, int w) = x) where true select x; // error 3
                Diagnostic(ErrorCode.ERR_ExpressionVariableInQueryClause, "z").WithLocation(12, 50),
                // (13,54): error CS8201: Out variable and pattern variable declarations are not allowed within a query clause.
                //         var zf = from x in a from int y in M(a, (int z, int w) = x) where true select x; // error 4
                Diagnostic(ErrorCode.ERR_ExpressionVariableInQueryClause, "z").WithLocation(13, 54),
                // (14,48): error CS8201: Out variable and pattern variable declarations are not allowed within a query clause.
                //         var zg = from x in a let y = M(x, (int z, int w) = x) select x; // error 5
                Diagnostic(ErrorCode.ERR_ExpressionVariableInQueryClause, "z").WithLocation(14, 48),
                // (15,46): error CS8201: Out variable and pattern variable declarations are not allowed within a query clause.
                //         var zh = from x in a where M(x, (int z, int w) = x).Item1 == 1 select x; // error 6
                Diagnostic(ErrorCode.ERR_ExpressionVariableInQueryClause, "z").WithLocation(15, 46),
                // (17,55): error CS8201: Out variable and pattern variable declarations are not allowed within a query clause.
                //         var zj = from x in a join y in a on M(x, (int z, int w) = x) equals y select x; // error 7
                Diagnostic(ErrorCode.ERR_ExpressionVariableInQueryClause, "z").WithLocation(17, 55),
                // (18,64): error CS8201: Out variable and pattern variable declarations are not allowed within a query clause.
                //         var zk = from x in a join y in a on x equals M(y, (int z, int w) = y) select x; // error 8
                Diagnostic(ErrorCode.ERR_ExpressionVariableInQueryClause, "z").WithLocation(18, 64),
                // (19,48): error CS8201: Out variable and pattern variable declarations are not allowed within a query clause.
                //         var zl = from x in a orderby M(x, (int z, int w) = x) select x; // error 9
                Diagnostic(ErrorCode.ERR_ExpressionVariableInQueryClause, "z").WithLocation(19, 48),
                // (20,51): error CS8201: Out variable and pattern variable declarations are not allowed within a query clause.
                //         var zm = from x in a orderby x, M(x, (int z, int w) = x) select x; // error 10
                Diagnostic(ErrorCode.ERR_ExpressionVariableInQueryClause, "z").WithLocation(20, 51),
                // (21,46): error CS8201: Out variable and pattern variable declarations are not allowed within a query clause.
                //         var zn = from x in a group M(x, (int z, int w) = x) by x; // error 11
                Diagnostic(ErrorCode.ERR_ExpressionVariableInQueryClause, "z").WithLocation(21, 46),
                // (22,51): error CS8201: Out variable and pattern variable declarations are not allowed within a query clause.
                //         var zo = from x in a group x by M(x, (int z, int w) = x); // error 12
                Diagnostic(ErrorCode.ERR_ExpressionVariableInQueryClause, "z").WithLocation(22, 51)
                );
        }

        [CompilerTrait(CompilerFeature.IOperation)]
        [Fact, WorkItem(14689, "https://github.com/dotnet/roslyn/issues/14689")]
        public void SelectFromNamespaceShouldGiveAnError()
        {
            string source = @"
using System.Linq;
using NSAlias = ParentNamespace.ConsoleApp;

namespace ParentNamespace
{
    namespace ConsoleApp
    {
        class Program
        {
            static void Main()
            {
                var x = from c in ConsoleApp select 3;
                var y = from c in ParentNamespace.ConsoleApp select 3;
                var z = /*<bind>*/from c in NSAlias select 3/*</bind>*/;
            }
        }
    }
}
";
            string expectedOperationTree = @"
ITranslatedQueryExpression (OperationKind.TranslatedQueryExpression, Type: ?, IsInvalid) (Syntax: 'from c in N ... as select 3')
  Expression: 
    IInvalidExpression (OperationKind.InvalidExpression, Type: ?, IsImplicit) (Syntax: 'select 3')
      Children(2):
          IInvalidExpression (OperationKind.InvalidExpression, Type: ?, IsInvalid, IsImplicit) (Syntax: 'from c in NSAlias')
            Children(1):
                IOperation:  (OperationKind.None, IsInvalid) (Syntax: 'NSAlias')
          IAnonymousFunctionExpression (Symbol: lambda expression) (OperationKind.AnonymousFunctionExpression, Type: null, IsImplicit) (Syntax: '3')
            IBlockStatement (1 statements) (OperationKind.BlockStatement, IsImplicit) (Syntax: '3')
              IReturnStatement (OperationKind.ReturnStatement, IsImplicit) (Syntax: '3')
                ReturnedValue: 
                  ILiteralExpression (OperationKind.LiteralExpression, Type: System.Int32, Constant: 3) (Syntax: '3')
";
            var expectedDiagnostics = new DiagnosticDescription[] {
                // CS0119: 'ConsoleApp' is a namespace, which is not valid in the given context
                //                 var x = from c in ConsoleApp select 3;
                Diagnostic(ErrorCode.ERR_BadSKunknown, "ConsoleApp").WithArguments("ConsoleApp", "namespace").WithLocation(13, 35),
                // CS0119: 'ParentNamespace.ConsoleApp' is a namespace, which is not valid in the given context
                //                 var y = from c in ParentNamespace.ConsoleApp select 3;
                Diagnostic(ErrorCode.ERR_BadSKunknown, "ParentNamespace.ConsoleApp").WithArguments("ParentNamespace.ConsoleApp", "namespace").WithLocation(14, 35),
                // CS0119: 'NSAlias' is a namespace, which is not valid in the given context
                //                 var z = /*<bind>*/from c in NSAlias select 3/*</bind>*/;
                Diagnostic(ErrorCode.ERR_BadSKunknown, "NSAlias").WithArguments("NSAlias", "namespace").WithLocation(15, 45)
            };

            VerifyOperationTreeAndDiagnosticsForTest<QueryExpressionSyntax>(source, expectedOperationTree, expectedDiagnostics);
        }

        [CompilerTrait(CompilerFeature.IOperation)]
        [Fact, WorkItem(12052, "https://github.com/dotnet/roslyn/issues/12052")]
        public void LambdaParameterConflictsWithRangeVariable()
        {
            string source = @"
using System;
using System.Linq;

class Program
{
    static void Main()
    {
        var res = /*<bind>*/from a in new[] { 1 }
                  select (Func<int, int>)(a => 1)/*</bind>*/;
    }
}
";
            string expectedOperationTree = @"
ITranslatedQueryExpression (OperationKind.TranslatedQueryExpression, Type: System.Collections.Generic.IEnumerable<System.Func<System.Int32, System.Int32>>, IsInvalid) (Syntax: 'from a in n ... t>)(a => 1)')
  Expression: 
    IInvocationExpression (System.Collections.Generic.IEnumerable<System.Func<System.Int32, System.Int32>> System.Linq.Enumerable.Select<System.Int32, System.Func<System.Int32, System.Int32>>(this System.Collections.Generic.IEnumerable<System.Int32> source, System.Func<System.Int32, System.Func<System.Int32, System.Int32>> selector)) (OperationKind.InvocationExpression, Type: System.Collections.Generic.IEnumerable<System.Func<System.Int32, System.Int32>>, IsInvalid, IsImplicit) (Syntax: 'select (Fun ... t>)(a => 1)')
      Instance Receiver: 
        null
      Arguments(2):
          IArgument (ArgumentKind.Explicit, Matching Parameter: source) (OperationKind.Argument, IsImplicit) (Syntax: 'from a in new[] { 1 }')
            IConversionExpression (Implicit, TryCast: False, Unchecked) (OperationKind.ConversionExpression, Type: System.Collections.Generic.IEnumerable<System.Int32>, IsImplicit) (Syntax: 'from a in new[] { 1 }')
              Conversion: CommonConversion (Exists: True, IsIdentity: False, IsNumeric: False, IsReference: True, IsUserDefined: False) (MethodSymbol: null)
              Operand: 
                IArrayCreationExpression (OperationKind.ArrayCreationExpression, Type: System.Int32[]) (Syntax: 'new[] { 1 }')
                  Dimension Sizes(1):
                      ILiteralExpression (OperationKind.LiteralExpression, Type: System.Int32, Constant: 1, IsImplicit) (Syntax: 'new[] { 1 }')
                  Initializer: 
                    IArrayInitializer (1 elements) (OperationKind.ArrayInitializer) (Syntax: '{ 1 }')
                      Element Values(1):
                          ILiteralExpression (OperationKind.LiteralExpression, Type: System.Int32, Constant: 1) (Syntax: '1')
            InConversion: CommonConversion (Exists: True, IsIdentity: True, IsNumeric: False, IsReference: False, IsUserDefined: False) (MethodSymbol: null)
            OutConversion: CommonConversion (Exists: True, IsIdentity: True, IsNumeric: False, IsReference: False, IsUserDefined: False) (MethodSymbol: null)
          IArgument (ArgumentKind.Explicit, Matching Parameter: selector) (OperationKind.Argument, IsInvalid, IsImplicit) (Syntax: '(Func<int, int>)(a => 1)')
            IDelegateCreationExpression (OperationKind.DelegateCreationExpression, Type: System.Func<System.Int32, System.Func<System.Int32, System.Int32>>, IsInvalid, IsImplicit) (Syntax: '(Func<int, int>)(a => 1)')
              Target: 
                IAnonymousFunctionExpression (Symbol: lambda expression) (OperationKind.AnonymousFunctionExpression, Type: null, IsInvalid, IsImplicit) (Syntax: '(Func<int, int>)(a => 1)')
                  IBlockStatement (1 statements) (OperationKind.BlockStatement, IsInvalid, IsImplicit) (Syntax: '(Func<int, int>)(a => 1)')
                    IReturnStatement (OperationKind.ReturnStatement, IsInvalid, IsImplicit) (Syntax: '(Func<int, int>)(a => 1)')
                      ReturnedValue: 
                        IDelegateCreationExpression (OperationKind.DelegateCreationExpression, Type: System.Func<System.Int32, System.Int32>, IsInvalid) (Syntax: '(Func<int, int>)(a => 1)')
                          Target: 
                            IAnonymousFunctionExpression (Symbol: lambda expression) (OperationKind.AnonymousFunctionExpression, Type: null, IsInvalid) (Syntax: 'a => 1')
                              IBlockStatement (1 statements) (OperationKind.BlockStatement, IsImplicit) (Syntax: '1')
                                IReturnStatement (OperationKind.ReturnStatement, IsImplicit) (Syntax: '1')
                                  ReturnedValue: 
                                    ILiteralExpression (OperationKind.LiteralExpression, Type: System.Int32, Constant: 1) (Syntax: '1')
            InConversion: CommonConversion (Exists: True, IsIdentity: True, IsNumeric: False, IsReference: False, IsUserDefined: False) (MethodSymbol: null)
            OutConversion: CommonConversion (Exists: True, IsIdentity: True, IsNumeric: False, IsReference: False, IsUserDefined: False) (MethodSymbol: null)
";
            var expectedDiagnostics = new DiagnosticDescription[] {
                // CS0136: A local or parameter named 'a' cannot be declared in this scope because that name is used in an enclosing local scope to define a local or parameter
                //                   select (Func<int, int>)(a => 1)/*</bind>*/;
                Diagnostic(ErrorCode.ERR_LocalIllegallyOverrides, "a").WithArguments("a").WithLocation(10, 43)
            };

            VerifyOperationTreeAndDiagnosticsForTest<QueryExpressionSyntax>(source, expectedOperationTree, expectedDiagnostics);
        }

        [CompilerTrait(CompilerFeature.IOperation)]
        [Fact, WorkItem(17838, "https://github.com/dotnet/roslyn/issues/17838")]
        public void IOperationForQueryClause()
        {
            string source = @"
using System.Collections.Generic;
using System.Linq;

class Query
{
    public static void Main(string[] args)
    {
        List<int> c = new List<int>() { 1, 2, 3, 4, 5, 6, 7 };
        var r = /*<bind>*/from i in c select i + 1/*</bind>*/;
    }
}
";
            string expectedOperationTree = @"
ITranslatedQueryExpression (OperationKind.TranslatedQueryExpression, Type: System.Collections.Generic.IEnumerable<System.Int32>) (Syntax: 'from i in c select i + 1')
  Expression: 
    IInvocationExpression (System.Collections.Generic.IEnumerable<System.Int32> System.Linq.Enumerable.Select<System.Int32, System.Int32>(this System.Collections.Generic.IEnumerable<System.Int32> source, System.Func<System.Int32, System.Int32> selector)) (OperationKind.InvocationExpression, Type: System.Collections.Generic.IEnumerable<System.Int32>, IsImplicit) (Syntax: 'select i + 1')
      Instance Receiver: 
        null
      Arguments(2):
          IArgument (ArgumentKind.Explicit, Matching Parameter: source) (OperationKind.Argument, IsImplicit) (Syntax: 'from i in c')
            IConversionExpression (Implicit, TryCast: False, Unchecked) (OperationKind.ConversionExpression, Type: System.Collections.Generic.IEnumerable<System.Int32>, IsImplicit) (Syntax: 'from i in c')
              Conversion: CommonConversion (Exists: True, IsIdentity: False, IsNumeric: False, IsReference: True, IsUserDefined: False) (MethodSymbol: null)
              Operand: 
                ILocalReferenceExpression: c (OperationKind.LocalReferenceExpression, Type: System.Collections.Generic.List<System.Int32>) (Syntax: 'c')
            InConversion: CommonConversion (Exists: True, IsIdentity: True, IsNumeric: False, IsReference: False, IsUserDefined: False) (MethodSymbol: null)
            OutConversion: CommonConversion (Exists: True, IsIdentity: True, IsNumeric: False, IsReference: False, IsUserDefined: False) (MethodSymbol: null)
          IArgument (ArgumentKind.Explicit, Matching Parameter: selector) (OperationKind.Argument, IsImplicit) (Syntax: 'i + 1')
            IDelegateCreationExpression (OperationKind.DelegateCreationExpression, Type: System.Func<System.Int32, System.Int32>, IsImplicit) (Syntax: 'i + 1')
              Target: 
                IAnonymousFunctionExpression (Symbol: lambda expression) (OperationKind.AnonymousFunctionExpression, Type: null, IsImplicit) (Syntax: 'i + 1')
                  IBlockStatement (1 statements) (OperationKind.BlockStatement, IsImplicit) (Syntax: 'i + 1')
                    IReturnStatement (OperationKind.ReturnStatement, IsImplicit) (Syntax: 'i + 1')
                      ReturnedValue: 
                        IBinaryOperatorExpression (BinaryOperatorKind.Add) (OperationKind.BinaryOperatorExpression, Type: System.Int32) (Syntax: 'i + 1')
                          Left: 
                            IOperation:  (OperationKind.None) (Syntax: 'i')
                          Right: 
                            ILiteralExpression (OperationKind.LiteralExpression, Type: System.Int32, Constant: 1) (Syntax: '1')
            InConversion: CommonConversion (Exists: True, IsIdentity: True, IsNumeric: False, IsReference: False, IsUserDefined: False) (MethodSymbol: null)
            OutConversion: CommonConversion (Exists: True, IsIdentity: True, IsNumeric: False, IsReference: False, IsUserDefined: False) (MethodSymbol: null)
";
            var expectedDiagnostics = DiagnosticDescription.None;

            VerifyOperationTreeAndDiagnosticsForTest<QueryExpressionSyntax>(source, expectedOperationTree, expectedDiagnostics);
        }

        [CompilerTrait(CompilerFeature.IOperation)]
        [Fact, WorkItem(17838, "https://github.com/dotnet/roslyn/issues/17838")]
        public void IOperationForRangeVariableDefinition()
        {
            string source = @"
using System.Collections.Generic;
using System.Linq;

class Query
{
    public static void Main(string[] args)
    {
        List<int> c = new List<int>() { 1, 2, 3, 4, 5, 6, 7 };
        var r = /*<bind>*/from i in c select i + 1/*</bind>*/;
    }
}

";
            string expectedOperationTree = @"
ITranslatedQueryExpression (OperationKind.TranslatedQueryExpression, Type: System.Collections.Generic.IEnumerable<System.Int32>) (Syntax: 'from i in c select i + 1')
  Expression: 
    IInvocationExpression (System.Collections.Generic.IEnumerable<System.Int32> System.Linq.Enumerable.Select<System.Int32, System.Int32>(this System.Collections.Generic.IEnumerable<System.Int32> source, System.Func<System.Int32, System.Int32> selector)) (OperationKind.InvocationExpression, Type: System.Collections.Generic.IEnumerable<System.Int32>, IsImplicit) (Syntax: 'select i + 1')
      Instance Receiver: 
        null
      Arguments(2):
          IArgument (ArgumentKind.Explicit, Matching Parameter: source) (OperationKind.Argument, IsImplicit) (Syntax: 'from i in c')
            IConversionExpression (Implicit, TryCast: False, Unchecked) (OperationKind.ConversionExpression, Type: System.Collections.Generic.IEnumerable<System.Int32>, IsImplicit) (Syntax: 'from i in c')
              Conversion: CommonConversion (Exists: True, IsIdentity: False, IsNumeric: False, IsReference: True, IsUserDefined: False) (MethodSymbol: null)
              Operand: 
                ILocalReferenceExpression: c (OperationKind.LocalReferenceExpression, Type: System.Collections.Generic.List<System.Int32>) (Syntax: 'c')
            InConversion: CommonConversion (Exists: True, IsIdentity: True, IsNumeric: False, IsReference: False, IsUserDefined: False) (MethodSymbol: null)
            OutConversion: CommonConversion (Exists: True, IsIdentity: True, IsNumeric: False, IsReference: False, IsUserDefined: False) (MethodSymbol: null)
          IArgument (ArgumentKind.Explicit, Matching Parameter: selector) (OperationKind.Argument, IsImplicit) (Syntax: 'i + 1')
            IDelegateCreationExpression (OperationKind.DelegateCreationExpression, Type: System.Func<System.Int32, System.Int32>, IsImplicit) (Syntax: 'i + 1')
              Target: 
                IAnonymousFunctionExpression (Symbol: lambda expression) (OperationKind.AnonymousFunctionExpression, Type: null, IsImplicit) (Syntax: 'i + 1')
                  IBlockStatement (1 statements) (OperationKind.BlockStatement, IsImplicit) (Syntax: 'i + 1')
                    IReturnStatement (OperationKind.ReturnStatement, IsImplicit) (Syntax: 'i + 1')
                      ReturnedValue: 
                        IBinaryOperatorExpression (BinaryOperatorKind.Add) (OperationKind.BinaryOperatorExpression, Type: System.Int32) (Syntax: 'i + 1')
                          Left: 
                            IOperation:  (OperationKind.None) (Syntax: 'i')
                          Right: 
                            ILiteralExpression (OperationKind.LiteralExpression, Type: System.Int32, Constant: 1) (Syntax: '1')
            InConversion: CommonConversion (Exists: True, IsIdentity: True, IsNumeric: False, IsReference: False, IsUserDefined: False) (MethodSymbol: null)
            OutConversion: CommonConversion (Exists: True, IsIdentity: True, IsNumeric: False, IsReference: False, IsUserDefined: False) (MethodSymbol: null)
";
            var expectedDiagnostics = DiagnosticDescription.None;

            VerifyOperationTreeAndDiagnosticsForTest<QueryExpressionSyntax>(source, expectedOperationTree, expectedDiagnostics);
        }

        [CompilerTrait(CompilerFeature.IOperation)]
        [Fact, WorkItem(17838, "https://github.com/dotnet/roslyn/issues/17838")]
        public void IOperationForRangeVariableReference()
        {
            string source = @"
using System.Collections.Generic;
using System.Linq;

class Query
{
    public static void Main(string[] args)
    {
        List<int> c = new List<int>() { 1, 2, 3, 4, 5, 6, 7 };
        var r = from i in c select /*<bind>*/i/*</bind>*/ + 1;
    }
}
";
            string expectedOperationTree = @"
IOperation:  (OperationKind.None) (Syntax: 'i')
";
            var expectedDiagnostics = DiagnosticDescription.None;

            VerifyOperationTreeAndDiagnosticsForTest<IdentifierNameSyntax>(source, expectedOperationTree, expectedDiagnostics);
        }

        [Fact, WorkItem(21484, "https://github.com/dotnet/roslyn/issues/21484")]
        public void QueryOnTypeExpression()
        {
            var code = @"
using System.Collections;
using System.Collections.Generic;
using System.Linq;

class Program
{
    static void M<T>() where T : IEnumerable
    {
        var query1 = from object a in IEnumerable select 1;
        var query2 = from b in IEnumerable select 2;

        var query3 = from int c in IEnumerable<int> select 3;
        var query4 = from d in IEnumerable<int> select 4;

        var query5 = from object d in T select 5;
        var query6 = from d in T select 6;
    }
}
";
            var comp = CreateCompilationWithMscorlibAndSystemCore(code);
            comp.VerifyDiagnostics(
                // (10,22): error CS0120: An object reference is required for the non-static field, method, or property 'Enumerable.Cast<object>(IEnumerable)'
                //         var query1 = from object a in IEnumerable select 1;
                Diagnostic(ErrorCode.ERR_ObjectRequired, "from object a in IEnumerable").WithArguments("System.Linq.Enumerable.Cast<object>(System.Collections.IEnumerable)").WithLocation(10, 22),
                // (11,32): error CS1934: Could not find an implementation of the query pattern for source type 'IEnumerable'.  'Select' not found.  Consider explicitly specifying the type of the range variable 'b'.
                //         var query2 = from b in IEnumerable select 2;
                Diagnostic(ErrorCode.ERR_QueryNoProviderCastable, "IEnumerable").WithArguments("System.Collections.IEnumerable", "Select", "b").WithLocation(11, 32),
                // (13,22): error CS0120: An object reference is required for the non-static field, method, or property 'Enumerable.Cast<int>(IEnumerable)'
                //         var query3 = from int c in IEnumerable<int> select 3;
                Diagnostic(ErrorCode.ERR_ObjectRequired, "from int c in IEnumerable<int>").WithArguments("System.Linq.Enumerable.Cast<int>(System.Collections.IEnumerable)").WithLocation(13, 22),
                // (14,49): error CS1936: Could not find an implementation of the query pattern for source type 'IEnumerable<int>'.  'Select' not found.
                //         var query4 = from d in IEnumerable<int> select 4;
                Diagnostic(ErrorCode.ERR_QueryNoProvider, "select 4").WithArguments("System.Collections.Generic.IEnumerable<int>", "Select").WithLocation(14, 49),
                // (16,22): error CS0120: An object reference is required for the non-static field, method, or property 'Enumerable.Cast<object>(IEnumerable)'
                //         var query5 = from object d in T select 5;
                Diagnostic(ErrorCode.ERR_ObjectRequired, "from object d in T").WithArguments("System.Linq.Enumerable.Cast<object>(System.Collections.IEnumerable)").WithLocation(16, 22),
                // (17,32): error CS1936: Could not find an implementation of the query pattern for source type 'T'.  'Select' not found.
                //         var query6 = from d in T select 6;
                Diagnostic(ErrorCode.ERR_QueryNoProvider, "T").WithArguments("T", "Select").WithLocation(17, 32)
                );
        }
    }
}<|MERGE_RESOLUTION|>--- conflicted
+++ resolved
@@ -3529,7 +3529,6 @@
             string expectedOperationTree = @"
 ITranslatedQueryExpression (OperationKind.TranslatedQueryExpression, Type: X, IsInvalid) (Syntax: 'from x in q ... .ToString()')
   Expression: 
-<<<<<<< HEAD
     IInvalidExpression (OperationKind.InvalidExpression, Type: X, IsInvalid, IsImplicit) (Syntax: 'select x.ToString()')
       Children(2):
           IInvocationExpression ( X Q<<anonymous type: System.Int32 x, Q<System.Int32> y>>.Where(System.Func<<anonymous type: System.Int32 x, Q<System.Int32> y>, System.Boolean> f1)) (OperationKind.InvocationExpression, Type: X, IsImplicit) (Syntax: 'where x.ToS ... .ToString()')
@@ -3539,9 +3538,8 @@
                   ILocalReferenceExpression: q (OperationKind.LocalReferenceExpression, Type: Q<System.Int32>) (Syntax: 'q')
                 Arguments(2):
                     IArgument (ArgumentKind.Explicit, Matching Parameter: f1) (OperationKind.Argument, IsImplicit) (Syntax: 'q')
-                      IConversionExpression (Implicit, TryCast: False, Unchecked) (OperationKind.ConversionExpression, Type: System.Func<System.Int32, Q<System.Int32>>, IsImplicit) (Syntax: 'q')
-                        Conversion: CommonConversion (Exists: True, IsIdentity: False, IsNumeric: False, IsReference: False, IsUserDefined: False) (MethodSymbol: null)
-                        Operand: 
+                      IDelegateCreationExpression (OperationKind.DelegateCreationExpression, Type: System.Func<System.Int32, Q<System.Int32>>, IsImplicit) (Syntax: 'q')
+                        Target: 
                           IAnonymousFunctionExpression (Symbol: lambda expression) (OperationKind.AnonymousFunctionExpression, Type: null, IsImplicit) (Syntax: 'q')
                             IBlockStatement (1 statements) (OperationKind.BlockStatement, IsImplicit) (Syntax: 'q')
                               IReturnStatement (OperationKind.ReturnStatement, IsImplicit) (Syntax: 'q')
@@ -3550,9 +3548,8 @@
                       InConversion: CommonConversion (Exists: True, IsIdentity: True, IsNumeric: False, IsReference: False, IsUserDefined: False) (MethodSymbol: null)
                       OutConversion: CommonConversion (Exists: True, IsIdentity: True, IsNumeric: False, IsReference: False, IsUserDefined: False) (MethodSymbol: null)
                     IArgument (ArgumentKind.Explicit, Matching Parameter: f2) (OperationKind.Argument, IsImplicit) (Syntax: 'from y in q')
-                      IConversionExpression (Implicit, TryCast: False, Unchecked) (OperationKind.ConversionExpression, Type: System.Func<System.Int32, Q<System.Int32>, <anonymous type: System.Int32 x, Q<System.Int32> y>>, IsImplicit) (Syntax: 'from y in q')
-                        Conversion: CommonConversion (Exists: True, IsIdentity: False, IsNumeric: False, IsReference: False, IsUserDefined: False) (MethodSymbol: null)
-                        Operand: 
+                      IDelegateCreationExpression (OperationKind.DelegateCreationExpression, Type: System.Func<System.Int32, Q<System.Int32>, <anonymous type: System.Int32 x, Q<System.Int32> y>>, IsImplicit) (Syntax: 'from y in q')
+                        Target: 
                           IAnonymousFunctionExpression (Symbol: lambda expression) (OperationKind.AnonymousFunctionExpression, Type: null, IsImplicit) (Syntax: 'from y in q')
                             IBlockStatement (1 statements) (OperationKind.BlockStatement, IsImplicit) (Syntax: 'from y in q')
                               IReturnStatement (OperationKind.ReturnStatement, IsImplicit) (Syntax: 'from y in q')
@@ -3573,9 +3570,8 @@
                       OutConversion: CommonConversion (Exists: True, IsIdentity: True, IsNumeric: False, IsReference: False, IsUserDefined: False) (MethodSymbol: null)
             Arguments(1):
                 IArgument (ArgumentKind.Explicit, Matching Parameter: f1) (OperationKind.Argument, IsImplicit) (Syntax: 'x.ToString( ... .ToString()')
-                  IConversionExpression (Implicit, TryCast: False, Unchecked) (OperationKind.ConversionExpression, Type: System.Func<<anonymous type: System.Int32 x, Q<System.Int32> y>, System.Boolean>, IsImplicit) (Syntax: 'x.ToString( ... .ToString()')
-                    Conversion: CommonConversion (Exists: True, IsIdentity: False, IsNumeric: False, IsReference: False, IsUserDefined: False) (MethodSymbol: null)
-                    Operand: 
+                  IDelegateCreationExpression (OperationKind.DelegateCreationExpression, Type: System.Func<<anonymous type: System.Int32 x, Q<System.Int32> y>, System.Boolean>, IsImplicit) (Syntax: 'x.ToString( ... .ToString()')
+                    Target: 
                       IAnonymousFunctionExpression (Symbol: lambda expression) (OperationKind.AnonymousFunctionExpression, Type: null, IsImplicit) (Syntax: 'x.ToString( ... .ToString()')
                         IBlockStatement (1 statements) (OperationKind.BlockStatement, IsImplicit) (Syntax: 'x.ToString( ... .ToString()')
                           IReturnStatement (OperationKind.ReturnStatement, IsImplicit) (Syntax: 'x.ToString( ... .ToString()')
@@ -3599,76 +3595,6 @@
                 ReturnedValue: 
                   IInvalidExpression (OperationKind.InvalidExpression, Type: ?, IsInvalid) (Syntax: 'x.ToString()')
                     Children(1):
-=======
-    IInvocationExpression ( X X.Select<?>(System.Func<System.Int32, ?> f1)) (OperationKind.InvocationExpression, Type: X, IsInvalid, IsImplicit) (Syntax: 'select x.ToString()')
-      Instance Receiver: 
-        IInvocationExpression ( X Q<<anonymous type: System.Int32 x, Q<System.Int32> y>>.Where(System.Func<<anonymous type: System.Int32 x, Q<System.Int32> y>, System.Boolean> f1)) (OperationKind.InvocationExpression, Type: X, IsImplicit) (Syntax: 'where x.ToS ... .ToString()')
-          Instance Receiver: 
-            IInvocationExpression ( Q<<anonymous type: System.Int32 x, Q<System.Int32> y>> Q<System.Int32>.SelectMany<Q<System.Int32>, <anonymous type: System.Int32 x, Q<System.Int32> y>>(System.Func<System.Int32, Q<System.Int32>> f1, System.Func<System.Int32, Q<System.Int32>, <anonymous type: System.Int32 x, Q<System.Int32> y>> f2)) (OperationKind.InvocationExpression, Type: Q<<anonymous type: System.Int32 x, Q<System.Int32> y>>, IsImplicit) (Syntax: 'from y in q')
-              Instance Receiver: 
-                ILocalReferenceExpression: q (OperationKind.LocalReferenceExpression, Type: Q<System.Int32>) (Syntax: 'q')
-              Arguments(2):
-                  IArgument (ArgumentKind.Explicit, Matching Parameter: f1) (OperationKind.Argument, IsImplicit) (Syntax: 'q')
-                    IDelegateCreationExpression (OperationKind.DelegateCreationExpression, Type: System.Func<System.Int32, Q<System.Int32>>, IsImplicit) (Syntax: 'q')
-                      Target: 
-                        IAnonymousFunctionExpression (Symbol: lambda expression) (OperationKind.AnonymousFunctionExpression, Type: null, IsImplicit) (Syntax: 'q')
-                          IBlockStatement (1 statements) (OperationKind.BlockStatement, IsImplicit) (Syntax: 'q')
-                            IReturnStatement (OperationKind.ReturnStatement, IsImplicit) (Syntax: 'q')
-                              ReturnedValue: 
-                                ILocalReferenceExpression: q (OperationKind.LocalReferenceExpression, Type: Q<System.Int32>) (Syntax: 'q')
-                    InConversion: CommonConversion (Exists: True, IsIdentity: True, IsNumeric: False, IsReference: False, IsUserDefined: False) (MethodSymbol: null)
-                    OutConversion: CommonConversion (Exists: True, IsIdentity: True, IsNumeric: False, IsReference: False, IsUserDefined: False) (MethodSymbol: null)
-                  IArgument (ArgumentKind.Explicit, Matching Parameter: f2) (OperationKind.Argument, IsImplicit) (Syntax: 'from y in q')
-                    IDelegateCreationExpression (OperationKind.DelegateCreationExpression, Type: System.Func<System.Int32, Q<System.Int32>, <anonymous type: System.Int32 x, Q<System.Int32> y>>, IsImplicit) (Syntax: 'from y in q')
-                      Target: 
-                        IAnonymousFunctionExpression (Symbol: lambda expression) (OperationKind.AnonymousFunctionExpression, Type: null, IsImplicit) (Syntax: 'from y in q')
-                          IBlockStatement (1 statements) (OperationKind.BlockStatement, IsImplicit) (Syntax: 'from y in q')
-                            IReturnStatement (OperationKind.ReturnStatement, IsImplicit) (Syntax: 'from y in q')
-                              ReturnedValue: 
-                                IObjectCreationExpression (Constructor: <anonymous type: System.Int32 x, Q<System.Int32> y>..ctor(System.Int32 x, Q<System.Int32> y)) (OperationKind.ObjectCreationExpression, Type: <anonymous type: System.Int32 x, Q<System.Int32> y>, IsImplicit) (Syntax: 'from y in q')
-                                  Arguments(2):
-                                      IArgument (ArgumentKind.Explicit, Matching Parameter: x) (OperationKind.Argument, IsImplicit) (Syntax: 'from y in q')
-                                        IParameterReferenceExpression: x (OperationKind.ParameterReferenceExpression, Type: System.Int32, IsImplicit) (Syntax: 'from y in q')
-                                        InConversion: CommonConversion (Exists: True, IsIdentity: True, IsNumeric: False, IsReference: False, IsUserDefined: False) (MethodSymbol: null)
-                                        OutConversion: CommonConversion (Exists: True, IsIdentity: True, IsNumeric: False, IsReference: False, IsUserDefined: False) (MethodSymbol: null)
-                                      IArgument (ArgumentKind.Explicit, Matching Parameter: y) (OperationKind.Argument, IsImplicit) (Syntax: 'from y in q')
-                                        IParameterReferenceExpression: y (OperationKind.ParameterReferenceExpression, Type: Q<System.Int32>, IsImplicit) (Syntax: 'from y in q')
-                                        InConversion: CommonConversion (Exists: True, IsIdentity: True, IsNumeric: False, IsReference: False, IsUserDefined: False) (MethodSymbol: null)
-                                        OutConversion: CommonConversion (Exists: True, IsIdentity: True, IsNumeric: False, IsReference: False, IsUserDefined: False) (MethodSymbol: null)
-                                  Initializer: 
-                                    null
-                    InConversion: CommonConversion (Exists: True, IsIdentity: True, IsNumeric: False, IsReference: False, IsUserDefined: False) (MethodSymbol: null)
-                    OutConversion: CommonConversion (Exists: True, IsIdentity: True, IsNumeric: False, IsReference: False, IsUserDefined: False) (MethodSymbol: null)
-          Arguments(1):
-              IArgument (ArgumentKind.Explicit, Matching Parameter: f1) (OperationKind.Argument, IsImplicit) (Syntax: 'x.ToString( ... .ToString()')
-                IDelegateCreationExpression (OperationKind.DelegateCreationExpression, Type: System.Func<<anonymous type: System.Int32 x, Q<System.Int32> y>, System.Boolean>, IsImplicit) (Syntax: 'x.ToString( ... .ToString()')
-                  Target: 
-                    IAnonymousFunctionExpression (Symbol: lambda expression) (OperationKind.AnonymousFunctionExpression, Type: null, IsImplicit) (Syntax: 'x.ToString( ... .ToString()')
-                      IBlockStatement (1 statements) (OperationKind.BlockStatement, IsImplicit) (Syntax: 'x.ToString( ... .ToString()')
-                        IReturnStatement (OperationKind.ReturnStatement, IsImplicit) (Syntax: 'x.ToString( ... .ToString()')
-                          ReturnedValue: 
-                            IBinaryOperatorExpression (BinaryOperatorKind.Equals) (OperationKind.BinaryOperatorExpression, Type: System.Boolean) (Syntax: 'x.ToString( ... .ToString()')
-                              Left: 
-                                IInvocationExpression (virtual System.String System.Int32.ToString()) (OperationKind.InvocationExpression, Type: System.String) (Syntax: 'x.ToString()')
-                                  Instance Receiver: 
-                                    IOperation:  (OperationKind.None) (Syntax: 'x')
-                                  Arguments(0)
-                              Right: 
-                                IInvocationExpression (virtual System.String System.Object.ToString()) (OperationKind.InvocationExpression, Type: System.String) (Syntax: 'y.ToString()')
-                                  Instance Receiver: 
-                                    IOperation:  (OperationKind.None) (Syntax: 'y')
-                                  Arguments(0)
-                InConversion: CommonConversion (Exists: True, IsIdentity: True, IsNumeric: False, IsReference: False, IsUserDefined: False) (MethodSymbol: null)
-                OutConversion: CommonConversion (Exists: True, IsIdentity: True, IsNumeric: False, IsReference: False, IsUserDefined: False) (MethodSymbol: null)
-      Arguments(1):
-          IArgument (ArgumentKind.Explicit, Matching Parameter: null) (OperationKind.Argument, IsInvalid, IsImplicit) (Syntax: 'x.ToString()')
-            IAnonymousFunctionExpression (Symbol: lambda expression) (OperationKind.AnonymousFunctionExpression, Type: null, IsInvalid, IsImplicit) (Syntax: 'x.ToString()')
-              IBlockStatement (1 statements) (OperationKind.BlockStatement, IsInvalid, IsImplicit) (Syntax: 'x.ToString()')
-                IReturnStatement (OperationKind.ReturnStatement, IsInvalid, IsImplicit) (Syntax: 'x.ToString()')
-                  ReturnedValue: 
-                    IInvocationExpression ( ? Program.()) (OperationKind.InvocationExpression, Type: ?, IsInvalid) (Syntax: 'x.ToString()')
-                      Instance Receiver: 
->>>>>>> a1ddc68b
                         IOperation:  (OperationKind.None, IsInvalid) (Syntax: 'x.ToString')
                           Children(1):
                               IOperation:  (OperationKind.None, IsInvalid) (Syntax: 'x')
