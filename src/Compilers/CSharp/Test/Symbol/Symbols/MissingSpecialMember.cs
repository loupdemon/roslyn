﻿// Copyright (c) Microsoft.  All Rights Reserved.  Licensed under the Apache License, Version 2.0.  See License.txt in the project root for license information.

using System;
using System.Linq;
using Microsoft.CodeAnalysis.CSharp.Test.Utilities;
using Microsoft.CodeAnalysis.Test.Utilities;
using Roslyn.Test.Utilities;
using Xunit;

namespace Microsoft.CodeAnalysis.CSharp.UnitTests
{
    public class MissingSpecialMember : CSharpTestBase
    {
        [Fact]
        public void Missing_System_Collections_Generic_IEnumerable_T__GetEnumerator()
        {
            var source =
@"using System.Collections.Generic;

public class Program
{
    public static void Main(string[] args)
    {
    }

    public IEnumerable<int> M()
    {
        yield return 0;
        yield return 1;
    }
}";
            var comp = CreateStandardCompilation(source, options: TestOptions.ReleaseDll);

            comp.MakeMemberMissing(SpecialMember.System_Collections_Generic_IEnumerable_T__GetEnumerator);

            comp.VerifyEmitDiagnostics(
    // (10,5): error CS0656: Missing compiler required member 'System.Collections.Generic.IEnumerable`1.GetEnumerator'
    //     {
    Diagnostic(ErrorCode.ERR_MissingPredefinedMember, @"{
        yield return 0;
        yield return 1;
    }").WithArguments("System.Collections.Generic.IEnumerable`1", "GetEnumerator").WithLocation(10, 5)
                );
        }

        [Fact]
        public void Missing_System_IDisposable__Dispose()
        {
            var source =
@"using System.Collections.Generic;

public class Program
{
    public static void Main(string[] args)
    {
    }

    public IEnumerable<int> M()
    {
        yield return 0;
        yield return 1;
    }
}";
            var comp = CreateStandardCompilation(source, options: TestOptions.ReleaseDll);

            comp.MakeMemberMissing(SpecialMember.System_IDisposable__Dispose);

            comp.VerifyEmitDiagnostics(
    // (10,5): error CS0656: Missing compiler required member 'System.IDisposable.Dispose'
    //     {
    Diagnostic(ErrorCode.ERR_MissingPredefinedMember, @"{
        yield return 0;
        yield return 1;
    }").WithArguments("System.IDisposable", "Dispose").WithLocation(10, 5)
                );
        }

        [Fact]
        public void Missing_System_Diagnostics_DebuggerHiddenAttribute__ctor()
        {
            var source =
@"using System.Collections.Generic;

public class Program
{
    public static void Main(string[] args)
    {
    }

    public IEnumerable<int> M()
    {
        yield return 0;
        yield return 1;
    }
}";
            var comp = CreateStandardCompilation(source, options: TestOptions.ReleaseDll);

            comp.MakeMemberMissing(WellKnownMember.System_Diagnostics_DebuggerHiddenAttribute__ctor);

            comp.VerifyEmitDiagnostics(
                // the DebuggerHidden attribute is optional.
                );
        }

        [Fact]
        public void Missing_System_Runtime_CompilerServices_ExtensionAttribute__ctor()
        {
            var source =
@"using System.Collections.Generic;

public static class Program
{
    public static void Main(string[] args)
    {
    }

    public static void Extension(this string x) {}
}";
            var comp = CreateCompilation(source, new[] { MscorlibRef }, options: TestOptions.ReleaseDll);

            comp.MakeMemberMissing(WellKnownMember.System_Diagnostics_DebuggerHiddenAttribute__ctor);

            comp.VerifyEmitDiagnostics(
                // (9,34): error CS1110: Cannot define a new extension method because the compiler required type 'System.Runtime.CompilerServices.ExtensionAttribute' cannot be found. Are you missing a reference to System.Core.dll?
                //     public static void Extension(this string x) {}
                Diagnostic(ErrorCode.ERR_ExtensionAttrNotFound, "this").WithArguments("System.Runtime.CompilerServices.ExtensionAttribute").WithLocation(9, 34)
                );
        }

        [WorkItem(530436, "http://vstfdevdiv:8080/DevDiv2/DevDiv/_workitems/edit/530436")]
        [Fact]
        public void NonPublicSpecialType()
        {
            var source = @"
namespace System
{
    public class Object
    {
        public Object() { }
    }

    internal class String : Object
    {
    }

    public class ValueType { }
    public struct Void { }
}
";
            Action<CSharpCompilation> validate = comp =>
            {
                var specialType = comp.GetSpecialType(SpecialType.System_String);
                Assert.Equal(TypeKind.Error, specialType.TypeKind);
                Assert.Equal(SpecialType.System_String, specialType.SpecialType);
                Assert.Equal(Accessibility.NotApplicable, specialType.DeclaredAccessibility);

                var lookupType = comp.GetTypeByMetadataName("System.String");
                Assert.Equal(TypeKind.Class, lookupType.TypeKind);
                Assert.Equal(SpecialType.None, lookupType.SpecialType);
                Assert.Equal(Accessibility.Internal, lookupType.DeclaredAccessibility);
            };

            ValidateSourceAndMetadata(source, validate);
        }

        [WorkItem(530436, "http://vstfdevdiv:8080/DevDiv2/DevDiv/_workitems/edit/530436")]
        [Fact]
        public void NonPublicSpecialTypeMember()
        {
            var sourceTemplate = @"
namespace System
{{
    public class Object
    {{
        public Object() {{ }}

        {0} virtual String ToString() {{ return null; }}
    }}

    {0} class String : Object
    {{
        public static String Concat(String s1, String s2) {{ return null; }}
    }}

    public class ValueType {{ }}
    public struct Void {{ }}
}}
";
            Action<CSharpCompilation> validatePresent = comp =>
            {
                Assert.NotNull(comp.GetSpecialTypeMember(SpecialMember.System_Object__ToString));
                Assert.NotNull(comp.GetSpecialTypeMember(SpecialMember.System_String__ConcatStringString));
                comp.GetDiagnostics();
            };

            Action<CSharpCompilation> validateMissing = comp =>
            {
                Assert.Null(comp.GetSpecialTypeMember(SpecialMember.System_Object__ToString));
                Assert.Null(comp.GetSpecialTypeMember(SpecialMember.System_String__ConcatStringString));
                comp.GetDiagnostics();
            };

            ValidateSourceAndMetadata(string.Format(sourceTemplate, "public"), validatePresent);
            ValidateSourceAndMetadata(string.Format(sourceTemplate, "internal"), validateMissing);
        }

        // Document the fact that we don't reject type parameters with constraints (yet?).
        [WorkItem(530436, "http://vstfdevdiv:8080/DevDiv2/DevDiv/_workitems/edit/530436")]
        [Fact]
        public void GenericConstraintsOnSpecialType()
        {
            var source = @"
namespace System
{
    public class Object
    {
        public Object() { }
    }

    public struct Nullable<T> where T : new()
    {
    }

    public class ValueType { }
    public struct Void { }
}
";
            Action<CSharpCompilation> validate = comp =>
            {
                var specialType = comp.GetSpecialType(SpecialType.System_Nullable_T);
                Assert.Equal(TypeKind.Struct, specialType.TypeKind);
                Assert.Equal(SpecialType.System_Nullable_T, specialType.SpecialType);

                var lookupType = comp.GetTypeByMetadataName("System.Nullable`1");
                Assert.Equal(TypeKind.Struct, lookupType.TypeKind);
                Assert.Equal(SpecialType.System_Nullable_T, lookupType.SpecialType);
            };

            ValidateSourceAndMetadata(source, validate);
        }

        // No special type members have type parameters that could (incorrectly) be constrained.

        [WorkItem(530436, "http://vstfdevdiv:8080/DevDiv2/DevDiv/_workitems/edit/530436")]
        [Fact]
        public void NonPublicWellKnownType()
        {
            var source = @"
namespace System
{
    public class Object
    {
        public Object() { }
    }

    internal class Type : Object
    {
    }

    public class ValueType { }
    public struct Void { }
}
";
            var comp = CreateCompilation(source);

            var wellKnownType = comp.GetWellKnownType(WellKnownType.System_Type);
            Assert.Equal(TypeKind.Class, wellKnownType.TypeKind);
            Assert.Equal(Accessibility.Internal, wellKnownType.DeclaredAccessibility);

            var lookupType = comp.GetTypeByMetadataName("System.Type");
            Assert.Equal(TypeKind.Class, lookupType.TypeKind);
            Assert.Equal(Accessibility.Internal, lookupType.DeclaredAccessibility);
        }

        [WorkItem(530436, "http://vstfdevdiv:8080/DevDiv2/DevDiv/_workitems/edit/530436")]
        [Fact]
        public void NonPublicWellKnownType_Nested()
        {
            var sourceTemplate = @"
namespace System.Diagnostics
{{
    {0} class DebuggableAttribute
    {{
        {1} enum DebuggingModes {{ }}
    }}
}}

namespace System
{{
    public class Object {{ }}
    public class ValueType {{ }}
    public class Enum : ValueType {{ }}
    public struct Void {{ }}
    public struct Int32 {{ }}
}}
";
            Action<CSharpCompilation> validate = comp =>
            {
                var wellKnownType = comp.GetWellKnownType(WellKnownType.System_Diagnostics_DebuggableAttribute__DebuggingModes);
                Assert.Equal(TypeKind.Error, wellKnownType.TypeKind);
                Assert.Equal(Accessibility.NotApplicable, wellKnownType.DeclaredAccessibility);

                var lookupType = comp.GetTypeByMetadataName("System.Diagnostics.DebuggableAttribute+DebuggingModes");
                Assert.Equal(TypeKind.Enum, lookupType.TypeKind);
                Assert.NotEqual(Accessibility.NotApplicable, lookupType.DeclaredAccessibility);
            };

            ValidateSourceAndMetadata(string.Format(sourceTemplate, "public", "protected"), validate);
            ValidateSourceAndMetadata(string.Format(sourceTemplate, "public", "private"), validate);
        }

        [WorkItem(530436, "http://vstfdevdiv:8080/DevDiv2/DevDiv/_workitems/edit/530436")]
        [Fact]
        public void NonPublicWellKnownTypeMember()
        {
            var sourceTemplate = @"
namespace System
{{
    public class Object
    {{
        public Object() {{ }}
    }}

    {0} class Type : Object
    {{
        public static readonly Object Missing = new Object();
    }}

    public static class Math : Object
    {{
        {0} static Double Round(Double d) {{ return d; }}
    }}

    public class ValueType {{ }}
    public struct Void {{ }}
    public struct Double {{ }}
}}
";
            Action<CSharpCompilation> validatePresent = comp =>
            {
                Assert.NotNull(comp.GetWellKnownTypeMember(WellKnownMember.System_Type__Missing));
                Assert.NotNull(comp.GetWellKnownTypeMember(WellKnownMember.System_Math__RoundDouble));
                comp.GetDiagnostics();
            };

            validatePresent(CreateCompilation(string.Format(sourceTemplate, "public")));
            validatePresent(CreateCompilation(string.Format(sourceTemplate, "internal")));
        }

        // Document the fact that we don't reject type parameters with constraints (yet?).
        [WorkItem(530436, "http://vstfdevdiv:8080/DevDiv2/DevDiv/_workitems/edit/530436")]
        [Fact]
        public void GenericConstraintsOnWellKnownType()
        {
            var source = @"
namespace System
{
    public class Object
    {
        public Object() { }
    }

    namespace Threading.Tasks
    {
        public class Task<T> where T : new()
        {
        }
    }

    public class ValueType { }
    public struct Void { }
}
";
            Action<CSharpCompilation> validate = comp =>
            {
                var wellKnownType = comp.GetWellKnownType(WellKnownType.System_Threading_Tasks_Task_T);
                Assert.Equal(TypeKind.Class, wellKnownType.TypeKind);

                var lookupType = comp.GetTypeByMetadataName("System.Threading.Tasks.Task`1");
                Assert.Equal(TypeKind.Class, lookupType.TypeKind);
            };

            ValidateSourceAndMetadata(source, validate);
        }

        // Document the fact that we don't reject type parameters with constraints (yet?).
        [WorkItem(530436, "http://vstfdevdiv:8080/DevDiv2/DevDiv/_workitems/edit/530436")]
        [Fact]
        public void GenericConstraintsOnWellKnownTypeMember()
        {
            var sourceTemplate = @"
namespace System
{{
    public class Object
    {{
        public Object() {{ }}
    }}

    namespace Threading
    {{
        public static class Interlocked
        {{
            public static T CompareExchange<T>(ref T t1, T t2, T t3){0}
            {{
                return t1;
            }}
        }}
    }}

    public class ValueType {{ }}
    public struct Void {{ }}
}}
";
            Action<CSharpCompilation> validate = comp =>
            {
                Assert.NotNull(comp.GetWellKnownTypeMember(WellKnownMember.System_Threading_Interlocked__CompareExchange_T));
                comp.GetDiagnostics();
            };

            ValidateSourceAndMetadata(string.Format(sourceTemplate, ""), validate);
            ValidateSourceAndMetadata(string.Format(sourceTemplate, " where T : new()"), validate);
        }

        [WorkItem(530436, "http://vstfdevdiv:8080/DevDiv2/DevDiv/_workitems/edit/530436")]
        [Fact]
        public void PublicVersusInternalWellKnownType()
        {
            var corlibSource = @"
namespace System
{
    public class Object
    {
        public Object() { }
    }

    public class String
    {
    }

    public class Attribute 
    {
    }

    public class ValueType { }
    public struct Void { }
}

namespace System.Runtime.CompilerServices
{
    public class InternalsVisibleToAttribute : Attribute
    {
        public InternalsVisibleToAttribute(String s)
        {
        }
    }
}
";
            var libSourceTemplate = @"
[assembly: System.Runtime.CompilerServices.InternalsVisibleTo(""Test"")]

namespace System
{{
    {0} class Type
    {{
    }}
}}
";

            var corlibRef = CreateCompilation(corlibSource).EmitToImageReference(expectedWarnings: new[]
            {
                // warning CS8021: No value for RuntimeMetadataVersion found. No assembly containing System.Object was found nor was a value for RuntimeMetadataVersion specified through options.
                Diagnostic(ErrorCode.WRN_NoRuntimeMetadataVersion).WithLocation(1, 1)
            });

            var publicLibRef = CreateCompilation(string.Format(libSourceTemplate, "public"), new[] { corlibRef }).EmitToImageReference();
            var internalLibRef = CreateCompilation(string.Format(libSourceTemplate, "internal"), new[] { corlibRef }).EmitToImageReference();

            var comp = CreateCompilation("", new[] { corlibRef, publicLibRef, internalLibRef }, assemblyName: "Test");

            var wellKnown = comp.GetWellKnownType(WellKnownType.System_Type);
            Assert.NotNull(wellKnown);
            Assert.Equal(TypeKind.Class, wellKnown.TypeKind);
            Assert.Equal(Accessibility.Public, wellKnown.DeclaredAccessibility);

            var lookup = comp.GetTypeByMetadataName("System.Type");
            Assert.Null(lookup); // Ambiguous
        }

        private static void ValidateSourceAndMetadata(string source, Action<CSharpCompilation> validate)
        {
            var comp1 = CreateCompilation(source);
            validate(comp1);

            var reference = comp1.EmitToImageReference(expectedWarnings: new[]
            {
                // warning CS8021: No value for RuntimeMetadataVersion found. No assembly containing System.Object was found nor was a value for RuntimeMetadataVersion specified through options.
                Diagnostic(ErrorCode.WRN_NoRuntimeMetadataVersion).WithLocation(1, 1)
            });

            var comp2 = CreateCompilation("", new[] { reference });
            validate(comp2);
        }

        [Fact]
        [WorkItem(530436, "http://vstfdevdiv:8080/DevDiv2/DevDiv/_workitems/edit/530436")]
        public void AllSpecialTypes()
        {
            var comp = CreateCompilation("", new[] { MscorlibRef_v4_0_30316_17626 });

            for (var special = SpecialType.None + 1; special <= SpecialType.Count; special++)
            {
                var symbol = comp.GetSpecialType(special);
                Assert.NotNull(symbol);
                Assert.NotEqual(SymbolKind.ErrorType, symbol.Kind);
            }
        }

        [Fact]
        [WorkItem(530436, "http://vstfdevdiv:8080/DevDiv2/DevDiv/_workitems/edit/530436")]
        public void AllSpecialTypeMembers()
        {
            var comp = CreateCompilation("", new[] { MscorlibRef_v4_0_30316_17626 });

            foreach (SpecialMember special in Enum.GetValues(typeof(SpecialMember)))
            {
                if (special == SpecialMember.Count) continue; // Not a real value;

                var symbol = comp.GetSpecialTypeMember(special);
                Assert.NotNull(symbol);
            }
        }

        [Fact]
        [WorkItem(530436, "http://vstfdevdiv:8080/DevDiv2/DevDiv/_workitems/edit/530436")]
        public void AllWellKnownTypes()
        {
            var refs = new[]
            {
                MscorlibRef_v4_0_30316_17626,
                SystemRef_v4_0_30319_17929,
                SystemCoreRef_v4_0_30319_17929,
                MsvbRef_v4_0_30319_17929,
                CSharpRef,
                SystemXmlRef,
                SystemXmlLinqRef,
                SystemWindowsFormsRef,
                ValueTupleRef
            }.Concat(WinRtRefs).ToArray();
            var comp = CreateCompilation("", refs);

            for (var wkt = WellKnownType.First; wkt < WellKnownType.NextAvailable; wkt++)
            {
                switch (wkt)
                {
                    case WellKnownType.Microsoft_VisualBasic_Embedded:
                    case WellKnownType.Microsoft_VisualBasic_CompilerServices_EmbeddedOperators:
                        // Not applicable in C#.
                        continue;
                    case WellKnownType.System_FormattableString:
                    case WellKnownType.System_Runtime_CompilerServices_FormattableStringFactory:
                    case WellKnownType.System_Runtime_CompilerServices_IsReadOnlyAttribute:
                    case WellKnownType.System_Runtime_CompilerServices_IsByRefLikeAttribute:
                    case WellKnownType.System_Span_T:
<<<<<<< HEAD
                    case WellKnownType.System_Range:
                    case WellKnownType.System_LongRange:
=======
                    case WellKnownType.System_ReadOnlySpan_T:
>>>>>>> 9eb8941a
                    // Not yet in the platform.
                    case WellKnownType.Microsoft_CodeAnalysis_Runtime_Instrumentation:
                        // Not always available.
                        continue;
                    case WellKnownType.ExtSentinel:
                        // Not a real type
                        continue;
                }

                switch (wkt)
                {
                    case WellKnownType.System_ValueTuple_T1:
                    case WellKnownType.System_ValueTuple_T2:
                    case WellKnownType.System_ValueTuple_T3:
                    case WellKnownType.System_ValueTuple_T4:
                    case WellKnownType.System_ValueTuple_T5:
                    case WellKnownType.System_ValueTuple_T6:
                    case WellKnownType.System_ValueTuple_T7:
                    case WellKnownType.System_ValueTuple_TRest:
                        Assert.True(wkt.IsValueTupleType());
                        break;

                    default:
                        Assert.False(wkt.IsValueTupleType());
                        break;
                }

                var symbol = comp.GetWellKnownType(wkt);
                Assert.NotNull(symbol);
                Assert.NotEqual(SymbolKind.ErrorType, symbol.Kind);
            }
        }

        [Fact]
        public void AllWellKnownTypesBeforeCSharp7()
        {
            foreach (var type in new[] {
                            WellKnownType.System_Math,
                            WellKnownType.System_Array,
                            WellKnownType.System_Attribute,
                            WellKnownType.System_CLSCompliantAttribute,
                            WellKnownType.System_Convert,
                            WellKnownType.System_Exception,
                            WellKnownType.System_FlagsAttribute,
                            WellKnownType.System_FormattableString,
                            WellKnownType.System_Guid,
                            WellKnownType.System_IFormattable,
                            WellKnownType.System_RuntimeTypeHandle,
                            WellKnownType.System_RuntimeFieldHandle,
                            WellKnownType.System_RuntimeMethodHandle,
                            WellKnownType.System_MarshalByRefObject,
                            WellKnownType.System_Type,
                            WellKnownType.System_Reflection_AssemblyKeyFileAttribute,
                            WellKnownType.System_Reflection_AssemblyKeyNameAttribute,
                            WellKnownType.System_Reflection_MethodInfo,
                            WellKnownType.System_Reflection_ConstructorInfo,
                            WellKnownType.System_Reflection_MethodBase,
                            WellKnownType.System_Reflection_FieldInfo,
                            WellKnownType.System_Reflection_MemberInfo,
                            WellKnownType.System_Reflection_Missing,
                            WellKnownType.System_Runtime_CompilerServices_FormattableStringFactory,
                            WellKnownType.System_Runtime_CompilerServices_RuntimeHelpers,
                            WellKnownType.System_Runtime_ExceptionServices_ExceptionDispatchInfo,
                            WellKnownType.System_Runtime_InteropServices_StructLayoutAttribute,
                            WellKnownType.System_Runtime_InteropServices_UnknownWrapper,
                            WellKnownType.System_Runtime_InteropServices_DispatchWrapper,
                            WellKnownType.System_Runtime_InteropServices_CallingConvention,
                            WellKnownType.System_Runtime_InteropServices_ClassInterfaceAttribute,
                            WellKnownType.System_Runtime_InteropServices_ClassInterfaceType,
                            WellKnownType.System_Runtime_InteropServices_CoClassAttribute,
                            WellKnownType.System_Runtime_InteropServices_ComAwareEventInfo,
                            WellKnownType.System_Runtime_InteropServices_ComEventInterfaceAttribute,
                            WellKnownType.System_Runtime_InteropServices_ComInterfaceType,
                            WellKnownType.System_Runtime_InteropServices_ComSourceInterfacesAttribute,
                            WellKnownType.System_Runtime_InteropServices_ComVisibleAttribute,
                            WellKnownType.System_Runtime_InteropServices_DispIdAttribute,
                            WellKnownType.System_Runtime_InteropServices_GuidAttribute,
                            WellKnownType.System_Runtime_InteropServices_InterfaceTypeAttribute,
                            WellKnownType.System_Runtime_InteropServices_Marshal,
                            WellKnownType.System_Runtime_InteropServices_TypeIdentifierAttribute,
                            WellKnownType.System_Runtime_InteropServices_BestFitMappingAttribute,
                            WellKnownType.System_Runtime_InteropServices_DefaultParameterValueAttribute,
                            WellKnownType.System_Runtime_InteropServices_LCIDConversionAttribute,
                            WellKnownType.System_Runtime_InteropServices_UnmanagedFunctionPointerAttribute,
                            WellKnownType.System_Activator,
                            WellKnownType.System_Threading_Tasks_Task,
                            WellKnownType.System_Threading_Tasks_Task_T,
                            WellKnownType.System_Threading_Interlocked,
                            WellKnownType.System_Threading_Monitor,
                            WellKnownType.System_Threading_Thread,
                            WellKnownType.Microsoft_CSharp_RuntimeBinder_Binder,
                            WellKnownType.Microsoft_CSharp_RuntimeBinder_CSharpArgumentInfo,
                            WellKnownType.Microsoft_CSharp_RuntimeBinder_CSharpArgumentInfoFlags,
                            WellKnownType.Microsoft_CSharp_RuntimeBinder_CSharpBinderFlags,
                            WellKnownType.Microsoft_VisualBasic_CallType,
                            WellKnownType.Microsoft_VisualBasic_Embedded,
                            WellKnownType.Microsoft_VisualBasic_CompilerServices_Conversions,
                            WellKnownType.Microsoft_VisualBasic_CompilerServices_Operators,
                            WellKnownType.Microsoft_VisualBasic_CompilerServices_NewLateBinding,
                            WellKnownType.Microsoft_VisualBasic_CompilerServices_EmbeddedOperators,
                            WellKnownType.Microsoft_VisualBasic_CompilerServices_StandardModuleAttribute,
                            WellKnownType.Microsoft_VisualBasic_CompilerServices_Utils,
                            WellKnownType.Microsoft_VisualBasic_CompilerServices_LikeOperator,
                            WellKnownType.Microsoft_VisualBasic_CompilerServices_ProjectData,
                            WellKnownType.Microsoft_VisualBasic_CompilerServices_ObjectFlowControl,
                            WellKnownType.Microsoft_VisualBasic_CompilerServices_ObjectFlowControl_ForLoopControl,
                            WellKnownType.Microsoft_VisualBasic_CompilerServices_StaticLocalInitFlag,
                            WellKnownType.Microsoft_VisualBasic_CompilerServices_StringType,
                            WellKnownType.Microsoft_VisualBasic_CompilerServices_IncompleteInitialization,
                            WellKnownType.Microsoft_VisualBasic_CompilerServices_Versioned,
                            WellKnownType.Microsoft_VisualBasic_CompareMethod,
                            WellKnownType.Microsoft_VisualBasic_Strings,
                            WellKnownType.Microsoft_VisualBasic_ErrObject,
                            WellKnownType.Microsoft_VisualBasic_FileSystem,
                            WellKnownType.Microsoft_VisualBasic_ApplicationServices_ApplicationBase,
                            WellKnownType.Microsoft_VisualBasic_ApplicationServices_WindowsFormsApplicationBase,
                            WellKnownType.Microsoft_VisualBasic_Information,
                            WellKnownType.Microsoft_VisualBasic_Interaction,

                            WellKnownType.System_Func_T,
                            WellKnownType.System_Func_T2,
                            WellKnownType.System_Func_T3,
                            WellKnownType.System_Func_T4,
                            WellKnownType.System_Func_T5,
                            WellKnownType.System_Func_T6,
                            WellKnownType.System_Func_T7,
                            WellKnownType.System_Func_T8,
                            WellKnownType.System_Func_T9,
                            WellKnownType.System_Func_T10,
                            WellKnownType.System_Func_T11,
                            WellKnownType.System_Func_T12,
                            WellKnownType.System_Func_T13,
                            WellKnownType.System_Func_T14,
                            WellKnownType.System_Func_T15,
                            WellKnownType.System_Func_T16,
                            WellKnownType.System_Func_T17,

                            WellKnownType.System_Action,
                            WellKnownType.System_Action_T,
                            WellKnownType.System_Action_T2,
                            WellKnownType.System_Action_T3,
                            WellKnownType.System_Action_T4,
                            WellKnownType.System_Action_T5,
                            WellKnownType.System_Action_T6,
                            WellKnownType.System_Action_T7,
                            WellKnownType.System_Action_T8,
                            WellKnownType.System_Action_T9,
                            WellKnownType.System_Action_T10,
                            WellKnownType.System_Action_T11,
                            WellKnownType.System_Action_T12,
                            WellKnownType.System_Action_T13,
                            WellKnownType.System_Action_T14,
                            WellKnownType.System_Action_T15,
                            WellKnownType.System_Action_T16,

                            WellKnownType.System_AttributeUsageAttribute,
                            WellKnownType.System_ParamArrayAttribute,
                            WellKnownType.System_NonSerializedAttribute,
                            WellKnownType.System_STAThreadAttribute,
                            WellKnownType.System_Reflection_DefaultMemberAttribute,
                            WellKnownType.System_Runtime_CompilerServices_DateTimeConstantAttribute,
                            WellKnownType.System_Runtime_CompilerServices_DecimalConstantAttribute,
                            WellKnownType.System_Runtime_CompilerServices_IUnknownConstantAttribute,
                            WellKnownType.System_Runtime_CompilerServices_IDispatchConstantAttribute,
                            WellKnownType.System_Runtime_CompilerServices_ExtensionAttribute,
                            WellKnownType.System_Runtime_CompilerServices_INotifyCompletion,
                            WellKnownType.System_Runtime_CompilerServices_InternalsVisibleToAttribute,
                            WellKnownType.System_Runtime_CompilerServices_CompilerGeneratedAttribute,
                            WellKnownType.System_Runtime_CompilerServices_AccessedThroughPropertyAttribute,
                            WellKnownType.System_Runtime_CompilerServices_CompilationRelaxationsAttribute,
                            WellKnownType.System_Runtime_CompilerServices_RuntimeCompatibilityAttribute,
                            WellKnownType.System_Runtime_CompilerServices_UnsafeValueTypeAttribute,
                            WellKnownType.System_Runtime_CompilerServices_FixedBufferAttribute,
                            WellKnownType.System_Runtime_CompilerServices_DynamicAttribute,
                            WellKnownType.System_Runtime_CompilerServices_CallSiteBinder,
                            WellKnownType.System_Runtime_CompilerServices_CallSite,
                            WellKnownType.System_Runtime_CompilerServices_CallSite_T,

                            WellKnownType.System_Runtime_InteropServices_WindowsRuntime_EventRegistrationToken,
                            WellKnownType.System_Runtime_InteropServices_WindowsRuntime_EventRegistrationTokenTable_T,
                            WellKnownType.System_Runtime_InteropServices_WindowsRuntime_WindowsRuntimeMarshal,

                            WellKnownType.Windows_Foundation_IAsyncAction,
                            WellKnownType.Windows_Foundation_IAsyncActionWithProgress_T,
                            WellKnownType.Windows_Foundation_IAsyncOperation_T,
                            WellKnownType.Windows_Foundation_IAsyncOperationWithProgress_T2,

                            WellKnownType.System_Diagnostics_Debugger,
                            WellKnownType.System_Diagnostics_DebuggerDisplayAttribute,
                            WellKnownType.System_Diagnostics_DebuggerNonUserCodeAttribute,
                            WellKnownType.System_Diagnostics_DebuggerHiddenAttribute,
                            WellKnownType.System_Diagnostics_DebuggerBrowsableAttribute,
                            WellKnownType.System_Diagnostics_DebuggerStepThroughAttribute,
                            WellKnownType.System_Diagnostics_DebuggerBrowsableState,
                            WellKnownType.System_Diagnostics_DebuggableAttribute,
                            WellKnownType.System_Diagnostics_DebuggableAttribute__DebuggingModes,

                            WellKnownType.System_ComponentModel_DesignerSerializationVisibilityAttribute,

                            WellKnownType.System_IEquatable_T,

                            WellKnownType.System_Collections_IList,
                            WellKnownType.System_Collections_ICollection,
                            WellKnownType.System_Collections_Generic_EqualityComparer_T,
                            WellKnownType.System_Collections_Generic_List_T,
                            WellKnownType.System_Collections_Generic_IDictionary_KV,
                            WellKnownType.System_Collections_Generic_IReadOnlyDictionary_KV,
                            WellKnownType.System_Collections_ObjectModel_Collection_T,
                            WellKnownType.System_Collections_ObjectModel_ReadOnlyCollection_T,
                            WellKnownType.System_Collections_Specialized_INotifyCollectionChanged,
                            WellKnownType.System_ComponentModel_INotifyPropertyChanged,
                            WellKnownType.System_ComponentModel_EditorBrowsableAttribute,
                            WellKnownType.System_ComponentModel_EditorBrowsableState,

                            WellKnownType.System_Linq_Enumerable,
                            WellKnownType.System_Linq_Expressions_Expression,
                            WellKnownType.System_Linq_Expressions_Expression_T,
                            WellKnownType.System_Linq_Expressions_ParameterExpression,
                            WellKnownType.System_Linq_Expressions_ElementInit,
                            WellKnownType.System_Linq_Expressions_MemberBinding,
                            WellKnownType.System_Linq_Expressions_ExpressionType,
                            WellKnownType.System_Linq_IQueryable,
                            WellKnownType.System_Linq_IQueryable_T,

                            WellKnownType.System_Xml_Linq_Extensions,
                            WellKnownType.System_Xml_Linq_XAttribute,
                            WellKnownType.System_Xml_Linq_XCData,
                            WellKnownType.System_Xml_Linq_XComment,
                            WellKnownType.System_Xml_Linq_XContainer,
                            WellKnownType.System_Xml_Linq_XDeclaration,
                            WellKnownType.System_Xml_Linq_XDocument,
                            WellKnownType.System_Xml_Linq_XElement,
                            WellKnownType.System_Xml_Linq_XName,
                            WellKnownType.System_Xml_Linq_XNamespace,
                            WellKnownType.System_Xml_Linq_XObject,
                            WellKnownType.System_Xml_Linq_XProcessingInstruction,

                            WellKnownType.System_Security_UnverifiableCodeAttribute,
                            WellKnownType.System_Security_Permissions_SecurityAction,
                            WellKnownType.System_Security_Permissions_SecurityAttribute,
                            WellKnownType.System_Security_Permissions_SecurityPermissionAttribute,

                            WellKnownType.System_NotSupportedException,

                            WellKnownType.System_Runtime_CompilerServices_ICriticalNotifyCompletion,
                            WellKnownType.System_Runtime_CompilerServices_IAsyncStateMachine,
                            WellKnownType.System_Runtime_CompilerServices_AsyncVoidMethodBuilder,
                            WellKnownType.System_Runtime_CompilerServices_AsyncTaskMethodBuilder,
                            WellKnownType.System_Runtime_CompilerServices_AsyncTaskMethodBuilder_T,
                            WellKnownType.System_Runtime_CompilerServices_AsyncStateMachineAttribute,
                            WellKnownType.System_Runtime_CompilerServices_IteratorStateMachineAttribute,

                            WellKnownType.System_Windows_Forms_Form,
                            WellKnownType.System_Windows_Forms_Application,

                            WellKnownType.System_Environment,

                            WellKnownType.System_Runtime_GCLatencyMode,
                            WellKnownType.System_IFormatProvider }
                )
            {
                Assert.True(type <= WellKnownType.CSharp7Sentinel);
            }

            // There were 204 well-known types prior to CSharp7
            Assert.Equal(204, (int)(WellKnownType.CSharp7Sentinel - WellKnownType.First));
        }

        [Fact]
        [WorkItem(530436, "http://vstfdevdiv:8080/DevDiv2/DevDiv/_workitems/edit/530436")]
        public void AllWellKnownTypeMembers()
        {
            var refs = new[]
            {
                MscorlibRef_v4_0_30316_17626,
                SystemRef_v4_0_30319_17929,
                SystemCoreRef_v4_0_30319_17929,
                MsvbRef_v4_0_30319_17929,
                DesktopCSharpRef,
                SystemXmlRef,
                SystemXmlLinqRef,
                SystemWindowsFormsRef,
                ValueTupleRef
            }.Concat(WinRtRefs).ToArray();
            var comp = CreateCompilation("", refs);

            foreach (WellKnownMember wkm in Enum.GetValues(typeof(WellKnownMember)))
            {
                switch (wkm)
                {
                    case WellKnownMember.Count:
                        // Not a real value;
                        continue;
                    case WellKnownMember.Microsoft_VisualBasic_Embedded__ctor:
                    case WellKnownMember.Microsoft_VisualBasic_CompilerServices_EmbeddedOperators__CompareStringStringStringBoolean:
                        // C# can't embed VB core.
                        continue;
                    case WellKnownMember.System_Array__Empty:
                    case WellKnownMember.System_Span_T__ctor:
<<<<<<< HEAD
                    case WellKnownMember.System_Range__Create:
                    case WellKnownMember.System_LongRange__Create:
=======
                    case WellKnownMember.System_Span_T__get_Item:
                    case WellKnownMember.System_Span_T__get_Length:
                    case WellKnownMember.System_ReadOnlySpan_T__get_Item:
                    case WellKnownMember.System_ReadOnlySpan_T__get_Length:
>>>>>>> 9eb8941a
                        // Not yet in the platform.
                        continue;
                    case WellKnownMember.Microsoft_CodeAnalysis_Runtime_Instrumentation__CreatePayloadForMethodsSpanningSingleFile:
                    case WellKnownMember.Microsoft_CodeAnalysis_Runtime_Instrumentation__CreatePayloadForMethodsSpanningMultipleFiles:
                    case WellKnownMember.System_Runtime_CompilerServices_IsReadOnlyAttribute__ctor:
                    case WellKnownMember.System_Runtime_CompilerServices_IsByRefLikeAttribute__ctor:
                        // Not always available.
                        continue;
                }
                if (wkm == WellKnownMember.Count) continue; // Not a real value.

                var symbol = comp.GetWellKnownTypeMember(wkm);
                Assert.NotNull(symbol);
            }
        }

        [Fact, WorkItem(377890, "https://devdiv.visualstudio.com/DevDiv/_workitems?id=377890")]
        public void System_IntPtr__op_Explicit_FromInt32()
        {
            string source = @"
using System;

public class MyClass
{
    static void Main()
    {
        ((IntPtr)0).GetHashCode();
    }
}
";
            var comp = CreateStandardCompilation(source);
            comp.MakeMemberMissing(SpecialMember.System_IntPtr__op_Explicit_FromInt32);
            comp.VerifyEmitDiagnostics(
                // (8,10): error CS0656: Missing compiler required member 'System.IntPtr.op_Explicit'
                //         ((IntPtr)0).GetHashCode();
                Diagnostic(ErrorCode.ERR_MissingPredefinedMember, "(IntPtr)0").WithArguments("System.IntPtr", "op_Explicit").WithLocation(8, 10)
                );
        }

        [Fact]
        public void System_Delegate__Combine()
        {
            var source =
@"
using System;
using System.Threading.Tasks;

namespace RoslynAsyncDelegate
{
    class Program
    {
        static EventHandler MyEvent;

        static void Main(string[] args)
        {
           MyEvent += async delegate { await Task.Delay(0); };
        }
    }
}

";
            var compilation = CreateCompilationWithMscorlib45(source, options: TestOptions.DebugExe);
            compilation.MakeMemberMissing(SpecialMember.System_Delegate__Combine);
            compilation.VerifyEmitDiagnostics(
                // (13,12): error CS0656: Missing compiler required member 'System.Delegate.Combine'
                //            MyEvent += async delegate { await Task.Delay(0); };
                Diagnostic(ErrorCode.ERR_MissingPredefinedMember, "MyEvent += async delegate { await Task.Delay(0); }").WithArguments("System.Delegate", "Combine").WithLocation(13, 12)
                );
        }

        [Fact]
        public void System_Nullable_T__ctor_01()
        {
            string source = @"
using System;

public struct S
{
    public static implicit operator int(S n) // 1 native compiler
    {
        Console.WriteLine(1);
        return 0;
    }

    public static implicit operator int?(S n) // 2 Roslyn compiler
    {
        Console.WriteLine(2);
        return null;
    }

    public static void Main()
    {
        int? qa = 5;
        S b = default(S);
        var sum = qa + b;
    }
}
";

            var compilation = CreateCompilationWithMscorlib45(source);
            compilation.MakeMemberMissing(SpecialMember.System_Nullable_T__ctor);
            compilation.VerifyEmitDiagnostics(
                // (20,19): error CS0656: Missing compiler required member 'System.Nullable`1..ctor'
                //         int? qa = 5;
                Diagnostic(ErrorCode.ERR_MissingPredefinedMember, "5").WithArguments("System.Nullable`1", ".ctor").WithLocation(20, 19),
                // (22,19): error CS0656: Missing compiler required member 'System.Nullable`1..ctor'
                //         var sum = qa + b;
                Diagnostic(ErrorCode.ERR_MissingPredefinedMember, "qa + b").WithArguments("System.Nullable`1", ".ctor").WithLocation(22, 19)
                );
        }

        [Fact]
        public void System_Nullable_T_GetValueOrDefault_01()
        {
            string source = @"
using System;

public struct S
{
    public static implicit operator int(S n) // 1 native compiler
    {
        Console.WriteLine(1);
        return 0;
    }

    public static implicit operator int?(S n) // 2 Roslyn compiler
    {
        Console.WriteLine(2);
        return null;
    }

    public static void Main()
    {
        int? qa = 5;
        S b = default(S);
        var sum = qa + b;
    }
}
";

            var compilation = CreateCompilationWithMscorlib45(source);
            compilation.MakeMemberMissing(SpecialMember.System_Nullable_T_GetValueOrDefault);
            compilation.VerifyEmitDiagnostics(
                // (22,19): error CS0656: Missing compiler required member 'System.Nullable`1.GetValueOrDefault'
                //         var sum = qa + b;
                Diagnostic(ErrorCode.ERR_MissingPredefinedMember, "qa + b").WithArguments("System.Nullable`1", "GetValueOrDefault").WithLocation(22, 19),
                // (22,19): error CS0656: Missing compiler required member 'System.Nullable`1.GetValueOrDefault'
                //         var sum = qa + b;
                Diagnostic(ErrorCode.ERR_MissingPredefinedMember, "qa + b").WithArguments("System.Nullable`1", "GetValueOrDefault").WithLocation(22, 19)
                );
        }

        [Fact]
        public void System_Nullable_T_get_HasValue_01()
        {
            string source = @"
using System;

public struct S
{
    public static implicit operator int(S n) // 1 native compiler
    {
        Console.WriteLine(1);
        return 0;
    }

    public static implicit operator int?(S n) // 2 Roslyn compiler
    {
        Console.WriteLine(2);
        return null;
    }

    public static void Main()
    {
        int? qa = 5;
        S b = default(S);
        var sum = qa + b;
    }
}
";

            var compilation = CreateCompilationWithMscorlib45(source);
            compilation.MakeMemberMissing(SpecialMember.System_Nullable_T_get_HasValue);
            compilation.VerifyEmitDiagnostics(
                // (22,19): error CS0656: Missing compiler required member 'System.Nullable`1.get_HasValue'
                //         var sum = qa + b;
                Diagnostic(ErrorCode.ERR_MissingPredefinedMember, "qa + b").WithArguments("System.Nullable`1", "get_HasValue").WithLocation(22, 19),
                // (22,19): error CS0656: Missing compiler required member 'System.Nullable`1.get_HasValue'
                //         var sum = qa + b;
                Diagnostic(ErrorCode.ERR_MissingPredefinedMember, "qa + b").WithArguments("System.Nullable`1", "get_HasValue").WithLocation(22, 19)
                );
        }

        [Fact]
        public void System_Nullable_T_GetValueOrDefault_02()
        {
            string source = @"
using System;
namespace Test
{
    static class Program
    {
        static void Main()
        {
            int? i = 123;
            C c = (C)i;
        }
    }

    public class C
    {
        public readonly int v;
        public C(int v) { this.v = v; }
        public static implicit operator C(int v)
        {
            Console.Write(v);
            return new C(v);
        }
    }
}
";
            var compilation = CreateCompilationWithMscorlib45(source);
            compilation.MakeMemberMissing(SpecialMember.System_Nullable_T_GetValueOrDefault);
            compilation.VerifyEmitDiagnostics(
                // (10,19): error CS0656: Missing compiler required member 'System.Nullable`1.GetValueOrDefault'
                //             C c = (C)i;
                Diagnostic(ErrorCode.ERR_MissingPredefinedMember, "(C)i").WithArguments("System.Nullable`1", "GetValueOrDefault").WithLocation(10, 19)
                );
        }

        [Fact]
        public void System_Nullable_T_get_Value()
        {
            var source =
@"
using System;

class C
{
    static void Test()
    {
        byte? b = 0;
        IntPtr p = (IntPtr)b;
        Console.WriteLine(p);
    }
}";
            var compilation = CreateCompilationWithMscorlib45(source);
            compilation.MakeMemberMissing(SpecialMember.System_Nullable_T_get_Value);
            compilation.VerifyEmitDiagnostics(
                // (9,28): error CS0656: Missing compiler required member 'System.Nullable`1.get_Value'
                //         IntPtr p = (IntPtr)b;
                Diagnostic(ErrorCode.ERR_MissingPredefinedMember, "b").WithArguments("System.Nullable`1", "get_Value").WithLocation(9, 28)
                );
        }

        [Fact]
        public void System_Nullable_T__ctor_02()
        {
            var source =
@"
using System;

class C
{
    static void Main()
    {
        Console.WriteLine((IntPtr?)M_int());
        Console.WriteLine((IntPtr?)M_int(42));
        Console.WriteLine((IntPtr?)M_long());
        Console.WriteLine((IntPtr?)M_long(300));
    }

    static int? M_int(int? p = null) { return p; } 
    static long? M_long(long? p = null) { return p; } 
}
";
            var compilation = CreateCompilationWithMscorlib45(source);
            compilation.MakeMemberMissing(SpecialMember.System_Nullable_T__ctor);
            compilation.VerifyEmitDiagnostics(
                // (8,27): error CS0656: Missing compiler required member 'System.Nullable`1..ctor'
                //         Console.WriteLine((IntPtr?)M_int());
                Diagnostic(ErrorCode.ERR_MissingPredefinedMember, "(IntPtr?)M_int()").WithArguments("System.Nullable`1", ".ctor").WithLocation(8, 27),
                // (9,42): error CS0656: Missing compiler required member 'System.Nullable`1..ctor'
                //         Console.WriteLine((IntPtr?)M_int(42));
                Diagnostic(ErrorCode.ERR_MissingPredefinedMember, "42").WithArguments("System.Nullable`1", ".ctor").WithLocation(9, 42),
                // (9,27): error CS0656: Missing compiler required member 'System.Nullable`1..ctor'
                //         Console.WriteLine((IntPtr?)M_int(42));
                Diagnostic(ErrorCode.ERR_MissingPredefinedMember, "(IntPtr?)M_int(42)").WithArguments("System.Nullable`1", ".ctor").WithLocation(9, 27),
                // (10,27): error CS0656: Missing compiler required member 'System.Nullable`1..ctor'
                //         Console.WriteLine((IntPtr?)M_long());
                Diagnostic(ErrorCode.ERR_MissingPredefinedMember, "(IntPtr?)M_long()").WithArguments("System.Nullable`1", ".ctor").WithLocation(10, 27),
                // (11,43): error CS0656: Missing compiler required member 'System.Nullable`1..ctor'
                //         Console.WriteLine((IntPtr?)M_long(300));
                Diagnostic(ErrorCode.ERR_MissingPredefinedMember, "300").WithArguments("System.Nullable`1", ".ctor").WithLocation(11, 43),
                // (11,27): error CS0656: Missing compiler required member 'System.Nullable`1..ctor'
                //         Console.WriteLine((IntPtr?)M_long(300));
                Diagnostic(ErrorCode.ERR_MissingPredefinedMember, "(IntPtr?)M_long(300)").WithArguments("System.Nullable`1", ".ctor").WithLocation(11, 27)
                );
        }

        [Fact]
        public void System_Nullable_T__ctor_03()
        {
            var source =
@"

using System;

class Class1
{
    static void Main()
    {
        MyClass b = (int?)1;
    }
}

class MyClass
{
    public static implicit operator MyClass(decimal Value)
    {
        return new MyClass();
    }
}
";
            var compilation = CreateCompilationWithMscorlib45(source);
            compilation.MakeMemberMissing(SpecialMember.System_Nullable_T__ctor);
            compilation.VerifyEmitDiagnostics(
                // (9,21): error CS0656: Missing compiler required member 'System.Nullable`1..ctor'
                //         MyClass b = (int?)1;
                Diagnostic(ErrorCode.ERR_MissingPredefinedMember, "(int?)1").WithArguments("System.Nullable`1", ".ctor").WithLocation(9, 21),
                // (9,21): error CS0656: Missing compiler required member 'System.Nullable`1..ctor'
                //         MyClass b = (int?)1;
                Diagnostic(ErrorCode.ERR_MissingPredefinedMember, "(int?)1").WithArguments("System.Nullable`1", ".ctor").WithLocation(9, 21)
                );
        }

        [Fact]
        public void System_Nullable_T__ctor_04()
        {
            var source1 = @"
using System;
using System.Runtime.CompilerServices;
using System.Runtime.InteropServices;

public static class Test
{
    public static void Generic<T>([Optional][DecimalConstant(0, 0, 0, 0, 50)] T x)
    {
        Console.WriteLine(x == null ? ""null"" : x.ToString());
    }

    public static void Decimal([Optional][DecimalConstant(0, 0, 0, 0, 50)] Decimal x)
    {
        Console.WriteLine(x.ToString());
    }

    public static void NullableDecimal([Optional][DecimalConstant(0, 0, 0, 0, 50)] Decimal? x)
    {
        Console.WriteLine(x == null ? ""null"" : x.ToString());
    }

    public static void Object([Optional][DecimalConstant(0, 0, 0, 0, 50)] object x)
    {
        Console.WriteLine(x == null ? ""null"" : x.ToString());
    }

    public static void String([Optional][DecimalConstant(0, 0, 0, 0, 50)] string x)
    {
        Console.WriteLine(x == null ? ""null"" : x.ToString());
    }

    public static void Int32([Optional][DecimalConstant(0, 0, 0, 0, 50)] int x)
    {
        Console.WriteLine(x.ToString());
    }

    public static void IComparable([Optional][DecimalConstant(0, 0, 0, 0, 50)] IComparable x)
    {
        Console.WriteLine(x == null ? ""null"" : x.ToString());
    }

    public static void ValueType([Optional][DecimalConstant(0, 0, 0, 0, 50)] ValueType x)
    {
        Console.WriteLine(x == null ? ""null"" : x.ToString());
    }
}
";

            var source2 = @"
class Program
{
    public static void Main()
    {
        // Respects default value
        Test.Generic<decimal>();    
        Test.Generic<decimal?>();   
        Test.Generic<object>();             
        Test.Decimal();                    
        Test.NullableDecimal();            
        Test.Object();                      
        Test.IComparable();                 
        Test.ValueType();                   
        Test.Int32();                       

        // Null, since not convertible
        Test.Generic<string>();             
        Test.String();                      
    }
}
";

            var compilation = CreateCompilationWithMscorlib45(source1 + source2);
            compilation.MakeMemberMissing(SpecialMember.System_Nullable_T__ctor);
            compilation.VerifyEmitDiagnostics(
                // (55,9): error CS0656: Missing compiler required member 'System.Nullable`1..ctor'
                //         Test.Generic<decimal?>();   
                Diagnostic(ErrorCode.ERR_MissingPredefinedMember, "Test.Generic<decimal?>()").WithArguments("System.Nullable`1", ".ctor").WithLocation(55, 9),
                // (58,9): error CS0656: Missing compiler required member 'System.Nullable`1..ctor'
                //         Test.NullableDecimal();            
                Diagnostic(ErrorCode.ERR_MissingPredefinedMember, "Test.NullableDecimal()").WithArguments("System.Nullable`1", ".ctor").WithLocation(58, 9)
                );
        }

        [Fact]
        public void System_String__ConcatObjectObject()
        {
            var source =
@"

using System;

class Class1
{
    static void Main()
    {
    }
}

class MyClass
{
    public static implicit operator MyClass(decimal Value)
    {
        Console.WriteLine(""Value is: "" + Value);
        return new MyClass();
    }
}
";
            var compilation = CreateCompilationWithMscorlib45(source);
            compilation.MakeMemberMissing(SpecialMember.System_String__ConcatObjectObject);
            compilation.VerifyEmitDiagnostics(
                // (16,27): error CS0656: Missing compiler required member 'System.String.Concat'
                //         Console.WriteLine("Value is: " + Value);
                Diagnostic(ErrorCode.ERR_MissingPredefinedMember, @"""Value is: "" + Value").WithArguments("System.String", "Concat").WithLocation(16, 27)
                );
        }

        [Fact]
        public void System_Nullable_T_GetValueOrDefault_04()
        {
            var source =
@"

using System;

class Class1
{
    static void Main()
    {
        int? a = 1;
        a.ToString();
        MyClass b = a;
        b.ToString();
    }
}

class MyClass
{
    public static implicit operator MyClass(decimal Value)
    {
        return new MyClass();
    }
}
";
            var compilation = CreateCompilationWithMscorlib45(source);
            compilation.MakeMemberMissing(SpecialMember.System_Nullable_T_GetValueOrDefault);
            compilation.VerifyEmitDiagnostics(
                // (11,21): error CS0656: Missing compiler required member 'System.Nullable`1.GetValueOrDefault'
                //         MyClass b = a;
                Diagnostic(ErrorCode.ERR_MissingPredefinedMember, "a").WithArguments("System.Nullable`1", "GetValueOrDefault").WithLocation(11, 21),
                // (11,21): error CS0656: Missing compiler required member 'System.Nullable`1.GetValueOrDefault'
                //         MyClass b = a;
                Diagnostic(ErrorCode.ERR_MissingPredefinedMember, "a").WithArguments("System.Nullable`1", "GetValueOrDefault").WithLocation(11, 21)
                );
        }

        [Fact]
        public void System_Nullable_T_get_HasValue_02()
        {
            var source =
@"

using System;

class Class1
{
    static void Main()
    {
        int? a = 1;
        a.ToString();
        MyClass b = a;
        b.ToString();
    }
}

class MyClass
{
    public static implicit operator MyClass(decimal Value)
    {
        Console.WriteLine(""Value is: "" + Value);
        return new MyClass();
    }
}
";
            var compilation = CreateCompilationWithMscorlib45(source);
            compilation.MakeMemberMissing(SpecialMember.System_Nullable_T_get_HasValue);
            compilation.VerifyEmitDiagnostics(
                // (11,21): error CS0656: Missing compiler required member 'System.Nullable`1.get_HasValue'
                //         MyClass b = a;
                Diagnostic(ErrorCode.ERR_MissingPredefinedMember, "a").WithArguments("System.Nullable`1", "get_HasValue").WithLocation(11, 21)
                );
        }

        [Fact]
        public void System_Nullable_T_GetValueOrDefault_03()
        {
            string source = @"using System;

namespace Test
{
    static class Program
    {
        static void Main()
        {
            S.v = 0;
            S? S2 = 123;                  // not lifted, int=>int?, int?=>S, S=>S?
            Console.WriteLine(S.v == 123);
        }
    }

    public struct S
    {
        public static int v;
        // s == null, return v = -1
        public static implicit operator S(int? s)
        {
            Console.Write(""Imp S::int? -> S "");
            S ss = new S();
            S.v = s ?? -1;
            return ss;
        }
    }
}
";

            var compilation = CreateCompilationWithMscorlib45(source);
            compilation.MakeMemberMissing(SpecialMember.System_Nullable_T_GetValueOrDefault);
            compilation.VerifyEmitDiagnostics(
                // (23,19): error CS0656: Missing compiler required member 'System.Nullable`1.GetValueOrDefault'
                //             S.v = s ?? -1;
                Diagnostic(ErrorCode.ERR_MissingPredefinedMember, "s").WithArguments("System.Nullable`1", "GetValueOrDefault").WithLocation(23, 19)
                );
        }

        [Fact]
        public void System_String__ConcatStringStringString()
        {
            string source = @"
using System;
struct S
{
    private string str;
    public S(char chr) { this.str = chr.ToString(); }
    public S(string str) { this.str = str; }
    public static S operator + (S x, S y) { return new S('(' + x.str + '+' + y.str + ')'); }
}

class C
{
    static void Main()
    {
    }
}";
            var compilation = CreateCompilationWithMscorlib45(source);
            compilation.MakeMemberMissing(SpecialMember.System_String__ConcatStringStringString);
            compilation.VerifyEmitDiagnostics(
                // (8,58): error CS0656: Missing compiler required member 'System.String.Concat'
                //     public static S operator + (S x, S y) { return new S('(' + x.str + '+' + y.str + ')'); }
                Diagnostic(ErrorCode.ERR_MissingPredefinedMember, "'(' + x.str + '+'").WithArguments("System.String", "Concat").WithLocation(8, 58)
                );
        }

        [Fact]
        public void System_String__ConcatStringStringStringString()
        {
            string source = @"
using System;
struct S
{
    private string str;
    public S(char chr) { this.str = chr.ToString(); }
    public S(string str) { this.str = str; }
    public static S operator + (S x, S y) { return new S('(' + x.str + '+' + y.str + ')'); }
}

class C
{
    static void Main()
    {
    }
}";
            var compilation = CreateCompilationWithMscorlib45(source);
            compilation.MakeMemberMissing(SpecialMember.System_String__ConcatStringStringStringString);
            compilation.VerifyEmitDiagnostics(
                // (8,58): error CS0656: Missing compiler required member 'System.String.Concat'
                //     public static S operator + (S x, S y) { return new S('(' + x.str + '+' + y.str + ')'); }
                Diagnostic(ErrorCode.ERR_MissingPredefinedMember, "'(' + x.str + '+' + y.str").WithArguments("System.String", "Concat").WithLocation(8, 58)
                );
        }

        [Fact]
        public void System_String__ConcatStringArray()
        {
            string source = @"
using System;
struct S
{
    private string str;
    public S(char chr) { this.str = chr.ToString(); }
    public S(string str) { this.str = str; }
    public static S operator + (S x, S y) { return new S('(' + x.str + '+' + y.str + ')'); }
    public static S operator - (S x, S y) { return new S('(' + x.str + '-' + y.str + ')'); }
    public static S operator % (S x, S y) { return new S('(' + x.str + '%' + y.str + ')'); }
    public static S operator / (S x, S y) { return new S('(' + x.str + '/' + y.str + ')'); }
    public static S operator * (S x, S y) { return new S('(' + x.str + '*' + y.str + ')'); }
    public static S operator & (S x, S y) { return new S('(' + x.str + '&' + y.str + ')'); }
    public static S operator | (S x, S y) { return new S('(' + x.str + '|' + y.str + ')'); }
    public static S operator ^ (S x, S y) { return new S('(' + x.str + '^' + y.str + ')'); }
    public static S operator << (S x, int y) { return new S('(' + x.str + '<' + '<' + y.ToString() + ')'); }
    public static S operator >> (S x, int y) { return new S('(' + x.str + '>' + '>' + y.ToString() + ')'); }
    public static S operator >= (S x, S y) { return new S('(' + x.str + '>' + '=' + y.str + ')'); }
    public static S operator <= (S x, S y) { return new S('(' + x.str + '<' + '=' + y.str + ')'); }
    public static S operator > (S x, S y) { return new S('(' + x.str + '>' + y.str + ')'); }
    public static S operator < (S x, S y) { return new S('(' + x.str + '<' + y.str + ')'); }
    public override string ToString() { return this.str; }
}

class C
{
    static void Main()
    {
    }
}";
            var compilation = CreateCompilationWithMscorlib45(source);
            compilation.MakeMemberMissing(SpecialMember.System_String__ConcatStringArray);
            compilation.VerifyEmitDiagnostics(
                // (8,58): error CS0656: Missing compiler required member 'System.String.Concat'
                //     public static S operator + (S x, S y) { return new S('(' + x.str + '+' + y.str + ')'); }
                Diagnostic(ErrorCode.ERR_MissingPredefinedMember, "'(' + x.str + '+' + y.str + ')'").WithArguments("System.String", "Concat").WithLocation(8, 58),
                // (9,58): error CS0656: Missing compiler required member 'System.String.Concat'
                //     public static S operator - (S x, S y) { return new S('(' + x.str + '-' + y.str + ')'); }
                Diagnostic(ErrorCode.ERR_MissingPredefinedMember, "'(' + x.str + '-' + y.str + ')'").WithArguments("System.String", "Concat").WithLocation(9, 58),
                // (10,58): error CS0656: Missing compiler required member 'System.String.Concat'
                //     public static S operator % (S x, S y) { return new S('(' + x.str + '%' + y.str + ')'); }
                Diagnostic(ErrorCode.ERR_MissingPredefinedMember, "'(' + x.str + '%' + y.str + ')'").WithArguments("System.String", "Concat").WithLocation(10, 58),
                // (11,58): error CS0656: Missing compiler required member 'System.String.Concat'
                //     public static S operator / (S x, S y) { return new S('(' + x.str + '/' + y.str + ')'); }
                Diagnostic(ErrorCode.ERR_MissingPredefinedMember, "'(' + x.str + '/' + y.str + ')'").WithArguments("System.String", "Concat").WithLocation(11, 58),
                // (12,58): error CS0656: Missing compiler required member 'System.String.Concat'
                //     public static S operator * (S x, S y) { return new S('(' + x.str + '*' + y.str + ')'); }
                Diagnostic(ErrorCode.ERR_MissingPredefinedMember, "'(' + x.str + '*' + y.str + ')'").WithArguments("System.String", "Concat").WithLocation(12, 58),
                // (13,58): error CS0656: Missing compiler required member 'System.String.Concat'
                //     public static S operator & (S x, S y) { return new S('(' + x.str + '&' + y.str + ')'); }
                Diagnostic(ErrorCode.ERR_MissingPredefinedMember, "'(' + x.str + '&' + y.str + ')'").WithArguments("System.String", "Concat").WithLocation(13, 58),
                // (14,58): error CS0656: Missing compiler required member 'System.String.Concat'
                //     public static S operator | (S x, S y) { return new S('(' + x.str + '|' + y.str + ')'); }
                Diagnostic(ErrorCode.ERR_MissingPredefinedMember, "'(' + x.str + '|' + y.str + ')'").WithArguments("System.String", "Concat").WithLocation(14, 58),
                // (15,58): error CS0656: Missing compiler required member 'System.String.Concat'
                //     public static S operator ^ (S x, S y) { return new S('(' + x.str + '^' + y.str + ')'); }
                Diagnostic(ErrorCode.ERR_MissingPredefinedMember, "'(' + x.str + '^' + y.str + ')'").WithArguments("System.String", "Concat").WithLocation(15, 58),
                // (16,61): error CS0656: Missing compiler required member 'System.String.Concat'
                //     public static S operator << (S x, int y) { return new S('(' + x.str + '<' + '<' + y.ToString() + ')'); }
                Diagnostic(ErrorCode.ERR_MissingPredefinedMember, "'(' + x.str + '<' + '<' + y.ToString() + ')'").WithArguments("System.String", "Concat").WithLocation(16, 61),
                // (17,61): error CS0656: Missing compiler required member 'System.String.Concat'
                //     public static S operator >> (S x, int y) { return new S('(' + x.str + '>' + '>' + y.ToString() + ')'); }
                Diagnostic(ErrorCode.ERR_MissingPredefinedMember, "'(' + x.str + '>' + '>' + y.ToString() + ')'").WithArguments("System.String", "Concat").WithLocation(17, 61),
                // (18,59): error CS0656: Missing compiler required member 'System.String.Concat'
                //     public static S operator >= (S x, S y) { return new S('(' + x.str + '>' + '=' + y.str + ')'); }
                Diagnostic(ErrorCode.ERR_MissingPredefinedMember, "'(' + x.str + '>' + '=' + y.str + ')'").WithArguments("System.String", "Concat").WithLocation(18, 59),
                // (19,59): error CS0656: Missing compiler required member 'System.String.Concat'
                //     public static S operator <= (S x, S y) { return new S('(' + x.str + '<' + '=' + y.str + ')'); }
                Diagnostic(ErrorCode.ERR_MissingPredefinedMember, "'(' + x.str + '<' + '=' + y.str + ')'").WithArguments("System.String", "Concat").WithLocation(19, 59),
                // (20,58): error CS0656: Missing compiler required member 'System.String.Concat'
                //     public static S operator > (S x, S y) { return new S('(' + x.str + '>' + y.str + ')'); }
                Diagnostic(ErrorCode.ERR_MissingPredefinedMember, "'(' + x.str + '>' + y.str + ')'").WithArguments("System.String", "Concat").WithLocation(20, 58),
                // (21,58): error CS0656: Missing compiler required member 'System.String.Concat'
                //     public static S operator < (S x, S y) { return new S('(' + x.str + '<' + y.str + ')'); }
                Diagnostic(ErrorCode.ERR_MissingPredefinedMember, "'(' + x.str + '<' + y.str + ')'").WithArguments("System.String", "Concat").WithLocation(21, 58)
                );
        }

        [Fact]
        public void System_Nullable_T_GetValueOrDefault_05()
        {
            string source =
@"
struct S
{
    public static int operator +(S s) { return 1; }
    public static void Main()
    {
        S s = new S();
        S? sq = s;
        var j = +sq;
        System.Console.WriteLine(j);
    }
}
";
            var compilation = CreateCompilationWithMscorlib45(source);
            compilation.MakeMemberMissing(SpecialMember.System_Nullable_T_GetValueOrDefault);
            compilation.VerifyEmitDiagnostics(
                // (9,17): error CS0656: Missing compiler required member 'System.Nullable`1.GetValueOrDefault'
                //         var j = +sq;
                Diagnostic(ErrorCode.ERR_MissingPredefinedMember, "+sq").WithArguments("System.Nullable`1", "GetValueOrDefault").WithLocation(9, 17)
                );
        }

        [Fact]
        public void System_Nullable_T__ctor_05()
        {
            string source =
@"
struct S
{
    public static int operator +(S s) { return 1; }
    public static void Main()
    {
        S s = new S();
        S? sq = s;
        var j = +sq;
        System.Console.WriteLine(j);
    }
}
";
            var compilation = CreateCompilationWithMscorlib45(source);
            compilation.MakeMemberMissing(SpecialMember.System_Nullable_T__ctor);
            compilation.VerifyEmitDiagnostics(
                // (8,17): error CS0656: Missing compiler required member 'System.Nullable`1..ctor'
                //         S? sq = s;
                Diagnostic(ErrorCode.ERR_MissingPredefinedMember, "s").WithArguments("System.Nullable`1", ".ctor").WithLocation(8, 17),
                // (9,17): error CS0656: Missing compiler required member 'System.Nullable`1..ctor'
                //         var j = +sq;
                Diagnostic(ErrorCode.ERR_MissingPredefinedMember, "+sq").WithArguments("System.Nullable`1", ".ctor").WithLocation(9, 17)
                );
        }

        [Fact]
        public void System_Nullable_T__ctor_06()
        {
            string source =
@"
class C
{
  public readonly int? i;
  public C(int? i) { this.i = i; }
  public static implicit operator int?(C c) { return c.i; }
  public static implicit operator C(int? s) { return new C(s); }
  static void Main()
  {
    C c = new C(null);
    c++;
    System.Console.WriteLine(object.ReferenceEquals(c, null) ? 1 : 0);
  }
}";
            var compilation = CreateCompilationWithMscorlib45(source);
            compilation.MakeMemberMissing(SpecialMember.System_Nullable_T__ctor);
            compilation.VerifyEmitDiagnostics(
                // (11,5): error CS0656: Missing compiler required member 'System.Nullable`1..ctor'
                //     c++;
                Diagnostic(ErrorCode.ERR_MissingPredefinedMember, "c++").WithArguments("System.Nullable`1", ".ctor").WithLocation(11, 5),
                // (11,5): error CS0656: Missing compiler required member 'System.Nullable`1..ctor'
                //     c++;
                Diagnostic(ErrorCode.ERR_MissingPredefinedMember, "c++").WithArguments("System.Nullable`1", ".ctor").WithLocation(11, 5)
                );
        }

        [Fact]
        public void System_Decimal__op_Multiply()
        {
            string source = @"
using System;
class Program
{       
    static void Main()
    {
        Func<decimal?, decimal?> lambda = a => { return checked(a * a); };
    }
}";
            var compilation = CreateCompilationWithMscorlib45(source);
            compilation.MakeMemberMissing(SpecialMember.System_Decimal__op_Multiply);
            compilation.VerifyEmitDiagnostics(
                // (7,65): error CS0656: Missing compiler required member 'System.Decimal.op_Multiply'
                //         Func<decimal?, decimal?> lambda = a => { return checked(a * a); };
                Diagnostic(ErrorCode.ERR_MissingPredefinedMember, "a * a").WithArguments("System.Decimal", "op_Multiply").WithLocation(7, 65)
                );
        }

        [Fact]
        public void System_Nullable_T_GetValueOrDefault_06()
        {
            string source = @"
using System;

struct S : IDisposable
{
    public void Dispose()
    {
        Console.WriteLine(123);
    }

    static void Main()
    {
        using (S? r = new S())
        {
            Console.Write(r);
        }
    }
}
";

            var compilation = CreateCompilationWithMscorlib45(source);
            compilation.MakeMemberMissing(SpecialMember.System_Nullable_T_GetValueOrDefault);
            compilation.VerifyEmitDiagnostics(
                // (13,9): error CS0656: Missing compiler required member 'System.Nullable`1.GetValueOrDefault'
                //         using (S? r = new S())
                Diagnostic(ErrorCode.ERR_MissingPredefinedMember, @"using (S? r = new S())
        {
            Console.Write(r);
        }").WithArguments("System.Nullable`1", "GetValueOrDefault").WithLocation(13, 9)
                );
        }

        [Fact]
        public void System_Nullable_T_GetValueOrDefault_07()
        {
            string source = @"
using System;
class C
{
  static void Main()
  {
    decimal q = 10;
    decimal? x = 10;

    T(2, (x++).Value == (q++));
  }

  static void T(int line, bool b)
  {
  }
}";

            var compilation = CreateCompilationWithMscorlib45(source);
            compilation.MakeMemberMissing(SpecialMember.System_Nullable_T_GetValueOrDefault);
            compilation.VerifyEmitDiagnostics(
                // (10,11): error CS0656: Missing compiler required member 'System.Nullable`1.GetValueOrDefault'
                //     T(2, (x++).Value == (q++));
                Diagnostic(ErrorCode.ERR_MissingPredefinedMember, "x++").WithArguments("System.Nullable`1", "GetValueOrDefault").WithLocation(10, 11)
                );
        }

        [Fact]
        public void System_Nullable_T__ctor_07()
        {
            string source = @"
using System;
class C
{
  static void Main()
  {
    decimal q = 10;
    decimal? x = 10;

    T(2, (x++).Value == (q++));
  }

  static void T(int line, bool b)
  {
  }
}";

            var compilation = CreateCompilationWithMscorlib45(source);
            compilation.MakeMemberMissing(SpecialMember.System_Nullable_T__ctor);
            compilation.VerifyEmitDiagnostics(
                // (8,18): error CS0656: Missing compiler required member 'System.Nullable`1..ctor'
                //     decimal? x = 10;
                Diagnostic(ErrorCode.ERR_MissingPredefinedMember, "10").WithArguments("System.Nullable`1", ".ctor").WithLocation(8, 18),
                // (10,11): error CS0656: Missing compiler required member 'System.Nullable`1..ctor'
                //     T(2, (x++).Value == (q++));
                Diagnostic(ErrorCode.ERR_MissingPredefinedMember, "x++").WithArguments("System.Nullable`1", ".ctor").WithLocation(10, 11),
                // (10,11): error CS0656: Missing compiler required member 'System.Nullable`1..ctor'
                //     T(2, (x++).Value == (q++));
                Diagnostic(ErrorCode.ERR_MissingPredefinedMember, "x++").WithArguments("System.Nullable`1", ".ctor").WithLocation(10, 11)
                );
        }

        [Fact]
        public void System_Nullable_T_GetValueOrDefault_08()
        {
            string source = @"
using System;
struct S
{
  public int x;
  public S(int x) { this.x = x; }
  public static S operator ++(S s) { return new S(s.x + 1); }
  public static S operator --(S s) { return new S(s.x - 1); }
}

class C
{
  static void Main()
  {
    S? n = new S(1);
    S s = new S(1);

    T(2, (n++).Value.x == (s++).x);
  }

  static void T(int line, bool b)
  {
  }
}
";
            var compilation = CreateCompilationWithMscorlib45(source);
            compilation.MakeMemberMissing(SpecialMember.System_Nullable_T_GetValueOrDefault);
            compilation.VerifyEmitDiagnostics(
                // (18,11): error CS0656: Missing compiler required member 'System.Nullable`1.GetValueOrDefault'
                //     T(2, (n++).Value.x == (s++).x);
                Diagnostic(ErrorCode.ERR_MissingPredefinedMember, "n++").WithArguments("System.Nullable`1", "GetValueOrDefault").WithLocation(18, 11)
                );
        }

        [Fact]
        public void System_Nullable_T__ctor_08()
        {
            string source = @"
using System;
struct S
{
  public int x;
  public S(int x) { this.x = x; }
  public static S operator ++(S s) { return new S(s.x + 1); }
  public static S operator --(S s) { return new S(s.x - 1); }
}

class C
{
  static void Main()
  {
    S? n = new S(1);
    S s = new S(1);

    T(2, (n++).Value.x == (s++).x);
  }

  static void T(int line, bool b)
  {
  }
}
";
            var compilation = CreateCompilationWithMscorlib45(source);
            compilation.MakeMemberMissing(SpecialMember.System_Nullable_T__ctor);
            compilation.VerifyEmitDiagnostics(
                // (15,12): error CS0656: Missing compiler required member 'System.Nullable`1..ctor'
                //     S? n = new S(1);
                Diagnostic(ErrorCode.ERR_MissingPredefinedMember, "new S(1)").WithArguments("System.Nullable`1", ".ctor").WithLocation(15, 12),
                // (18,11): error CS0656: Missing compiler required member 'System.Nullable`1..ctor'
                //     T(2, (n++).Value.x == (s++).x);
                Diagnostic(ErrorCode.ERR_MissingPredefinedMember, "n++").WithArguments("System.Nullable`1", ".ctor").WithLocation(18, 11)
                );
        }

        [Fact]
        public void System_Nullable_T__ctor_09()
        {
            string source = @"
using System;
class C
{
    
    static void T(int x, bool? b) {}

    static void Main()
    {
        bool bt = true;
        bool? bnt = bt;

        T(1, true & bnt);
    }
}";

            var compilation = CreateCompilationWithMscorlib45(source);
            compilation.MakeMemberMissing(SpecialMember.System_Nullable_T__ctor);
            compilation.VerifyEmitDiagnostics(
                // (11,21): error CS0656: Missing compiler required member 'System.Nullable`1..ctor'
                //         bool? bnt = bt;
                Diagnostic(ErrorCode.ERR_MissingPredefinedMember, "bt").WithArguments("System.Nullable`1", ".ctor").WithLocation(11, 21),
                // (13,14): error CS0656: Missing compiler required member 'System.Nullable`1..ctor'
                //         T(1, true & bnt);
                Diagnostic(ErrorCode.ERR_MissingPredefinedMember, "true").WithArguments("System.Nullable`1", ".ctor").WithLocation(13, 14),
                // (13,14): error CS0656: Missing compiler required member 'System.Nullable`1..ctor'
                //         T(1, true & bnt);
                Diagnostic(ErrorCode.ERR_MissingPredefinedMember, "true & bnt").WithArguments("System.Nullable`1", ".ctor").WithLocation(13, 14)
                );
        }

        [Fact]
        public void System_Nullable_T_GetValueOrDefault_09()
        {
            string source = @"
using System;
class C
{
    
    static void T(int x, bool? b) {}

    static void Main()
    {
        bool bt = true;
        bool? bnt = bt;

        T(13, bnt & bnt);
    }
}";

            var compilation = CreateCompilationWithMscorlib45(source);
            compilation.MakeMemberMissing(SpecialMember.System_Nullable_T_GetValueOrDefault);
            compilation.VerifyEmitDiagnostics(
                // (13,15): error CS0656: Missing compiler required member 'System.Nullable`1.GetValueOrDefault'
                //         T(13, bnt & bnt);
                Diagnostic(ErrorCode.ERR_MissingPredefinedMember, "bnt & bnt").WithArguments("System.Nullable`1", "GetValueOrDefault").WithLocation(13, 15),
                // (13,15): error CS0656: Missing compiler required member 'System.Nullable`1.GetValueOrDefault'
                //         T(13, bnt & bnt);
                Diagnostic(ErrorCode.ERR_MissingPredefinedMember, "bnt & bnt").WithArguments("System.Nullable`1", "GetValueOrDefault").WithLocation(13, 15)
                );
        }

        [Fact]
        public void System_String__op_Equality_01()
        {
            string source = @"
using System;
struct SZ
{
    public string str;
    public SZ(string str) { this.str = str; }
    public SZ(char c) { this.str = c.ToString(); }
    public static bool operator ==(SZ sz1, SZ sz2) { return sz1.str == sz2.str; }
    public static bool operator !=(SZ sz1, SZ sz2) { return sz1.str != sz2.str; }
    public override bool Equals(object x) { return true; }
    public override int GetHashCode() { return 0; }
}
class C
{
    static void Main()
    {
    }
}
";

            var compilation = CreateCompilationWithMscorlib45(source);
            compilation.MakeMemberMissing(SpecialMember.System_String__op_Equality);
            compilation.VerifyEmitDiagnostics(
                // (8,61): error CS0656: Missing compiler required member 'System.String.op_Equality'
                //     public static bool operator ==(SZ sz1, SZ sz2) { return sz1.str == sz2.str; }
                Diagnostic(ErrorCode.ERR_MissingPredefinedMember, "sz1.str == sz2.str").WithArguments("System.String", "op_Equality").WithLocation(8, 61)
                );
        }

        [Fact]
        public void System_Nullable_T_get_HasValue_03()
        {
            var source = @"
using System;

static class LiveList
{
    struct WhereInfo<TSource>
    {
        public int Key { get; set; }
    }

    static void Where<TSource>()
    {
        Action subscribe = () =>
        {
            WhereInfo<TSource>? previous = null;

            var previousKey = previous?.Key;
        };
    }
}";

            var compilation = CreateCompilationWithMscorlib45(source);
            compilation.MakeMemberMissing(SpecialMember.System_Nullable_T_get_HasValue);
            compilation.VerifyEmitDiagnostics(
                // (17,31): error CS0656: Missing compiler required member 'System.Nullable`1.get_HasValue'
                //             var previousKey = previous?.Key;
                Diagnostic(ErrorCode.ERR_MissingPredefinedMember, "previous?.Key").WithArguments("System.Nullable`1", "get_HasValue").WithLocation(17, 31)
                );
        }

        [Fact]
        public void System_Nullable_T_GetValueOrDefault_10()
        {
            var source =
@"using System;
public class X
{
    public static void Main()
    {
        var s = nameof(Main);
        if (s is string t) Console.WriteLine(""1. {0}"", t);
        s = null;
        Console.WriteLine(""2. {0}"", s is string w ? w : nameof(X));
        int? x = 12;
        {if (x is var y) Console.WriteLine(""3. {0}"", y);}
        {if (x is int y) Console.WriteLine(""4. {0}"", y);}
        x = null;
        {if (x is var y) Console.WriteLine(""5. {0}"", y);}
        {if (x is int y) Console.WriteLine(""6. {0}"", y);}
        Console.WriteLine(""7. {0}"", (x is bool is bool));
    }
}";
            var compilation = CreateCompilationWithMscorlib45(source);
            compilation.MakeMemberMissing(SpecialMember.System_Nullable_T_GetValueOrDefault);
            compilation.VerifyEmitDiagnostics(
                // (16,38): warning CS0184: The given expression is never of the provided ('bool') type
                //         Console.WriteLine("7. {0}", (x is bool is bool));
                Diagnostic(ErrorCode.WRN_IsAlwaysFalse, "x is bool").WithArguments("bool").WithLocation(16, 38),
                // (16,38): warning CS0183: The given expression is always of the provided ('bool') type
                //         Console.WriteLine("7. {0}", (x is bool is bool));
                Diagnostic(ErrorCode.WRN_IsAlwaysTrue, "x is bool is bool").WithArguments("bool").WithLocation(16, 38),
                // (12,19): error CS0656: Missing compiler required member 'System.Nullable`1.GetValueOrDefault'
                //         {if (x is int y) Console.WriteLine("4. {0}", y);}
                Diagnostic(ErrorCode.ERR_MissingPredefinedMember, "int y").WithArguments("System.Nullable`1", "GetValueOrDefault").WithLocation(12, 19)
                );
        }

        [Fact]
        public void System_String__op_Equality_02()
        {
            var source =
@"
using System;
public class X
{
    public static void Main()
    {
    }

    public static void M(object o)
    {
        switch (o)
        {
            case ""hmm"":
                Console.WriteLine(""hmm""); break;
            case null:
                Console.WriteLine(""null""); break;
            case 1:
                Console.WriteLine(""int 1""); break;
            case ((byte)1):
                Console.WriteLine(""byte 1""); break;
            case ((short)1):
                Console.WriteLine(""short 1""); break;
            case ""bar"":
                Console.WriteLine(""bar""); break;
            case object t when t != o:
                Console.WriteLine(""impossible""); break;
            case 2:
                Console.WriteLine(""int 2""); break;
            case ((byte)2):
                Console.WriteLine(""byte 2""); break;
            case ((short)2):
                Console.WriteLine(""short 2""); break;
            case ""baz"":
                Console.WriteLine(""baz""); break;
            default:
                Console.WriteLine(""other "" + o); break;
        }
    }
}
";
            var compilation = CreateCompilationWithMscorlib45(source);
            compilation.MakeMemberMissing(SpecialMember.System_String__op_Equality);
            compilation.VerifyEmitDiagnostics(
                // (11,9): error CS0656: Missing compiler required member 'System.String.op_Equality'
                //         switch (o)
                Diagnostic(ErrorCode.ERR_MissingPredefinedMember, @"switch (o)
        {
            case ""hmm"":
                Console.WriteLine(""hmm""); break;
            case null:
                Console.WriteLine(""null""); break;
            case 1:
                Console.WriteLine(""int 1""); break;
            case ((byte)1):
                Console.WriteLine(""byte 1""); break;
            case ((short)1):
                Console.WriteLine(""short 1""); break;
            case ""bar"":
                Console.WriteLine(""bar""); break;
            case object t when t != o:
                Console.WriteLine(""impossible""); break;
            case 2:
                Console.WriteLine(""int 2""); break;
            case ((byte)2):
                Console.WriteLine(""byte 2""); break;
            case ((short)2):
                Console.WriteLine(""short 2""); break;
            case ""baz"":
                Console.WriteLine(""baz""); break;
            default:
                Console.WriteLine(""other "" + o); break;
        }").WithArguments("System.String", "op_Equality").WithLocation(11, 9),
                // (11,9): error CS0656: Missing compiler required member 'System.String.op_Equality'
                //         switch (o)
                Diagnostic(ErrorCode.ERR_MissingPredefinedMember, @"switch (o)
        {
            case ""hmm"":
                Console.WriteLine(""hmm""); break;
            case null:
                Console.WriteLine(""null""); break;
            case 1:
                Console.WriteLine(""int 1""); break;
            case ((byte)1):
                Console.WriteLine(""byte 1""); break;
            case ((short)1):
                Console.WriteLine(""short 1""); break;
            case ""bar"":
                Console.WriteLine(""bar""); break;
            case object t when t != o:
                Console.WriteLine(""impossible""); break;
            case 2:
                Console.WriteLine(""int 2""); break;
            case ((byte)2):
                Console.WriteLine(""byte 2""); break;
            case ((short)2):
                Console.WriteLine(""short 2""); break;
            case ""baz"":
                Console.WriteLine(""baz""); break;
            default:
                Console.WriteLine(""other "" + o); break;
        }").WithArguments("System.String", "op_Equality").WithLocation(11, 9)
                );
        }

        [Fact]
        public void System_String__Chars()
        {
            var source =
@"using System;

class Program
{
    public static void Main(string[] args)
    {
        bool hasB = false;
        foreach (var c in ""ab"")
        {
           switch (c)
           {
              case char b when IsB(b):
                 hasB = true;
                 break;

              default:
                 hasB = false;
                 break;
           }
        }
        Console.WriteLine(hasB);
    }

    public static bool IsB(char value)
    {
        return value == 'b';
    }
}
";
            var compilation = CreateCompilationWithMscorlib45(source);
            compilation.MakeMemberMissing(SpecialMember.System_String__Chars);
            compilation.VerifyEmitDiagnostics(
                // (8,9): error CS0656: Missing compiler required member 'System.String.get_Chars'
                //         foreach (var c in "ab")
                Diagnostic(ErrorCode.ERR_MissingPredefinedMember, @"foreach (var c in ""ab"")
        {
           switch (c)
           {
              case char b when IsB(b):
                 hasB = true;
                 break;

              default:
                 hasB = false;
                 break;
           }
        }").WithArguments("System.String", "get_Chars").WithLocation(8, 9)
                );
        }

        [Fact]
        public void System_Nullable_T_GetValueOrDefault_11()
        {
            var source =
@"using System;
class Program
{
  static void Main(string[] args)
  {
  }
  static void M(X? x)
  {
    switch (x)
    {
      case null:
        Console.WriteLine(""null"");
        break;
      case 1:
        Console.WriteLine(1);
        break;
    }
  }
}
struct X
{
    public static implicit operator int? (X x)
    {
        return 1;
    }
}";
            var compilation = CreateCompilationWithMscorlib45(source);
            compilation.MakeMemberMissing(SpecialMember.System_Nullable_T_GetValueOrDefault);
            compilation.VerifyEmitDiagnostics(
                // (9,13): error CS0656: Missing compiler required member 'System.Nullable`1.GetValueOrDefault'
                //     switch (x)
                Diagnostic(ErrorCode.ERR_MissingPredefinedMember, "x").WithArguments("System.Nullable`1", "GetValueOrDefault").WithLocation(9, 13),
                // (9,5): error CS0656: Missing compiler required member 'System.Nullable`1.GetValueOrDefault'
                //     switch (x)
                Diagnostic(ErrorCode.ERR_MissingPredefinedMember, @"switch (x)
    {
      case null:
        Console.WriteLine(""null"");
        break;
      case 1:
        Console.WriteLine(1);
        break;
    }").WithArguments("System.Nullable`1", "GetValueOrDefault").WithLocation(9, 5)
                );
        }

        [Fact]
        public void System_String__ConcatObject()
        {
            var source = @"
using System;

public class Test
{
    private static string S = ""F"";
    private static object O = ""O"";

    static void Main()
    {
        Console.WriteLine(O + null);
        Console.WriteLine(S + null);
    }
}
";
            var compilation = CreateCompilationWithMscorlib45(source);
            compilation.MakeMemberMissing(SpecialMember.System_String__ConcatObject);
            compilation.VerifyEmitDiagnostics(
                // (11,27): error CS0656: Missing compiler required member 'System.String.Concat'
                //         Console.WriteLine(O + null);
                Diagnostic(ErrorCode.ERR_MissingPredefinedMember, "O + null").WithArguments("System.String", "Concat").WithLocation(11, 27)
                );
        }

        [Fact]
        public void System_Object__ToString()
        {
            var source = @"
using System;

public class Test
{
    static void Main()
    {
        char c = 'c';
        Console.WriteLine(c + ""3"");
    }
}
";
            var compilation = CreateCompilationWithMscorlib45(source);
            compilation.MakeMemberMissing(SpecialMember.System_Object__ToString);
            compilation.VerifyEmitDiagnostics(
                // (9,27): error CS0656: Missing compiler required member 'System.Object.ToString'
                //         Console.WriteLine(c + "3");
                Diagnostic(ErrorCode.ERR_MissingPredefinedMember, @"c + ""3""").WithArguments("System.Object", "ToString").WithLocation(9, 27)
                );
        }

        [Fact]
        public void System_String__ConcatStringString()
        {
            var source = @"
using System;
using System.Linq;
using System.Linq.Expressions;

class Test
{
    public static void Main()
    {
        Expression<Func<string, string, string>> testExpr = (x, y) => x + y;
        var result = testExpr.Compile()(""Hello "", ""World!"");
        Console.WriteLine(result);
    }
}
";
            var compilation = CreateCompilationWithMscorlib45(source, new[] { SystemCoreRef });
            compilation.MakeMemberMissing(SpecialMember.System_String__ConcatStringString);
            compilation.VerifyEmitDiagnostics(
                // (10,71): error CS0656: Missing compiler required member 'System.String.Concat'
                //         Expression<Func<string, string, string>> testExpr = (x, y) => x + y;
                Diagnostic(ErrorCode.ERR_MissingPredefinedMember, "x + y").WithArguments("System.String", "Concat").WithLocation(10, 71)
                );
        }

        [Fact]
        public void System_Array__GetLowerBound()
        {
            var source = @"
class C
{
    static void Main()
    {
        double[,] values = {
            { 1.2, 2.3, 3.4, 4.5 },
            { 5.6, 6.7, 7.8, 8.9 },
        };

        foreach (var x in values)
        {
            System.Console.WriteLine(x);
        }
    }
}";
            var compilation = CreateCompilationWithMscorlib45(source);
            compilation.MakeMemberMissing(SpecialMember.System_Array__GetLowerBound);
            compilation.VerifyEmitDiagnostics(
                // (11,9): error CS0656: Missing compiler required member 'System.Array.GetLowerBound'
                //         foreach (var x in values)
                Diagnostic(ErrorCode.ERR_MissingPredefinedMember, @"foreach (var x in values)
        {
            System.Console.WriteLine(x);
        }").WithArguments("System.Array", "GetLowerBound").WithLocation(11, 9)
                );
        }

        [Fact]
        public void System_Array__GetUpperBound()
        {
            var source = @"
class C
{
    static void Main()
    {
        double[,] values = {
            { 1.2, 2.3, 3.4, 4.5 },
            { 5.6, 6.7, 7.8, 8.9 },
        };

        foreach (var x in values)
        {
            System.Console.WriteLine(x);
        }
    }
}";
            var compilation = CreateCompilationWithMscorlib45(source);
            compilation.MakeMemberMissing(SpecialMember.System_Array__GetUpperBound);
            compilation.VerifyEmitDiagnostics(
                // (11,9): error CS0656: Missing compiler required member 'System.Array.GetUpperBound'
                //         foreach (var x in values)
                Diagnostic(ErrorCode.ERR_MissingPredefinedMember, @"foreach (var x in values)
        {
            System.Console.WriteLine(x);
        }").WithArguments("System.Array", "GetUpperBound").WithLocation(11, 9)
                );
        }

        [Fact]
        public void System_Decimal__op_Implicit_FromInt32()
        {
            var source =
@"using System;
using System.Linq.Expressions;

public struct SampStruct
{
    public static implicit operator int(SampStruct ss1)
    {
        return 1;
    }
}

public class Test
{
    static void Main()
    {
        Expression<Func<SampStruct?, decimal, decimal>> testExpr = (x, y) => x ?? y;
    }
}";
            var compilation = CreateCompilationWithMscorlib45(source, new[] { SystemCoreRef });
            compilation.MakeMemberMissing(SpecialMember.System_Decimal__op_Implicit_FromInt32);
            compilation.VerifyEmitDiagnostics(
                // (16,78): error CS0656: Missing compiler required member 'System.Decimal.op_Implicit'
                //         Expression<Func<SampStruct?, decimal, decimal>> testExpr = (x, y) => x ?? y;
                Diagnostic(ErrorCode.ERR_MissingPredefinedMember, "x ?? y").WithArguments("System.Decimal", "op_Implicit").WithLocation(16, 78)
                );
        }

        [Fact]
        public void System_Nullable_T__ctor_10()
        {
            string source = @"
using System.Runtime.CompilerServices;
using System.Runtime.InteropServices;
using System;

class Test {
    static void LogCallerLineNumber5([CallerLineNumber] int? lineNumber   = 5) { Console.WriteLine(""line: "" + lineNumber); }

    public static void Main() {
        LogCallerLineNumber5();
    }
}";

            var compilation = CreateCompilationWithMscorlib45(source, new[] { SystemRef });
            compilation.MakeMemberMissing(SpecialMember.System_Nullable_T__ctor);
            compilation.VerifyEmitDiagnostics(
                // (10,9): error CS0656: Missing compiler required member 'System.Nullable`1..ctor'
                //         LogCallerLineNumber5();
                Diagnostic(ErrorCode.ERR_MissingPredefinedMember, "LogCallerLineNumber5()").WithArguments("System.Nullable`1", ".ctor").WithLocation(10, 9)
                );
        }
    }
}<|MERGE_RESOLUTION|>--- conflicted
+++ resolved
@@ -561,12 +561,9 @@
                     case WellKnownType.System_Runtime_CompilerServices_IsReadOnlyAttribute:
                     case WellKnownType.System_Runtime_CompilerServices_IsByRefLikeAttribute:
                     case WellKnownType.System_Span_T:
-<<<<<<< HEAD
+                    case WellKnownType.System_ReadOnlySpan_T:
                     case WellKnownType.System_Range:
                     case WellKnownType.System_LongRange:
-=======
-                    case WellKnownType.System_ReadOnlySpan_T:
->>>>>>> 9eb8941a
                     // Not yet in the platform.
                     case WellKnownType.Microsoft_CodeAnalysis_Runtime_Instrumentation:
                         // Not always available.
@@ -866,15 +863,12 @@
                         continue;
                     case WellKnownMember.System_Array__Empty:
                     case WellKnownMember.System_Span_T__ctor:
-<<<<<<< HEAD
-                    case WellKnownMember.System_Range__Create:
-                    case WellKnownMember.System_LongRange__Create:
-=======
                     case WellKnownMember.System_Span_T__get_Item:
                     case WellKnownMember.System_Span_T__get_Length:
                     case WellKnownMember.System_ReadOnlySpan_T__get_Item:
                     case WellKnownMember.System_ReadOnlySpan_T__get_Length:
->>>>>>> 9eb8941a
+                    case WellKnownMember.System_Range__Create:
+                    case WellKnownMember.System_LongRange__Create:
                         // Not yet in the platform.
                         continue;
                     case WellKnownMember.Microsoft_CodeAnalysis_Runtime_Instrumentation__CreatePayloadForMethodsSpanningSingleFile:
