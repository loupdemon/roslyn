﻿<?xml version="1.0" encoding="utf-8"?>
<!-- Copyright (c)  Microsoft.  All Rights Reserved.  Licensed under the Apache License, Version 2.0.  See License.txt in the project root for license information. -->
<Project ToolsVersion="4.0" DefaultTargets="Build" xmlns="http://schemas.microsoft.com/developer/msbuild/2003">
  <ImportGroup Label="Settings">
    <Import Project="..\..\..\..\..\build\Targets\VSL.Settings.targets" />
  </ImportGroup>
  <PropertyGroup>
    <NonShipping>true</NonShipping>
    <Configuration Condition="'$(Configuration)' == ''">Debug</Configuration>
    <Platform Condition="'$(Platform)' == ''">AnyCPU</Platform>
    <ProjectGuid>{50D26304-0961-4A51-ABF6-6CAD1A56D202}</ProjectGuid>
    <OutputType>Library</OutputType>
    <RootNamespace>Microsoft.CodeAnalysis.CSharp.UnitTests</RootNamespace>
    <AssemblyName>Roslyn.Compilers.CSharp.Syntax.UnitTests</AssemblyName>
    <AllowUnsafeBlocks>false</AllowUnsafeBlocks>
    <CSharpSyntaxGeneratorToolPath>$(OutDir)\CSharpSyntaxGenerator.exe</CSharpSyntaxGeneratorToolPath>
    <ProjectTypeGuids>{786C830F-07A1-408B-BD7F-6EE04809D6DB};{FAE04EC0-301F-11D3-BF4B-00C04F79EFBC}</ProjectTypeGuids>
    <TargetFrameworkIdentifier>.NETPortable</TargetFrameworkIdentifier>
    <TargetFrameworkVersion>v5.0</TargetFrameworkVersion>
    <NoStdLib>true</NoStdLib>
    <AllowUnsafeBlocks>true</AllowUnsafeBlocks>
  </PropertyGroup>
  <ItemGroup Label="Build Items">
    <SyntaxTestDefinition Include="..\..\Portable\Syntax\Syntax.xml" />
  </ItemGroup>
  <ItemGroup Label="Project References">
    <ProjectReference Include="..\..\..\..\Test\Utilities\Portable\TestUtilities.csproj">
      <Project>{ccbd3438-3e84-40a9-83ad-533f23bcfca5}</Project>
      <Name>TestUtilities</Name>
    </ProjectReference>
    <ProjectReference Include="..\..\..\..\Tools\Source\CompilerGeneratorTools\Source\CSharpSyntaxGenerator\CSharpSyntaxGenerator.csproj">
      <Project>{288089C5-8721-458E-BE3E-78990DAB5E2D}</Project>
      <Name>CSharpSyntaxGenerator</Name>
      <ReferenceOutputAssembly>false</ReferenceOutputAssembly>
    </ProjectReference>
    <ProjectReference Include="..\..\..\Core\Portable\CodeAnalysis.csproj">
      <Project>{1EE8CAD3-55F9-4D91-96B2-084641DA9A6C}</Project>
      <Name>CodeAnalysis</Name>
    </ProjectReference>
    <ProjectReference Include="..\..\..\Test\Resources\Core\CompilerTestResources.csproj">
      <Project>{7FE6B002-89D8-4298-9B1B-0B5C247DD1FD}</Project>
      <Name>CompilerTestResources</Name>
    </ProjectReference>
    <ProjectReference Include="..\..\..\Test\Utilities\CSharp\CSharpCompilerTestUtilities.csproj">
      <Project>{4371944a-d3ba-4b5b-8285-82e5ffc6d1f9}</Project>
      <Name>CSharpCompilerTestUtilities</Name>
    </ProjectReference>
    <ProjectReference Include="..\..\..\VisualBasic\Portable\BasicCodeAnalysis.vbproj">
      <Project>{2523D0E6-DF32-4A3E-8AE0-A19BFFAE2EF6}</Project>
      <Name>BasicCodeAnalysis</Name>
    </ProjectReference>
    <ProjectReference Include="..\..\Portable\CSharpCodeAnalysis.csproj">
      <Project>{B501A547-C911-4A05-AC6E-274A50DFF30E}</Project>
      <Name>CSharpCodeAnalysis</Name>
    </ProjectReference>
    <ProjectReference Include="..\..\Portable\CSharpCodeAnalysis.csproj">
      <Project>{B501A547-C911-4A05-AC6E-274A50DFF30E}</Project>
      <Name>CSharpCodeAnalysis</Name>
      <ReferenceOutputAssembly>false</ReferenceOutputAssembly>
    </ProjectReference>
  </ItemGroup>
  <ItemGroup>
    <Compile Include="$(IntermediateOutputPath)\Syntax.xml.Generated.cs" />
    <Compile Include="Diagnostics\DiagnosticTest.cs" />
    <Compile Include="Diagnostics\DiagnosticTest.MockSyntaxTree.cs" />
    <Compile Include="Diagnostics\LocationsTests.cs" />
    <Compile Include="IncrementalParsing\BinaryExpression.cs" />
    <Compile Include="IncrementalParsing\ChangingAsync.cs" />
    <Compile Include="IncrementalParsing\ChangingIdentifiers.cs" />
    <Compile Include="IncrementalParsing\CompoundAssignment.cs" />
    <Compile Include="IncrementalParsing\GrammarAmbiguities.cs" />
    <Compile Include="IncrementalParsing\IncrementalParsingTests.cs" />
    <Compile Include="IncrementalParsing\NodeValidators.cs" />
    <Compile Include="IncrementalParsing\SyntaxDifferences.cs" />
    <Compile Include="IncrementalParsing\TypeChanges.cs" />
    <Compile Include="IncrementalParsing\UnaryExpression.cs" />
    <Compile Include="LexicalAndXml\CrefLexerTests.cs" />
    <Compile Include="LexicalAndXml\DisabledRegionTests.cs" />
    <Compile Include="LexicalAndXml\DocumentationCommentLexerTestBase.cs" />
    <Compile Include="LexicalAndXml\LexicalErrorTests.cs" />
    <Compile Include="LexicalAndXml\LexicalTests.cs" />
    <Compile Include="LexicalAndXml\NameAttributeValueLexerTests.cs" />
    <Compile Include="LexicalAndXml\PreprocessorTests.cs" />
    <Compile Include="LexicalAndXml\XmlDocCommentTests.cs" />
    <Compile Include="ParentChecker.cs" />
    <Compile Include="Parsing\AsyncParsingTests.cs" />
    <Compile Include="Parsing\AwaitParsingTests.cs" />
    <Compile Include="Parsing\CrefParsingTests.cs" />
    <Compile Include="Parsing\DeclarationParsingTests.cs" />
    <Compile Include="Parsing\DeconstructionTest.cs" />
    <Compile Include="Parsing\ExpressionParsingTests.cs" />
    <Compile Include="Parsing\LocalFunctionParsingTests.cs" />
    <Compile Include="Parsing\ParserRegressionTests.cs" />
<<<<<<< HEAD
    <Compile Include="Parsing\ExtensionParsingTests.cs" />
    <Compile Include="Parsing\ReplaceParsingTests.cs" />
=======
>>>>>>> 69db534f
    <Compile Include="Parsing\ScriptParsingTests.cs" />
    <Compile Include="Parsing\LambdaParameterParsingTests.cs" />
    <Compile Include="Parsing\NameAttributeValueParsingTests.cs" />
    <Compile Include="Parsing\NameParsingTests.cs" />
    <Compile Include="Parsing\CSharpParseOptionsTests.cs" />
    <Compile Include="Parsing\ParserErrorMessageTests.cs" />
    <Compile Include="Parsing\ParsingErrorRecoveryTests.cs" />
    <Compile Include="Parsing\ParsingTests.cs" />
    <Compile Include="Parsing\PatternParsingTests.cs" />
    <Compile Include="Parsing\RoundTrippingTests.cs" />
    <Compile Include="Parsing\SeparatedSyntaxListParsingTests.cs" />
    <Compile Include="Parsing\StatementParsingTests.cs" />
    <Compile Include="Parsing\SyntaxExtensions.cs" />
    <Compile Include="Parsing\ValueTupleTests.cs" />
    <Compile Include="Parsing\VerbatimCrefParsingTests.cs" />
    <Compile Include="Resources.Designer.cs">
      <AutoGen>True</AutoGen>
      <DesignTime>True</DesignTime>
      <DependentUpon>Resources.resx</DependentUpon>
    </Compile>
    <Compile Include="Syntax\ChildSyntaxListTests.cs" />
    <Compile Include="Syntax\LambdaUtilitiesTests.cs" />
    <Compile Include="Syntax\SyntaxTreeTests.cs" />
    <Compile Include="Syntax\GreenNodeTests.cs" />
    <Compile Include="Syntax\RedNodeTests.cs" />
    <Compile Include="Syntax\SeparatedSyntaxListTests.cs" />
    <Compile Include="Syntax\SerializationTests.cs" />
    <Compile Include="Syntax\StructuredTriviaTests.cs" />
    <Compile Include="Syntax\SyntaxAnnotationTests.cs" />
    <Compile Include="Syntax\SyntaxDiffingTests.cs" />
    <Compile Include="Syntax\SyntaxEquivalenceTests.cs" />
    <Compile Include="Syntax\SyntaxFactoryTests.cs" />
    <Compile Include="Syntax\SyntaxNormalizerTests.cs" />
    <Compile Include="Syntax\SyntaxListTests.cs" />
    <Compile Include="Syntax\SyntaxNodeOrTokenListTests.cs" />
    <Compile Include="Syntax\SyntaxNodeTests.cs" />
    <Compile Include="Syntax\SyntaxRewriterTests.cs" />
    <Compile Include="Syntax\SyntaxTests.cs" />
    <Compile Include="Syntax\SyntaxTokenListTests.cs" />
    <Compile Include="Syntax\SyntaxTriviaListTests.cs" />
    <Compile Include="Syntax\TrackNodeTests.cs" />
    <Compile Include="TextExtensions.cs" />
  </ItemGroup>
  <ItemGroup>
    <EmbeddedResource Include="Resources.resx">
      <Generator>PublicResXFileCodeGenerator</Generator>
      <LastGenOutput>Resources.Designer.cs</LastGenOutput>
      <SubType>Designer</SubType>
    </EmbeddedResource>
  </ItemGroup>
  <ItemGroup>
    <None Include="project.json" />
  </ItemGroup>
  <ItemGroup>
    <Service Include="{82A7F48D-3B50-4B1E-B82E-3ADA8210C358}" />
  </ItemGroup>
  <ImportGroup Label="Targets">
    <Import Project="..\..\..\..\..\build\Targets\VSL.Imports.targets" />
    <Import Project="..\..\..\..\..\build\Targets\Roslyn.Toolsets.Xunit.targets" />
  </ImportGroup>
</Project><|MERGE_RESOLUTION|>--- conflicted
+++ resolved
@@ -91,11 +91,7 @@
     <Compile Include="Parsing\ExpressionParsingTests.cs" />
     <Compile Include="Parsing\LocalFunctionParsingTests.cs" />
     <Compile Include="Parsing\ParserRegressionTests.cs" />
-<<<<<<< HEAD
     <Compile Include="Parsing\ExtensionParsingTests.cs" />
-    <Compile Include="Parsing\ReplaceParsingTests.cs" />
-=======
->>>>>>> 69db534f
     <Compile Include="Parsing\ScriptParsingTests.cs" />
     <Compile Include="Parsing\LambdaParameterParsingTests.cs" />
     <Compile Include="Parsing\NameAttributeValueParsingTests.cs" />
