﻿// Licensed to the .NET Foundation under one or more agreements.
// The .NET Foundation licenses this file to you under the MIT license.
// See the LICENSE file in the project root for more information.

#nullable enable

using System;
using System.Collections.Immutable;
using System.Diagnostics;
using System.Reflection;
using System.Runtime.CompilerServices;
using System.Threading;
using Microsoft.CodeAnalysis.FlowAnalysis;
using Microsoft.CodeAnalysis.Operations;
using Roslyn.Utilities;

namespace Microsoft.CodeAnalysis.Diagnostics
{
    internal static class DiagnosticAnalysisContextHelpers
    {
        internal static void VerifyArguments<TContext>(Action<TContext> action)
        {
            VerifyAction(action);
        }

        internal static void VerifyArguments<TContext>(Action<TContext> action, ImmutableArray<SymbolKind> symbolKinds)
        {
            VerifyAction(action);
            VerifySymbolKinds(symbolKinds);
        }

        internal static void VerifyArguments<TContext, TLanguageKindEnum>(Action<TContext> action, ImmutableArray<TLanguageKindEnum> syntaxKinds)
            where TLanguageKindEnum : struct
        {
            VerifyAction(action);
            VerifySyntaxKinds(syntaxKinds);
        }

        internal static void VerifyArguments<TContext>(Action<TContext> action, ImmutableArray<OperationKind> operationKinds)
        {
            VerifyAction(action);
            VerifyOperationKinds(operationKinds);
        }

        internal static void VerifyArguments(Diagnostic diagnostic, Compilation? compilation, Func<Diagnostic, bool> isSupportedDiagnostic)
        {
            if (diagnostic is DiagnosticWithInfo)
            {
                // Compiler diagnostic, skip validations.
                return;
            }

            if (diagnostic == null)
            {
                throw new ArgumentNullException(nameof(diagnostic));
            }

            if (compilation != null)
            {
                VerifyDiagnosticLocationsInCompilation(diagnostic, compilation);
            }

            if (!isSupportedDiagnostic(diagnostic))
            {
                throw new ArgumentException(string.Format(CodeAnalysisResources.UnsupportedDiagnosticReported, diagnostic.Id), nameof(diagnostic));
            }

            if (!UnicodeCharacterUtilities.IsValidIdentifier(diagnostic.Id))
            {
                // Disallow invalid diagnostic IDs.
                // Note that the parsing logic in Csc/Vbc MSBuild tasks to decode command line compiler output relies on diagnostics having a valid ID.
                // See https://github.com/dotnet/roslyn/issues/4376 for details.
                throw new ArgumentException(string.Format(CodeAnalysisResources.InvalidDiagnosticIdReported, diagnostic.Id), nameof(diagnostic));
            }
        }

        internal static void VerifyDiagnosticLocationsInCompilation(Diagnostic diagnostic, Compilation compilation)
        {
            VerifyDiagnosticLocationInCompilation(diagnostic.Id, diagnostic.Location, compilation);

            if (diagnostic.AdditionalLocations != null)
            {
                foreach (var location in diagnostic.AdditionalLocations)
                {
                    VerifyDiagnosticLocationInCompilation(diagnostic.Id, location, compilation);
                }
            }
        }

        private static void VerifyDiagnosticLocationInCompilation(string id, Location location, Compilation compilation)
        {
            if (!location.IsInSource)
            {
                return;
            }

            Debug.Assert(location.SourceTree != null);
            if (!compilation.ContainsSyntaxTree(location.SourceTree))
            {
                // Disallow diagnostics with source locations outside this compilation.
                throw new ArgumentException(string.Format(CodeAnalysisResources.InvalidDiagnosticLocationReported, id, location.SourceTree.FilePath), "diagnostic");
            }

            if (location.SourceSpan.End > location.SourceTree.Length)
            {
                // Disallow diagnostics with source locations outside this compilation.
                throw new ArgumentException(string.Format(CodeAnalysisResources.InvalidDiagnosticSpanReported, id, location.SourceSpan, location.SourceTree.FilePath), "diagnostic");
            }
        }

        private static void VerifyAction<TContext>(Action<TContext> action)
        {
            if (action == null)
            {
                throw new ArgumentNullException(nameof(action));
            }

            // Disallow async methods to be registered.
<<<<<<< HEAD
=======
            // Suppression due to bug fixed in .NET 5: https://github.com/dotnet/runtime/issues/30968
>>>>>>> 4320650d
            if (action.GetMethodInfo()!.IsDefined(typeof(AsyncStateMachineAttribute)))
            {
                throw new ArgumentException(CodeAnalysisResources.AsyncAnalyzerActionCannotBeRegistered, nameof(action));
            }
        }

        private static void VerifySymbolKinds(ImmutableArray<SymbolKind> symbolKinds)
        {
            if (symbolKinds.IsDefault)
            {
                throw new ArgumentNullException(nameof(symbolKinds));
            }

            if (symbolKinds.IsEmpty)
            {
                throw new ArgumentException(CodeAnalysisResources.ArgumentCannotBeEmpty, nameof(symbolKinds));
            }
        }

        private static void VerifySyntaxKinds<TLanguageKindEnum>(ImmutableArray<TLanguageKindEnum> syntaxKinds)
            where TLanguageKindEnum : struct
        {
            if (syntaxKinds.IsDefault)
            {
                throw new ArgumentNullException(nameof(syntaxKinds));
            }

            if (syntaxKinds.IsEmpty)
            {
                throw new ArgumentException(CodeAnalysisResources.ArgumentCannotBeEmpty, nameof(syntaxKinds));
            }
        }

        private static void VerifyOperationKinds(ImmutableArray<OperationKind> operationKinds)
        {
            if (operationKinds.IsDefault)
            {
                throw new ArgumentNullException(nameof(operationKinds));
            }

            if (operationKinds.IsEmpty)
            {
                throw new ArgumentException(CodeAnalysisResources.ArgumentCannotBeEmpty, nameof(operationKinds));
            }
        }

        internal static void VerifyArguments<TKey, TValue>(TKey key, AnalysisValueProvider<TKey, TValue>? valueProvider)
            where TKey : class
        {
            if (key == null)
            {
                throw new ArgumentNullException(nameof(key));
            }

            if (valueProvider == null)
            {
                throw new ArgumentNullException(nameof(valueProvider));
            }
        }

        internal static ControlFlowGraph GetControlFlowGraph(IOperation operation, Func<IOperation, ControlFlowGraph>? getControlFlowGraph, CancellationToken cancellationToken)
        {
            IOperation rootOperation = operation.GetRootOperation();
            return getControlFlowGraph != null ?
                getControlFlowGraph(rootOperation) :
                ControlFlowGraph.CreateCore(rootOperation, nameof(rootOperation), cancellationToken);
        }
    }
}<|MERGE_RESOLUTION|>--- conflicted
+++ resolved
@@ -116,10 +116,7 @@
             }
 
             // Disallow async methods to be registered.
-<<<<<<< HEAD
-=======
             // Suppression due to bug fixed in .NET 5: https://github.com/dotnet/runtime/issues/30968
->>>>>>> 4320650d
             if (action.GetMethodInfo()!.IsDefined(typeof(AsyncStateMachineAttribute)))
             {
                 throw new ArgumentException(CodeAnalysisResources.AsyncAnalyzerActionCannotBeRegistered, nameof(action));
