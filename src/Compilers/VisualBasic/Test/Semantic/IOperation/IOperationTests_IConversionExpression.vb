﻿' Copyright (c) Microsoft.  All Rights Reserved.  Licensed under the Apache License, Version 2.0.  See License.txt in the project root for license information.

Imports Microsoft.CodeAnalysis.Semantics
Imports Microsoft.CodeAnalysis.VisualBasic.Syntax
Imports Microsoft.CodeAnalysis.Test.Utilities

Namespace Microsoft.CodeAnalysis.VisualBasic.UnitTests.Semantics

    Partial Public Class IOperationTests
        Inherits SemanticModelTestBase

#Region "Widening Conversions"

        <CompilerTrait(CompilerFeature.IOperation)>
        <Fact()>
        Public Sub ConversionExpression_Implicit_WideningNothingToClass()
            Dim source = <![CDATA[
Option Strict On
Module Program
    Sub M1()
        Dim s As String = Nothing'BIND:"Dim s As String = Nothing"
    End Sub
End Module]]>.Value

            Dim expectedOperationTree = <![CDATA[
IVariableDeclarationStatement (1 declarations) (OperationKind.VariableDeclarationStatement) (Syntax: 'Dim s As St ... g = Nothing')
  IVariableDeclaration (1 variables) (OperationKind.VariableDeclaration) (Syntax: 's')
    Variables: Local_1: s As System.String
    Initializer: IConversionExpression (Implicit, TryCast: False, Unchecked) (OperationKind.ConversionExpression, Type: System.String, Constant: null) (Syntax: 'Nothing')
        Conversion: CommonConversion (Exists: False, IsIdentity: False, IsNumeric: False, IsReference: False, IsUserDefined: False) (MethodSymbol: null)
        Operand: ILiteralExpression (OperationKind.LiteralExpression, Type: null, Constant: null) (Syntax: 'Nothing')
]]>.Value

            Dim expectedDiagnostics = String.Empty

            VerifyOperationTreeAndDiagnosticsForTest(Of LocalDeclarationStatementSyntax)(source, expectedOperationTree, expectedDiagnostics,
                additionalOperationTreeVerifier:=AddressOf New ExpectedSymbolVerifier().Verify)
        End Sub

        <CompilerTrait(CompilerFeature.IOperation)>
        <Fact()>
        Public Sub ConversionExpression_Implicit_WideningNothingToStruct()
            Dim source = <![CDATA[
Option Strict On
Module Program
    Sub M1()
        Dim s As Integer = Nothing'BIND:"Dim s As Integer = Nothing"
    End Sub
End Module]]>.Value

            Dim expectedOperationTree = <![CDATA[
IVariableDeclarationStatement (1 declarations) (OperationKind.VariableDeclarationStatement) (Syntax: 'Dim s As In ... r = Nothing')
  IVariableDeclaration (1 variables) (OperationKind.VariableDeclaration) (Syntax: 's')
    Variables: Local_1: s As System.Int32
    Initializer: IConversionExpression (Implicit, TryCast: False, Unchecked) (OperationKind.ConversionExpression, Type: System.Int32, Constant: 0) (Syntax: 'Nothing')
        Conversion: CommonConversion (Exists: False, IsIdentity: False, IsNumeric: False, IsReference: False, IsUserDefined: False) (MethodSymbol: null)
        Operand: ILiteralExpression (OperationKind.LiteralExpression, Type: null, Constant: null) (Syntax: 'Nothing')
]]>.Value

            Dim expectedDiagnostics = String.Empty

            VerifyOperationTreeAndDiagnosticsForTest(Of LocalDeclarationStatementSyntax)(source, expectedOperationTree, expectedDiagnostics,
                additionalOperationTreeVerifier:=AddressOf New ExpectedSymbolVerifier().Verify)
        End Sub

        <CompilerTrait(CompilerFeature.IOperation)>
        <Fact()>
        Public Sub ConversionExpression_Implicit_WideningNumberToNumber()
            Dim source = <![CDATA[
Option Strict On
Module Program
    Sub M1()
        Dim s As Double = 1'BIND:"Dim s As Double = 1"
    End Sub
End Module]]>.Value

            Dim expectedOperationTree = <![CDATA[
IVariableDeclarationStatement (1 declarations) (OperationKind.VariableDeclarationStatement) (Syntax: 'Dim s As Double = 1')
  IVariableDeclaration (1 variables) (OperationKind.VariableDeclaration) (Syntax: 's')
    Variables: Local_1: s As System.Double
    Initializer: IConversionExpression (Implicit, TryCast: False, Unchecked) (OperationKind.ConversionExpression, Type: System.Double, Constant: 1) (Syntax: '1')
        Conversion: CommonConversion (Exists: False, IsIdentity: False, IsNumeric: False, IsReference: False, IsUserDefined: False) (MethodSymbol: null)
        Operand: ILiteralExpression (OperationKind.LiteralExpression, Type: System.Int32, Constant: 1) (Syntax: '1')]]>.Value

            Dim expectedDiagnostics = String.Empty

            VerifyOperationTreeAndDiagnosticsForTest(Of LocalDeclarationStatementSyntax)(source, expectedOperationTree, expectedDiagnostics,
                additionalOperationTreeVerifier:=AddressOf New ExpectedSymbolVerifier().Verify)
        End Sub

        <CompilerTrait(CompilerFeature.IOperation)>
        <Fact()>
        Public Sub ConversionExpression_Implicit_WideningZeroAsEnum()
            Dim source = <![CDATA[
Option Strict On
Module Program
    Enum A
        Zero
    End Enum

    Sub M1()
        Dim a As A = 0'BIND:"Dim a As A = 0"
    End Sub
End Module]]>.Value

            Dim expectedOperationTree = <![CDATA[
IVariableDeclarationStatement (1 declarations) (OperationKind.VariableDeclarationStatement) (Syntax: 'Dim a As A = 0')
  IVariableDeclaration (1 variables) (OperationKind.VariableDeclaration) (Syntax: 'a')
    Variables: Local_1: a As Program.A
    Initializer: IConversionExpression (Implicit, TryCast: False, Unchecked) (OperationKind.ConversionExpression, Type: Program.A, Constant: 0) (Syntax: '0')
        Conversion: CommonConversion (Exists: False, IsIdentity: False, IsNumeric: False, IsReference: False, IsUserDefined: False) (MethodSymbol: null)
        Operand: ILiteralExpression (OperationKind.LiteralExpression, Type: System.Int32, Constant: 0) (Syntax: '0')]]>.Value

            Dim expectedDiagnostics = String.Empty

            ' We don't look for the type here. Semantic model doesn't have a conversion here
            VerifyOperationTreeAndDiagnosticsForTest(Of LocalDeclarationStatementSyntax)(source, expectedOperationTree, expectedDiagnostics)
        End Sub

        <CompilerTrait(CompilerFeature.IOperation)>
        <Fact()>
        Public Sub ConversionExpression_Implicit_NarrowingOneAsEnum()
            Dim source = <![CDATA[
Module Program
    Sub M1()
        Dim a As A = 1'BIND:"Dim a As A = 1"
    End Sub

    Enum A
        Zero
    End Enum
End Module]]>.Value

            Dim expectedOperationTree = <![CDATA[
IVariableDeclarationStatement (1 declarations) (OperationKind.VariableDeclarationStatement) (Syntax: 'Dim a As A = 1')
  IVariableDeclaration (1 variables) (OperationKind.VariableDeclaration) (Syntax: 'a')
    Variables: Local_1: a As Program.A
    Initializer: IConversionExpression (Implicit, TryCast: False, Unchecked) (OperationKind.ConversionExpression, Type: Program.A, Constant: 1) (Syntax: '1')
        Conversion: CommonConversion (Exists: False, IsIdentity: False, IsNumeric: False, IsReference: False, IsUserDefined: False) (MethodSymbol: null)
        Operand: ILiteralExpression (OperationKind.LiteralExpression, Type: System.Int32, Constant: 1) (Syntax: '1')]]>.Value

            Dim expectedDiagnostics = String.Empty

            VerifyOperationTreeAndDiagnosticsForTest(Of LocalDeclarationStatementSyntax)(source, expectedOperationTree, expectedDiagnostics)
        End Sub

        <CompilerTrait(CompilerFeature.IOperation)>
        <Fact()>
        Public Sub ConversionExpression_Implicit_NarrowingOneAsEnum_InvalidOptionStrictOn()
            Dim source = <![CDATA[
Option Strict On
Imports System
Module Program
    Sub M1()
        Dim a As A = 1'BIND:"Dim a As A = 1"
    End Sub

    Enum A
        Zero
    End Enum
End Module]]>.Value

            Dim expectedOperationTree = <![CDATA[
IVariableDeclarationStatement (1 declarations) (OperationKind.VariableDeclarationStatement, IsInvalid) (Syntax: 'Dim a As A = 1')
  IVariableDeclaration (1 variables) (OperationKind.VariableDeclaration) (Syntax: 'a')
    Variables: Local_1: a As Program.A
    Initializer: IConversionExpression (Implicit, TryCast: False, Unchecked) (OperationKind.ConversionExpression, Type: Program.A, Constant: 1, IsInvalid) (Syntax: '1')
        Conversion: CommonConversion (Exists: False, IsIdentity: False, IsNumeric: False, IsReference: False, IsUserDefined: False) (MethodSymbol: null)
        Operand: ILiteralExpression (OperationKind.LiteralExpression, Type: System.Int32, Constant: 1, IsInvalid) (Syntax: '1')]]>.Value

            Dim expectedDiagnostics = <![CDATA[
BC30512: Option Strict On disallows implicit conversions from 'Integer' to 'Program.A'.
        Dim a As A = 1'BIND:"Dim a As A = 1"
                     ~
]]>.Value

            VerifyOperationTreeAndDiagnosticsForTest(Of LocalDeclarationStatementSyntax)(source, expectedOperationTree, expectedDiagnostics,
                additionalOperationTreeVerifier:=AddressOf New ExpectedSymbolVerifier().Verify)
        End Sub

        <CompilerTrait(CompilerFeature.IOperation)>
        <Fact()>
        Public Sub ConversionExpression_Implicit_NarrowingIntAsEnum()
            Dim source = <![CDATA[
Module Program
    Sub M1()
        Dim i As Integer = 0
        Dim a As A = i'BIND:"Dim a As A = i"
    End Sub

    Enum A
        Zero
    End Enum
End Module]]>.Value

            Dim expectedOperationTree = <![CDATA[
IVariableDeclarationStatement (1 declarations) (OperationKind.VariableDeclarationStatement) (Syntax: 'Dim a As A = i')
  IVariableDeclaration (1 variables) (OperationKind.VariableDeclaration) (Syntax: 'a')
    Variables: Local_1: a As Program.A
    Initializer: IConversionExpression (Implicit, TryCast: False, Unchecked) (OperationKind.ConversionExpression, Type: Program.A) (Syntax: 'i')
        Conversion: CommonConversion (Exists: False, IsIdentity: False, IsNumeric: False, IsReference: False, IsUserDefined: False) (MethodSymbol: null)
        Operand: ILocalReferenceExpression: i (OperationKind.LocalReferenceExpression, Type: System.Int32) (Syntax: 'i')
]]>.Value

            Dim expectedDiagnostics = String.Empty

            VerifyOperationTreeAndDiagnosticsForTest(Of LocalDeclarationStatementSyntax)(source, expectedOperationTree, expectedDiagnostics,
                additionalOperationTreeVerifier:=AddressOf New ExpectedSymbolVerifier().Verify)
        End Sub

        <CompilerTrait(CompilerFeature.IOperation)>
        <Fact()>
        Public Sub ConversionExpression_Implicit_NarrowingIntAsEnum_InvalidOptionStrictOn()
            Dim source = <![CDATA[
Option Strict On
Imports System
Module Program
    Sub M1()
        Dim i As Integer = 0
        Dim a As A = i'BIND:"Dim a As A = i"
    End Sub

    Enum A
        Zero
    End Enum
End Module]]>.Value

            Dim expectedOperationTree = <![CDATA[
IVariableDeclarationStatement (1 declarations) (OperationKind.VariableDeclarationStatement, IsInvalid) (Syntax: 'Dim a As A = i')
  IVariableDeclaration (1 variables) (OperationKind.VariableDeclaration) (Syntax: 'a')
    Variables: Local_1: a As Program.A
    Initializer: IConversionExpression (Implicit, TryCast: False, Unchecked) (OperationKind.ConversionExpression, Type: Program.A, IsInvalid) (Syntax: 'i')
        Conversion: CommonConversion (Exists: False, IsIdentity: False, IsNumeric: False, IsReference: False, IsUserDefined: False) (MethodSymbol: null)
        Operand: ILocalReferenceExpression: i (OperationKind.LocalReferenceExpression, Type: System.Int32, IsInvalid) (Syntax: 'i')
]]>.Value

            Dim expectedDiagnostics = <![CDATA[
BC30512: Option Strict On disallows implicit conversions from 'Integer' to 'Program.A'.
        Dim a As A = i'BIND:"Dim a As A = i"
                     ~
]]>.Value

            VerifyOperationTreeAndDiagnosticsForTest(Of LocalDeclarationStatementSyntax)(source, expectedOperationTree, expectedDiagnostics,
                additionalOperationTreeVerifier:=AddressOf New ExpectedSymbolVerifier().Verify)
        End Sub

        <CompilerTrait(CompilerFeature.IOperation)>
        <Fact()>
        Public Sub ConversionExpression_Implicit_InvalidStatement_NoIdentifier()
            Dim source = <![CDATA[
Option Strict On
Module Program
    Enum A
        Zero
    End Enum

    Sub M1()
        Dim a As A ='BIND:"Dim a As A ="
    End Sub
End Module]]>.Value

            Dim expectedOperationTree = <![CDATA[
IVariableDeclarationStatement (1 declarations) (OperationKind.VariableDeclarationStatement, IsInvalid) (Syntax: 'Dim a As A =')
  IVariableDeclaration (1 variables) (OperationKind.VariableDeclaration) (Syntax: 'a')
    Variables: Local_1: a As Program.A
    Initializer: IConversionExpression (Implicit, TryCast: False, Unchecked) (OperationKind.ConversionExpression, Type: Program.A, IsInvalid) (Syntax: '')
        Conversion: CommonConversion (Exists: False, IsIdentity: False, IsNumeric: False, IsReference: False, IsUserDefined: False) (MethodSymbol: null)
        Operand: IInvalidExpression (OperationKind.InvalidExpression, Type: ?, IsInvalid) (Syntax: '')
            Children(0)
]]>.Value

            Dim expectedDiagnostics = <![CDATA[
BC30201: Expression expected.
        Dim a As A ='BIND:"Dim a As A ="
                    ~
]]>.Value

            ' We don't verify the symbols here, as the semantic model says that there is no conversion.
            VerifyOperationTreeAndDiagnosticsForTest(Of LocalDeclarationStatementSyntax)(source, expectedOperationTree, expectedDiagnostics)
        End Sub

        <CompilerTrait(CompilerFeature.IOperation)>
        <Fact()>
        Public Sub ConversionExpression_Implicit_InvalidStatement_InvalidIdentifier()
            Dim source = <![CDATA[
Option Strict On
Module Program
    Sub M1()
        Dim a As Integer = b + c'BIND:"Dim a As Integer = b + c"
    End Sub
End Module]]>.Value

            Dim expectedOperationTree = <![CDATA[
IVariableDeclarationStatement (1 declarations) (OperationKind.VariableDeclarationStatement, IsInvalid) (Syntax: 'Dim a As Integer = b + c')
  IVariableDeclaration (1 variables) (OperationKind.VariableDeclaration) (Syntax: 'a')
    Variables: Local_1: a As System.Int32
    Initializer: IConversionExpression (Implicit, TryCast: False, Unchecked) (OperationKind.ConversionExpression, Type: System.Int32, IsInvalid) (Syntax: 'b + c')
        Conversion: CommonConversion (Exists: False, IsIdentity: False, IsNumeric: False, IsReference: False, IsUserDefined: False) (MethodSymbol: null)
        Operand: IBinaryOperatorExpression (BinaryOperationKind.Invalid) (OperationKind.BinaryOperatorExpression, Type: ?, IsInvalid) (Syntax: 'b + c')
            Left: IInvalidExpression (OperationKind.InvalidExpression, Type: ?, IsInvalid) (Syntax: 'b')
                Children(0)
            Right: IInvalidExpression (OperationKind.InvalidExpression, Type: ?, IsInvalid) (Syntax: 'c')
                Children(0)
]]>.Value

            Dim expectedDiagnostics = <![CDATA[
BC30451: 'b' is not declared. It may be inaccessible due to its protection level.
        Dim a As Integer = b + c'BIND:"Dim a As Integer = b + c"
                           ~
BC30451: 'c' is not declared. It may be inaccessible due to its protection level.
        Dim a As Integer = b + c'BIND:"Dim a As Integer = b + c"
                               ~
]]>.Value

            VerifyOperationTreeAndDiagnosticsForTest(Of LocalDeclarationStatementSyntax)(source, expectedOperationTree, expectedDiagnostics,
                additionalOperationTreeVerifier:=AddressOf New ExpectedSymbolVerifier().Verify)
        End Sub

        <CompilerTrait(CompilerFeature.IOperation)>
        <Fact()>
        Public Sub ConversionExpression_Implicit_WideningEnumToUnderlyingType()
            Dim source = <![CDATA[
Option Strict On
Module Program
    Enum A
        Zero
        One
        Two
    End Enum

    Sub M1()
        Dim i As Integer = A.Two'BIND:"Dim i As Integer = A.Two"
    End Sub
End Module]]>.Value

            Dim expectedOperationTree = <![CDATA[
IVariableDeclarationStatement (1 declarations) (OperationKind.VariableDeclarationStatement) (Syntax: 'Dim i As Integer = A.Two')
  IVariableDeclaration (1 variables) (OperationKind.VariableDeclaration) (Syntax: 'i')
    Variables: Local_1: i As System.Int32
    Initializer: IConversionExpression (Implicit, TryCast: False, Unchecked) (OperationKind.ConversionExpression, Type: System.Int32, Constant: 2) (Syntax: 'A.Two')
        Conversion: CommonConversion (Exists: False, IsIdentity: False, IsNumeric: False, IsReference: False, IsUserDefined: False) (MethodSymbol: null)
        Operand: IFieldReferenceExpression: Program.A.Two (Static) (OperationKind.FieldReferenceExpression, Type: Program.A, Constant: 2) (Syntax: 'A.Two')
            Instance Receiver: null
]]>.Value

            Dim expectedDiagnostics = String.Empty

            VerifyOperationTreeAndDiagnosticsForTest(Of LocalDeclarationStatementSyntax)(source, expectedOperationTree, expectedDiagnostics,
                additionalOperationTreeVerifier:=AddressOf New ExpectedSymbolVerifier().Verify)
        End Sub

        <CompilerTrait(CompilerFeature.IOperation)>
        <Fact()>
        Public Sub ConversionExpression_Implicit_WideningEnumToUnderlyingTypeConversion()
            Dim source = <![CDATA[
Option Strict On
Module Program
    Enum A
        Zero
        One
        Two
    End Enum

    Sub M1()
        Dim i As Single = A.Two'BIND:"Dim i As Single = A.Two"
    End Sub
End Module]]>.Value

            Dim expectedOperationTree = <![CDATA[
IVariableDeclarationStatement (1 declarations) (OperationKind.VariableDeclarationStatement) (Syntax: 'Dim i As Single = A.Two')
  IVariableDeclaration (1 variables) (OperationKind.VariableDeclaration) (Syntax: 'i')
    Variables: Local_1: i As System.Single
    Initializer: IConversionExpression (Implicit, TryCast: False, Unchecked) (OperationKind.ConversionExpression, Type: System.Single, Constant: 2) (Syntax: 'A.Two')
        Conversion: CommonConversion (Exists: False, IsIdentity: False, IsNumeric: False, IsReference: False, IsUserDefined: False) (MethodSymbol: null)
        Operand: IFieldReferenceExpression: Program.A.Two (Static) (OperationKind.FieldReferenceExpression, Type: Program.A, Constant: 2) (Syntax: 'A.Two')
            Instance Receiver: null
]]>.Value

            Dim expectedDiagnostics = String.Empty

            VerifyOperationTreeAndDiagnosticsForTest(Of LocalDeclarationStatementSyntax)(source, expectedOperationTree, expectedDiagnostics)
        End Sub

        <CompilerTrait(CompilerFeature.IOperation)>
        <Fact()>
        Public Sub ConversionExpression_Implicit_NarrowingEnumToUnderlyingTypeConversion_InvalidOptionStrictConversion()
            Dim source = <![CDATA[
Option Strict On
Module Program
    Enum A As UInteger
        Zero
        One
        Two
    End Enum

    Sub M1()
        Dim i As Integer = A.Two'BIND:"Dim i As Integer = A.Two"
    End Sub
End Module]]>.Value

            Dim expectedOperationTree = <![CDATA[
IVariableDeclarationStatement (1 declarations) (OperationKind.VariableDeclarationStatement, IsInvalid) (Syntax: 'Dim i As Integer = A.Two')
  IVariableDeclaration (1 variables) (OperationKind.VariableDeclaration) (Syntax: 'i')
    Variables: Local_1: i As System.Int32
    Initializer: IConversionExpression (Implicit, TryCast: False, Unchecked) (OperationKind.ConversionExpression, Type: System.Int32, Constant: 2, IsInvalid) (Syntax: 'A.Two')
        Conversion: CommonConversion (Exists: False, IsIdentity: False, IsNumeric: False, IsReference: False, IsUserDefined: False) (MethodSymbol: null)
        Operand: IFieldReferenceExpression: Program.A.Two (Static) (OperationKind.FieldReferenceExpression, Type: Program.A, Constant: 2, IsInvalid) (Syntax: 'A.Two')
            Instance Receiver: null
]]>.Value

            Dim expectedDiagnostics = <![CDATA[
BC30512: Option Strict On disallows implicit conversions from 'Program.A' to 'Integer'.
        Dim i As Integer = A.Two'BIND:"Dim i As Integer = A.Two"
                           ~~~~~
]]>.Value

            VerifyOperationTreeAndDiagnosticsForTest(Of LocalDeclarationStatementSyntax)(source, expectedOperationTree, expectedDiagnostics)
        End Sub

        <CompilerTrait(CompilerFeature.IOperation)>
        <Fact()>
        Public Sub ConversionExpression_Implicit_WideningConstantExpressionNarrowing()
            Dim source = <![CDATA[
Option Strict On
Module Program
    Sub M1()
        Dim i As Single = 1.0'BIND:"Dim i As Single = 1.0"
    End Sub
End Module]]>.Value

            Dim expectedOperationTree = <![CDATA[
IVariableDeclarationStatement (1 declarations) (OperationKind.VariableDeclarationStatement) (Syntax: 'Dim i As Single = 1.0')
  IVariableDeclaration (1 variables) (OperationKind.VariableDeclaration) (Syntax: 'i')
    Variables: Local_1: i As System.Single
    Initializer: IConversionExpression (Implicit, TryCast: False, Unchecked) (OperationKind.ConversionExpression, Type: System.Single, Constant: 1) (Syntax: '1.0')
        Conversion: CommonConversion (Exists: False, IsIdentity: False, IsNumeric: False, IsReference: False, IsUserDefined: False) (MethodSymbol: null)
        Operand: ILiteralExpression (OperationKind.LiteralExpression, Type: System.Double, Constant: 1) (Syntax: '1.0')
]]>.Value

            Dim expectedDiagnostics = String.Empty

            VerifyOperationTreeAndDiagnosticsForTest(Of LocalDeclarationStatementSyntax)(source, expectedOperationTree, expectedDiagnostics,
                additionalOperationTreeVerifier:=AddressOf New ExpectedSymbolVerifier().Verify)
        End Sub

        <CompilerTrait(CompilerFeature.IOperation)>
        <Fact()>
        Public Sub ConversionExpression_Implicit_NarrowingBooleanConversion()
            Dim source = <![CDATA[
Module Program
    Sub M1()
        Dim b As Boolean = False
        Dim s As String = b'BIND:"Dim s As String = b"
    End Sub
End Module]]>.Value

            Dim expectedOperationTree = <![CDATA[
IVariableDeclarationStatement (1 declarations) (OperationKind.VariableDeclarationStatement) (Syntax: 'Dim s As String = b')
  IVariableDeclaration (1 variables) (OperationKind.VariableDeclaration) (Syntax: 's')
    Variables: Local_1: s As System.String
    Initializer: IConversionExpression (Implicit, TryCast: False, Unchecked) (OperationKind.ConversionExpression, Type: System.String) (Syntax: 'b')
        Conversion: CommonConversion (Exists: False, IsIdentity: False, IsNumeric: False, IsReference: False, IsUserDefined: False) (MethodSymbol: null)
        Operand: ILocalReferenceExpression: b (OperationKind.LocalReferenceExpression, Type: System.Boolean) (Syntax: 'b')
]]>.Value

            Dim expectedDiagnostics = String.Empty

            VerifyOperationTreeAndDiagnosticsForTest(Of LocalDeclarationStatementSyntax)(source, expectedOperationTree, expectedDiagnostics,
                additionalOperationTreeVerifier:=AddressOf New ExpectedSymbolVerifier().Verify)
        End Sub

        <CompilerTrait(CompilerFeature.IOperation)>
        <Fact()>
        Public Sub ConversionExpression_Implicit_NarrowingBooleanConversion_InvalidOptionStrictOn()
            Dim source = <![CDATA[
Option Strict On
Module Program
    Sub M1()
        Dim b As Boolean = False
        Dim s As String = b'BIND:"Dim s As String = b"
    End Sub
End Module]]>.Value

            Dim expectedOperationTree = <![CDATA[
IVariableDeclarationStatement (1 declarations) (OperationKind.VariableDeclarationStatement, IsInvalid) (Syntax: 'Dim s As String = b')
  IVariableDeclaration (1 variables) (OperationKind.VariableDeclaration) (Syntax: 's')
    Variables: Local_1: s As System.String
    Initializer: IConversionExpression (Implicit, TryCast: False, Unchecked) (OperationKind.ConversionExpression, Type: System.String, IsInvalid) (Syntax: 'b')
        Conversion: CommonConversion (Exists: False, IsIdentity: False, IsNumeric: False, IsReference: False, IsUserDefined: False) (MethodSymbol: null)
        Operand: ILocalReferenceExpression: b (OperationKind.LocalReferenceExpression, Type: System.Boolean, IsInvalid) (Syntax: 'b')
]]>.Value

            Dim expectedDiagnostics = <![CDATA[
BC30512: Option Strict On disallows implicit conversions from 'Boolean' to 'String'.
        Dim s As String = b'BIND:"Dim s As String = b"
                          ~
]]>.Value

            VerifyOperationTreeAndDiagnosticsForTest(Of LocalDeclarationStatementSyntax)(source, expectedOperationTree, expectedDiagnostics,
                additionalOperationTreeVerifier:=AddressOf New ExpectedSymbolVerifier().Verify)
        End Sub

        <CompilerTrait(CompilerFeature.IOperation)>
        <Fact()>
        Public Sub ConversionExpression_Implicit_WideningClassToBaseClass()
            Dim source = <![CDATA[
Option Strict On
Module Program
    Sub M1()
        Dim c2 As C2 = New C2
        Dim c1 As C1 = c2'BIND:"Dim c1 As C1 = c2"
    End Sub

    Class C1
    End Class

    Class C2
        Inherits C1
    End Class
End Module]]>.Value

            Dim expectedOperationTree = <![CDATA[
IVariableDeclarationStatement (1 declarations) (OperationKind.VariableDeclarationStatement) (Syntax: 'Dim c1 As C1 = c2')
  IVariableDeclaration (1 variables) (OperationKind.VariableDeclaration) (Syntax: 'c1')
    Variables: Local_1: c1 As Program.C1
    Initializer: IConversionExpression (Implicit, TryCast: False, Unchecked) (OperationKind.ConversionExpression, Type: Program.C1) (Syntax: 'c2')
        Conversion: CommonConversion (Exists: False, IsIdentity: False, IsNumeric: False, IsReference: False, IsUserDefined: False) (MethodSymbol: null)
        Operand: ILocalReferenceExpression: c2 (OperationKind.LocalReferenceExpression, Type: Program.C2) (Syntax: 'c2')
]]>.Value

            Dim expectedDiagnostics = String.Empty

            VerifyOperationTreeAndDiagnosticsForTest(Of LocalDeclarationStatementSyntax)(source, expectedOperationTree, expectedDiagnostics,
                additionalOperationTreeVerifier:=AddressOf New ExpectedSymbolVerifier().Verify)
        End Sub

        <CompilerTrait(CompilerFeature.IOperation)>
        <Fact()>
        Public Sub ConversionExpression_Implicit_WideningClassToBaseClass_InvalidNoConversion()
            Dim source = <![CDATA[
Option Strict On
Module Program
    Sub M1()
        Dim c2 As C2 = New C2
        Dim c1 As C1 = c2'BIND:"Dim c1 As C1 = c2"
    End Sub

    Class C1
    End Class

    Class C2
    End Class
End Module]]>.Value

            Dim expectedOperationTree = <![CDATA[
IVariableDeclarationStatement (1 declarations) (OperationKind.VariableDeclarationStatement, IsInvalid) (Syntax: 'Dim c1 As C1 = c2')
  IVariableDeclaration (1 variables) (OperationKind.VariableDeclaration) (Syntax: 'c1')
    Variables: Local_1: c1 As Program.C1
    Initializer: IConversionExpression (Implicit, TryCast: False, Unchecked) (OperationKind.ConversionExpression, Type: Program.C1, IsInvalid) (Syntax: 'c2')
        Conversion: CommonConversion (Exists: False, IsIdentity: False, IsNumeric: False, IsReference: False, IsUserDefined: False) (MethodSymbol: null)
        Operand: ILocalReferenceExpression: c2 (OperationKind.LocalReferenceExpression, Type: Program.C2, IsInvalid) (Syntax: 'c2')
]]>.Value

            Dim expectedDiagnostics = <![CDATA[
BC30311: Value of type 'Program.C2' cannot be converted to 'Program.C1'.
        Dim c1 As C1 = c2'BIND:"Dim c1 As C1 = c2"
                       ~~
]]>.Value

            VerifyOperationTreeAndDiagnosticsForTest(Of LocalDeclarationStatementSyntax)(source, expectedOperationTree, expectedDiagnostics,
                additionalOperationTreeVerifier:=AddressOf New ExpectedSymbolVerifier().Verify)
        End Sub

        <CompilerTrait(CompilerFeature.IOperation)>
        <Fact()>
        Public Sub ConversionExpression_Implicit_WideningClassToInterface()
            Dim source = <![CDATA[
Option Strict On
Module Program
    Sub M1()
        Dim c1 As C1 = New C1
        Dim i1 As I1 = c1'BIND:"Dim i1 As I1 = c1"
    End Sub

    Interface I1
    End Interface

    Class C1
        Implements I1
    End Class
End Module]]>.Value

            Dim expectedOperationTree = <![CDATA[
IVariableDeclarationStatement (1 declarations) (OperationKind.VariableDeclarationStatement) (Syntax: 'Dim i1 As I1 = c1')
  IVariableDeclaration (1 variables) (OperationKind.VariableDeclaration) (Syntax: 'i1')
    Variables: Local_1: i1 As Program.I1
    Initializer: IConversionExpression (Implicit, TryCast: False, Unchecked) (OperationKind.ConversionExpression, Type: Program.I1) (Syntax: 'c1')
        Conversion: CommonConversion (Exists: False, IsIdentity: False, IsNumeric: False, IsReference: False, IsUserDefined: False) (MethodSymbol: null)
        Operand: ILocalReferenceExpression: c1 (OperationKind.LocalReferenceExpression, Type: Program.C1) (Syntax: 'c1')
]]>.Value

            Dim expectedDiagnostics = String.Empty

            VerifyOperationTreeAndDiagnosticsForTest(Of LocalDeclarationStatementSyntax)(source, expectedOperationTree, expectedDiagnostics,
                additionalOperationTreeVerifier:=AddressOf New ExpectedSymbolVerifier().Verify)
        End Sub

        <CompilerTrait(CompilerFeature.IOperation)>
        <Fact()>
        Public Sub ConversionExpression_Implicit_WideningClassToInterface_InvalidNoImplementation()
            Dim source = <![CDATA[
Option Strict On
Module Program
    Sub M1()
        Dim c1 As C1 = New C1
        Dim i1 As I1 = c1'BIND:"Dim i1 As I1 = c1"
    End Sub

    Interface I1
    End Interface

    Class C1
    End Class
End Module]]>.Value

            Dim expectedOperationTree = <![CDATA[
IVariableDeclarationStatement (1 declarations) (OperationKind.VariableDeclarationStatement, IsInvalid) (Syntax: 'Dim i1 As I1 = c1')
  IVariableDeclaration (1 variables) (OperationKind.VariableDeclaration) (Syntax: 'i1')
    Variables: Local_1: i1 As Program.I1
    Initializer: IConversionExpression (Implicit, TryCast: False, Unchecked) (OperationKind.ConversionExpression, Type: Program.I1, IsInvalid) (Syntax: 'c1')
        Conversion: CommonConversion (Exists: False, IsIdentity: False, IsNumeric: False, IsReference: False, IsUserDefined: False) (MethodSymbol: null)
        Operand: ILocalReferenceExpression: c1 (OperationKind.LocalReferenceExpression, Type: Program.C1, IsInvalid) (Syntax: 'c1')
]]>.Value

            Dim expectedDiagnostics = <![CDATA[
BC30512: Option Strict On disallows implicit conversions from 'Program.C1' to 'Program.I1'.
        Dim i1 As I1 = c1'BIND:"Dim i1 As I1 = c1"
                       ~~
]]>.Value

            VerifyOperationTreeAndDiagnosticsForTest(Of LocalDeclarationStatementSyntax)(source, expectedOperationTree, expectedDiagnostics,
                additionalOperationTreeVerifier:=AddressOf New ExpectedSymbolVerifier().Verify)
        End Sub

        <CompilerTrait(CompilerFeature.IOperation)>
        <Fact()>
        Public Sub ConversionExpression_Implicit_NarrowingClassToInterface_OptionStrictOff()
            Dim source = <![CDATA[
Module Program
    Sub M1()
        Dim c1 As C1 = New C1
        Dim i1 As I1 = c1'BIND:"Dim i1 As I1 = c1"
    End Sub

    Interface I1
    End Interface

    Class C1
    End Class
End Module]]>.Value

            Dim expectedOperationTree = <![CDATA[
IVariableDeclarationStatement (1 declarations) (OperationKind.VariableDeclarationStatement) (Syntax: 'Dim i1 As I1 = c1')
  IVariableDeclaration (1 variables) (OperationKind.VariableDeclaration) (Syntax: 'i1')
    Variables: Local_1: i1 As Program.I1
    Initializer: IConversionExpression (Implicit, TryCast: False, Unchecked) (OperationKind.ConversionExpression, Type: Program.I1) (Syntax: 'c1')
        Conversion: CommonConversion (Exists: False, IsIdentity: False, IsNumeric: False, IsReference: False, IsUserDefined: False) (MethodSymbol: null)
        Operand: ILocalReferenceExpression: c1 (OperationKind.LocalReferenceExpression, Type: Program.C1) (Syntax: 'c1')
]]>.Value

            Dim expectedDiagnostics = String.Empty

            VerifyOperationTreeAndDiagnosticsForTest(Of LocalDeclarationStatementSyntax)(source, expectedOperationTree, expectedDiagnostics,
                additionalOperationTreeVerifier:=AddressOf New ExpectedSymbolVerifier().Verify)
        End Sub

        <CompilerTrait(CompilerFeature.IOperation)>
        <Fact()>
        Public Sub ConversionExpression_Implicit_WideningInterfaceToObject()
            Dim source = <![CDATA[
Option Strict On
Module Program
    Sub M1()
        Dim i As I1 = Nothing
        Dim o As Object = i'BIND:"Dim o As Object = i"
    End Sub

    Interface I1
    End Interface
End Module]]>.Value

            Dim expectedOperationTree = <![CDATA[
IVariableDeclarationStatement (1 declarations) (OperationKind.VariableDeclarationStatement) (Syntax: 'Dim o As Object = i')
  IVariableDeclaration (1 variables) (OperationKind.VariableDeclaration) (Syntax: 'o')
    Variables: Local_1: o As System.Object
    Initializer: IConversionExpression (Implicit, TryCast: False, Unchecked) (OperationKind.ConversionExpression, Type: System.Object) (Syntax: 'i')
        Conversion: CommonConversion (Exists: False, IsIdentity: False, IsNumeric: False, IsReference: False, IsUserDefined: False) (MethodSymbol: null)
        Operand: ILocalReferenceExpression: i (OperationKind.LocalReferenceExpression, Type: Program.I1) (Syntax: 'i')
]]>.Value

            Dim expectedDiagnostics = String.Empty

            VerifyOperationTreeAndDiagnosticsForTest(Of LocalDeclarationStatementSyntax)(source, expectedOperationTree, expectedDiagnostics,
                additionalOperationTreeVerifier:=AddressOf New ExpectedSymbolVerifier().Verify)
        End Sub

        <CompilerTrait(CompilerFeature.IOperation)>
        <Fact()>
        Public Sub ConversionExpression_Implicit_WideningVarianceConversion()
            Dim source = <![CDATA[
Option Strict On
Imports System.Collections.Generic
Module Program
    Sub M1()
        Dim i2List As IList(Of I2) = Nothing
        Dim i1List As IEnumerable(Of I1) = i2List'BIND:"Dim i1List As IEnumerable(Of I1) = i2List"
    End Sub

    Interface I1
    End Interface

    Interface I2
        Inherits I1
    End Interface
End Module]]>.Value

            Dim expectedOperationTree = <![CDATA[
IVariableDeclarationStatement (1 declarations) (OperationKind.VariableDeclarationStatement) (Syntax: 'Dim i1List  ... 1) = i2List')
  IVariableDeclaration (1 variables) (OperationKind.VariableDeclaration) (Syntax: 'i1List')
    Variables: Local_1: i1List As System.Collections.Generic.IEnumerable(Of Program.I1)
    Initializer: IConversionExpression (Implicit, TryCast: False, Unchecked) (OperationKind.ConversionExpression, Type: System.Collections.Generic.IEnumerable(Of Program.I1)) (Syntax: 'i2List')
        Conversion: CommonConversion (Exists: False, IsIdentity: False, IsNumeric: False, IsReference: False, IsUserDefined: False) (MethodSymbol: null)
        Operand: ILocalReferenceExpression: i2List (OperationKind.LocalReferenceExpression, Type: System.Collections.Generic.IList(Of Program.I2)) (Syntax: 'i2List')
]]>.Value

            Dim expectedDiagnostics = String.Empty

            VerifyOperationTreeAndDiagnosticsForTest(Of LocalDeclarationStatementSyntax)(source, expectedOperationTree, expectedDiagnostics,
                additionalOperationTreeVerifier:=AddressOf New ExpectedSymbolVerifier().Verify)
        End Sub

        <CompilerTrait(CompilerFeature.IOperation)>
        <Fact()>
        Public Sub ConversionExpression_Implicit_WideningLambdaToDelegate()
            Dim source = <![CDATA[
Option Strict On
Imports System
Module Program
    Sub M1()
        Dim a As Action(Of Integer) = Sub(i As Integer)'BIND:"Dim a As Action(Of Integer) = Sub(i As Integer)"
                                      End Sub
    End Sub
End Module]]>.Value

            Dim expectedOperationTree = <![CDATA[
IVariableDeclarationStatement (1 declarations) (OperationKind.VariableDeclarationStatement) (Syntax: 'Dim a As Ac ... End Sub')
  IVariableDeclaration (1 variables) (OperationKind.VariableDeclaration) (Syntax: 'a')
    Variables: Local_1: a As System.Action(Of System.Int32)
    Initializer: IConversionExpression (Implicit, TryCast: False, Unchecked) (OperationKind.ConversionExpression, Type: System.Action(Of System.Int32)) (Syntax: 'Sub(i As In ... End Sub')
        Conversion: CommonConversion (Exists: False, IsIdentity: False, IsNumeric: False, IsReference: False, IsUserDefined: False) (MethodSymbol: null)
        Operand: IAnonymousFunctionExpression (Symbol: Sub (i As System.Int32)) (OperationKind.AnonymousFunctionExpression, Type: null) (Syntax: 'Sub(i As In ... End Sub')
            IBlockStatement (2 statements) (OperationKind.BlockStatement) (Syntax: 'Sub(i As In ... End Sub')
              ILabeledStatement (Label: exit) (OperationKind.LabeledStatement) (Syntax: 'End Sub')
                Statement: null
              IReturnStatement (OperationKind.ReturnStatement) (Syntax: 'End Sub')
                ReturnedValue: null
]]>.Value

            Dim expectedDiagnostics = String.Empty

            VerifyOperationTreeAndDiagnosticsForTest(Of LocalDeclarationStatementSyntax)(source, expectedOperationTree, expectedDiagnostics,
                additionalOperationTreeVerifier:=AddressOf New ExpectedSymbolVerifier().Verify)
        End Sub

        <CompilerTrait(CompilerFeature.IOperation)>
        <Fact()>
        Public Sub ConversionExpression_Implicit_WideningLambdaToDelegate_RelaxationOfArguments()
            Dim source = <![CDATA[
Option Strict On
Imports System
Module Program
    Sub M1()
        Dim a As Action(Of Integer) = Sub()'BIND:"Dim a As Action(Of Integer) = Sub()"
                                      End Sub
    End Sub
End Module]]>.Value

            Dim expectedOperationTree = <![CDATA[
IVariableDeclarationStatement (1 declarations) (OperationKind.VariableDeclarationStatement) (Syntax: 'Dim a As Ac ... End Sub')
  IVariableDeclaration (1 variables) (OperationKind.VariableDeclaration) (Syntax: 'a')
    Variables: Local_1: a As System.Action(Of System.Int32)
    Initializer: IConversionExpression (Implicit, TryCast: False, Unchecked) (OperationKind.ConversionExpression, Type: System.Action(Of System.Int32)) (Syntax: 'Sub()'BIND: ... End Sub')
        Conversion: CommonConversion (Exists: False, IsIdentity: False, IsNumeric: False, IsReference: False, IsUserDefined: False) (MethodSymbol: null)
        Operand: IAnonymousFunctionExpression (Symbol: Sub ()) (OperationKind.AnonymousFunctionExpression, Type: null) (Syntax: 'Sub()'BIND: ... End Sub')
            IBlockStatement (2 statements) (OperationKind.BlockStatement) (Syntax: 'Sub()'BIND: ... End Sub')
              ILabeledStatement (Label: exit) (OperationKind.LabeledStatement) (Syntax: 'End Sub')
                Statement: null
              IReturnStatement (OperationKind.ReturnStatement) (Syntax: 'End Sub')
                ReturnedValue: null
]]>.Value

            Dim expectedDiagnostics = String.Empty

            VerifyOperationTreeAndDiagnosticsForTest(Of LocalDeclarationStatementSyntax)(source, expectedOperationTree, expectedDiagnostics,
                additionalOperationTreeVerifier:=AddressOf New ExpectedSymbolVerifier().Verify)
        End Sub

        <CompilerTrait(CompilerFeature.IOperation)>
        <Fact()>
        Public Sub ConversionExpression_Implicit_WideningLambdaToDelegate_RelaxationOfArguments_InvalidConversion()
            Dim source = <![CDATA[
Option Strict On
Imports System
Module Program
    Sub M1()
        Dim a As Action = Sub(i As Integer)'BIND:"Dim a As Action = Sub(i As Integer)"
                          End Sub
    End Sub
End Module]]>.Value

            Dim expectedOperationTree = <![CDATA[
IVariableDeclarationStatement (1 declarations) (OperationKind.VariableDeclarationStatement, IsInvalid) (Syntax: 'Dim a As Ac ... End Sub')
  IVariableDeclaration (1 variables) (OperationKind.VariableDeclaration) (Syntax: 'a')
    Variables: Local_1: a As System.Action
    Initializer: IConversionExpression (Implicit, TryCast: False, Unchecked) (OperationKind.ConversionExpression, Type: System.Action, IsInvalid) (Syntax: 'Sub(i As In ... End Sub')
        Conversion: CommonConversion (Exists: False, IsIdentity: False, IsNumeric: False, IsReference: False, IsUserDefined: False) (MethodSymbol: null)
        Operand: IAnonymousFunctionExpression (Symbol: Sub (i As System.Int32)) (OperationKind.AnonymousFunctionExpression, Type: null, IsInvalid) (Syntax: 'Sub(i As In ... End Sub')
            IBlockStatement (2 statements) (OperationKind.BlockStatement, IsInvalid) (Syntax: 'Sub(i As In ... End Sub')
              ILabeledStatement (Label: exit) (OperationKind.LabeledStatement, IsInvalid) (Syntax: 'End Sub')
                Statement: null
              IReturnStatement (OperationKind.ReturnStatement, IsInvalid) (Syntax: 'End Sub')
                ReturnedValue: null
]]>.Value

            Dim expectedDiagnostics = <![CDATA[
BC36670: Nested sub does not have a signature that is compatible with delegate 'Action'.
        Dim a As Action = Sub(i As Integer)'BIND:"Dim a As Action = Sub(i As Integer)"
                          ~~~~~~~~~~~~~~~~~~~~~~~~~~~~~~~~~~~~~~~~~~~~~~~~~~~~~~~~~~~~~
]]>.Value

            VerifyOperationTreeAndDiagnosticsForTest(Of LocalDeclarationStatementSyntax)(source, expectedOperationTree, expectedDiagnostics,
                additionalOperationTreeVerifier:=AddressOf New ExpectedSymbolVerifier().Verify)
        End Sub

        <CompilerTrait(CompilerFeature.IOperation)>
        <Fact()>
        Public Sub ConversionExpression_Implicit_WideningLambdaToDelegate_ReturnConversion()
            Dim source = <![CDATA[
Option Strict On
Imports System
Module Program
    Sub M1()
        Dim a As Func(Of Long) = Function() As Integer'BIND:"Dim a As Func(Of Long) = Function() As Integer"
                                     Return 1
                                 End Function
    End Sub
End Module]]>.Value

            Dim expectedOperationTree = <![CDATA[
IVariableDeclarationStatement (1 declarations) (OperationKind.VariableDeclarationStatement) (Syntax: 'Dim a As Fu ... nd Function')
  IVariableDeclaration (1 variables) (OperationKind.VariableDeclaration) (Syntax: 'a')
    Variables: Local_1: a As System.Func(Of System.Int64)
    Initializer: IConversionExpression (Implicit, TryCast: False, Unchecked) (OperationKind.ConversionExpression, Type: System.Func(Of System.Int64)) (Syntax: 'Function()  ... nd Function')
        Conversion: CommonConversion (Exists: False, IsIdentity: False, IsNumeric: False, IsReference: False, IsUserDefined: False) (MethodSymbol: null)
        Operand: IAnonymousFunctionExpression (Symbol: Function () As System.Int32) (OperationKind.AnonymousFunctionExpression, Type: null) (Syntax: 'Function()  ... nd Function')
            IBlockStatement (3 statements, 1 locals) (OperationKind.BlockStatement) (Syntax: 'Function()  ... nd Function')
              Locals: Local_1: <anonymous local> As System.Int32
              IReturnStatement (OperationKind.ReturnStatement) (Syntax: 'Return 1')
<<<<<<< HEAD
                ReturnedValue: ILiteralExpression (Text: 1) (OperationKind.LiteralExpression, Type: System.Int32, Constant: 1) (Syntax: '1')
              ILabeledStatement (Label: exit) (OperationKind.LabeledStatement) (Syntax: 'End Function')
                Statement: null
=======
                ReturnedValue: ILiteralExpression (OperationKind.LiteralExpression, Type: System.Int32, Constant: 1) (Syntax: '1')
              ILabelStatement (Label: exit) (OperationKind.LabelStatement) (Syntax: 'End Function')
                LabeledStatement: null
>>>>>>> 2c9472dc
              IReturnStatement (OperationKind.ReturnStatement) (Syntax: 'End Function')
                ReturnedValue: ILocalReferenceExpression:  (OperationKind.LocalReferenceExpression, Type: System.Int32) (Syntax: 'End Function')]]>.Value

            Dim expectedDiagnostics = String.Empty

            VerifyOperationTreeAndDiagnosticsForTest(Of LocalDeclarationStatementSyntax)(source, expectedOperationTree, expectedDiagnostics,
                additionalOperationTreeVerifier:=AddressOf New ExpectedSymbolVerifier().Verify)
        End Sub

        <CompilerTrait(CompilerFeature.IOperation)>
        <Fact()>
        Public Sub ConversionExpression_Implicit_WideningLambdaToDelegate_RelaxationOfReturn()
            Dim source = <![CDATA[
Option Strict On
Imports System
Module Program
    Sub M1()
        Dim a As Action(Of Integer) = Function() As Integer'BIND:"Dim a As Action(Of Integer) = Function() As Integer"
                                          Return 1
                                      End Function
    End Sub
End Module]]>.Value

            Dim expectedOperationTree = <![CDATA[
IVariableDeclarationStatement (1 declarations) (OperationKind.VariableDeclarationStatement) (Syntax: 'Dim a As Ac ... nd Function')
  IVariableDeclaration (1 variables) (OperationKind.VariableDeclaration) (Syntax: 'a')
    Variables: Local_1: a As System.Action(Of System.Int32)
    Initializer: IConversionExpression (Implicit, TryCast: False, Unchecked) (OperationKind.ConversionExpression, Type: System.Action(Of System.Int32)) (Syntax: 'Function()  ... nd Function')
        Conversion: CommonConversion (Exists: False, IsIdentity: False, IsNumeric: False, IsReference: False, IsUserDefined: False) (MethodSymbol: null)
        Operand: IAnonymousFunctionExpression (Symbol: Function () As System.Int32) (OperationKind.AnonymousFunctionExpression, Type: null) (Syntax: 'Function()  ... nd Function')
            IBlockStatement (3 statements, 1 locals) (OperationKind.BlockStatement) (Syntax: 'Function()  ... nd Function')
              Locals: Local_1: <anonymous local> As System.Int32
              IReturnStatement (OperationKind.ReturnStatement) (Syntax: 'Return 1')
<<<<<<< HEAD
                ReturnedValue: ILiteralExpression (Text: 1) (OperationKind.LiteralExpression, Type: System.Int32, Constant: 1) (Syntax: '1')
              ILabeledStatement (Label: exit) (OperationKind.LabeledStatement) (Syntax: 'End Function')
                Statement: null
=======
                ReturnedValue: ILiteralExpression (OperationKind.LiteralExpression, Type: System.Int32, Constant: 1) (Syntax: '1')
              ILabelStatement (Label: exit) (OperationKind.LabelStatement) (Syntax: 'End Function')
                LabeledStatement: null
>>>>>>> 2c9472dc
              IReturnStatement (OperationKind.ReturnStatement) (Syntax: 'End Function')
                ReturnedValue: ILocalReferenceExpression:  (OperationKind.LocalReferenceExpression, Type: System.Int32) (Syntax: 'End Function')]]>.Value

            Dim expectedDiagnostics = String.Empty

            VerifyOperationTreeAndDiagnosticsForTest(Of LocalDeclarationStatementSyntax)(source, expectedOperationTree, expectedDiagnostics,
                additionalOperationTreeVerifier:=AddressOf New ExpectedSymbolVerifier().Verify)
        End Sub

        <CompilerTrait(CompilerFeature.IOperation)>
        <Fact()>
        Public Sub ConversionExpression_Implicit_WideningLambdaToDelegate_RelaxationOfReturn_InvalidConversion()
            Dim source = <![CDATA[
Option Strict On
Imports System
Module Program
    Sub M1()
        Dim a As Func(Of Integer) = Sub()'BIND:"Dim a As Func(Of Integer) = Sub()"
                                    End Sub
    End Sub
End Module]]>.Value

            Dim expectedOperationTree = <![CDATA[
IVariableDeclarationStatement (1 declarations) (OperationKind.VariableDeclarationStatement, IsInvalid) (Syntax: 'Dim a As Fu ... End Sub')
  IVariableDeclaration (1 variables) (OperationKind.VariableDeclaration) (Syntax: 'a')
    Variables: Local_1: a As System.Func(Of System.Int32)
    Initializer: IConversionExpression (Implicit, TryCast: False, Unchecked) (OperationKind.ConversionExpression, Type: System.Func(Of System.Int32), IsInvalid) (Syntax: 'Sub()'BIND: ... End Sub')
        Conversion: CommonConversion (Exists: False, IsIdentity: False, IsNumeric: False, IsReference: False, IsUserDefined: False) (MethodSymbol: null)
        Operand: IAnonymousFunctionExpression (Symbol: Sub ()) (OperationKind.AnonymousFunctionExpression, Type: null, IsInvalid) (Syntax: 'Sub()'BIND: ... End Sub')
            IBlockStatement (2 statements) (OperationKind.BlockStatement, IsInvalid) (Syntax: 'Sub()'BIND: ... End Sub')
              ILabeledStatement (Label: exit) (OperationKind.LabeledStatement, IsInvalid) (Syntax: 'End Sub')
                Statement: null
              IReturnStatement (OperationKind.ReturnStatement, IsInvalid) (Syntax: 'End Sub')
                ReturnedValue: null
]]>.Value

            Dim expectedDiagnostics = <![CDATA[
BC36670: Nested sub does not have a signature that is compatible with delegate 'Func(Of Integer)'.
        Dim a As Func(Of Integer) = Sub()'BIND:"Dim a As Func(Of Integer) = Sub()"
                                    ~~~~~~~~~~~~~~~~~~~~~~~~~~~~~~~~~~~~~~~~~~~~~~~
]]>.Value

            VerifyOperationTreeAndDiagnosticsForTest(Of LocalDeclarationStatementSyntax)(source, expectedOperationTree, expectedDiagnostics,
                additionalOperationTreeVerifier:=AddressOf New ExpectedSymbolVerifier().Verify)
        End Sub

        <CompilerTrait(CompilerFeature.IOperation)>
        <Fact()>
        Public Sub ConversionExpression_Implicit_WideningMethodGroupToDelegate()
            Dim source = <![CDATA[
Imports System
Module Program
    Sub M1()
        Dim a As Action = AddressOf M2'BIND:"Dim a As Action = AddressOf M2"
    End Sub

    Sub M2()
    End Sub
End Module]]>.Value

            Dim expectedOperationTree = <![CDATA[
IVariableDeclarationStatement (1 declarations) (OperationKind.VariableDeclarationStatement) (Syntax: 'Dim a As Ac ... ddressOf M2')
  IVariableDeclaration (1 variables) (OperationKind.VariableDeclaration) (Syntax: 'a')
    Variables: Local_1: a As System.Action
    Initializer: IOperation:  (OperationKind.None) (Syntax: 'AddressOf M2')
]]>.Value

            Dim expectedDiagnostics = String.Empty

            VerifyOperationTreeAndDiagnosticsForTest(Of LocalDeclarationStatementSyntax)(source, expectedOperationTree, expectedDiagnostics)
        End Sub

        <CompilerTrait(CompilerFeature.IOperation)>
        <Fact()>
        Public Sub ConversionExpression_Implicit_WideningMethodGroupToDelegate_RelaxationArguments()
            Dim source = <![CDATA[
Imports System
Module Program
    Sub M1()
        Dim a As Action(Of Integer) = AddressOf M2'BIND:"Dim a As Action(Of Integer) = AddressOf M2"
    End Sub

    Sub M2()
    End Sub
End Module]]>.Value

            Dim expectedOperationTree = <![CDATA[
IVariableDeclarationStatement (1 declarations) (OperationKind.VariableDeclarationStatement) (Syntax: 'Dim a As Ac ... ddressOf M2')
  IVariableDeclaration (1 variables) (OperationKind.VariableDeclaration) (Syntax: 'a')
    Variables: Local_1: a As System.Action(Of System.Int32)
    Initializer: IOperation:  (OperationKind.None) (Syntax: 'AddressOf M2')
]]>.Value

            Dim expectedDiagnostics = String.Empty

            VerifyOperationTreeAndDiagnosticsForTest(Of LocalDeclarationStatementSyntax)(source, expectedOperationTree, expectedDiagnostics)
        End Sub

        <CompilerTrait(CompilerFeature.IOperation)>
        <Fact()>
        Public Sub ConversionExpression_Implicit_WideningMethodGroupToDelegate_RelaxationArguments_InvalidConversion()
            Dim source = <![CDATA[
Option Strict On
Imports System
Module Program
    Sub M1()
        Dim a As Action = AddressOf M2'BIND:"Dim a As Action = AddressOf M2"
    End Sub

    Sub M2(i As Integer)
    End Sub
End Module]]>.Value

            Dim expectedOperationTree = <![CDATA[
IVariableDeclarationStatement (1 declarations) (OperationKind.VariableDeclarationStatement, IsInvalid) (Syntax: 'Dim a As Ac ... ddressOf M2')
  IVariableDeclaration (1 variables) (OperationKind.VariableDeclaration) (Syntax: 'a')
    Variables: Local_1: a As System.Action
    Initializer: IConversionExpression (Implicit, TryCast: False, Unchecked) (OperationKind.ConversionExpression, Type: System.Action, IsInvalid) (Syntax: 'AddressOf M2')
        Conversion: CommonConversion (Exists: False, IsIdentity: False, IsNumeric: False, IsReference: False, IsUserDefined: False) (MethodSymbol: null)
        Operand: IOperation:  (OperationKind.None, IsInvalid) (Syntax: 'AddressOf M2')
]]>.Value

            Dim expectedDiagnostics = <![CDATA[
BC31143: Method 'Public Sub M2(i As Integer)' does not have a signature compatible with delegate 'Delegate Sub Action()'.
        Dim a As Action = AddressOf M2'BIND:"Dim a As Action = AddressOf M2"
                                    ~~
]]>.Value

            VerifyOperationTreeAndDiagnosticsForTest(Of LocalDeclarationStatementSyntax)(source, expectedOperationTree, expectedDiagnostics)
        End Sub

        <CompilerTrait(CompilerFeature.IOperation)>
        <Fact()>
        Public Sub ConversionExpression_Implicit_WideningMethodGroupToDelegate_RelaxationReturnType()
            Dim source = <![CDATA[
Option Strict On
Imports System
Module Program
    Sub M1()
        Dim a As Action = AddressOf M2'BIND:"Dim a As Action = AddressOf M2"
    End Sub

    Function M2() As Integer
        Return 1
    End Function
End Module]]>.Value

            Dim expectedOperationTree = <![CDATA[
IVariableDeclarationStatement (1 declarations) (OperationKind.VariableDeclarationStatement) (Syntax: 'Dim a As Ac ... ddressOf M2')
  IVariableDeclaration (1 variables) (OperationKind.VariableDeclaration) (Syntax: 'a')
    Variables: Local_1: a As System.Action
    Initializer: IOperation:  (OperationKind.None) (Syntax: 'AddressOf M2')
]]>.Value

            Dim expectedDiagnostics = String.Empty

            VerifyOperationTreeAndDiagnosticsForTest(Of LocalDeclarationStatementSyntax)(source, expectedOperationTree, expectedDiagnostics)
        End Sub

        <CompilerTrait(CompilerFeature.IOperation)>
        <Fact()>
        Public Sub ConversionExpression_Implicit_WideningMethodGroupToDelegate_ReturnConversion()
            Dim source = <![CDATA[
Option Strict On
Imports System
Module Program
    Sub M1()
        Dim a As Func(Of Long) = AddressOf M2'BIND:"Dim a As Func(Of Long) = AddressOf M2"
    End Sub

    Function M2() As Integer
        Return 1
    End Function
End Module]]>.Value

            Dim expectedOperationTree = <![CDATA[
IVariableDeclarationStatement (1 declarations) (OperationKind.VariableDeclarationStatement) (Syntax: 'Dim a As Fu ... ddressOf M2')
  IVariableDeclaration (1 variables) (OperationKind.VariableDeclaration) (Syntax: 'a')
    Variables: Local_1: a As System.Func(Of System.Int64)
    Initializer: IOperation:  (OperationKind.None) (Syntax: 'AddressOf M2')
]]>.Value

            Dim expectedDiagnostics = String.Empty

            VerifyOperationTreeAndDiagnosticsForTest(Of LocalDeclarationStatementSyntax)(source, expectedOperationTree, expectedDiagnostics)
        End Sub

        <CompilerTrait(CompilerFeature.IOperation)>
        <Fact()>
        Public Sub ConversionExpression_Implicit_WideningMethodGroupToDelegate_RelaxationReturnType_InvalidConversion()
            Dim source = <![CDATA[
Option Strict On
Imports System
Module Program
    Sub M1()
        Dim a As Func(Of Long) = AddressOf M2'BIND:"Dim a As Func(Of Long) = AddressOf M2"
    End Sub

    Sub M2()
    End Sub
End Module]]>.Value

            Dim expectedOperationTree = <![CDATA[
IVariableDeclarationStatement (1 declarations) (OperationKind.VariableDeclarationStatement, IsInvalid) (Syntax: 'Dim a As Fu ... ddressOf M2')
  IVariableDeclaration (1 variables) (OperationKind.VariableDeclaration) (Syntax: 'a')
    Variables: Local_1: a As System.Func(Of System.Int64)
    Initializer: IConversionExpression (Implicit, TryCast: False, Unchecked) (OperationKind.ConversionExpression, Type: System.Func(Of System.Int64), IsInvalid) (Syntax: 'AddressOf M2')
        Conversion: CommonConversion (Exists: False, IsIdentity: False, IsNumeric: False, IsReference: False, IsUserDefined: False) (MethodSymbol: null)
        Operand: IOperation:  (OperationKind.None, IsInvalid) (Syntax: 'AddressOf M2')
]]>.Value

            Dim expectedDiagnostics = <![CDATA[
BC31143: Method 'Public Sub M2()' does not have a signature compatible with delegate 'Delegate Function Func(Of Long)() As Long'.
        Dim a As Func(Of Long) = AddressOf M2'BIND:"Dim a As Func(Of Long) = AddressOf M2"
                                           ~~
]]>.Value

            VerifyOperationTreeAndDiagnosticsForTest(Of LocalDeclarationStatementSyntax)(source, expectedOperationTree, expectedDiagnostics)
        End Sub

        <CompilerTrait(CompilerFeature.IOperation)>
        <Fact()>
        Public Sub ConversionExpression_Implicit_InvalidMethodGroupToDelegateSyntax()
            Dim source = <![CDATA[
Option Strict On
Imports System
Module Program
    Sub M1()
        Dim a As Action = AddressOf'BIND:"Dim a As Action = AddressOf"
    End Sub

    Function M2() As Integer
        Return 1
    End Function
End Module]]>.Value

            Dim expectedOperationTree = <![CDATA[
IVariableDeclarationStatement (1 declarations) (OperationKind.VariableDeclarationStatement, IsInvalid) (Syntax: 'Dim a As Ac ... = AddressOf')
  IVariableDeclaration (1 variables) (OperationKind.VariableDeclaration) (Syntax: 'a')
    Variables: Local_1: a As System.Action
    Initializer: IConversionExpression (Implicit, TryCast: False, Unchecked) (OperationKind.ConversionExpression, Type: System.Action, IsInvalid) (Syntax: 'AddressOf')
        Conversion: CommonConversion (Exists: False, IsIdentity: False, IsNumeric: False, IsReference: False, IsUserDefined: False) (MethodSymbol: null)
        Operand: IInvalidExpression (OperationKind.InvalidExpression, Type: ?, IsInvalid) (Syntax: 'AddressOf')
            Children(1):
                IInvalidExpression (OperationKind.InvalidExpression, Type: ?, IsInvalid) (Syntax: '')
                  Children(0)
]]>.Value

            Dim expectedDiagnostics = <![CDATA[
BC30201: Expression expected.
        Dim a As Action = AddressOf'BIND:"Dim a As Action = AddressOf"
                                   ~
]]>.Value

            VerifyOperationTreeAndDiagnosticsForTest(Of LocalDeclarationStatementSyntax)(source, expectedOperationTree, expectedDiagnostics)
        End Sub

        <CompilerTrait(CompilerFeature.IOperation)>
        <Fact()>
        Public Sub ConversionExpression_Implicit_WideningArrayToSystemArrayConversion()
            Dim source = <![CDATA[
Option Strict On
Imports System
Module Program
    Sub M1()
        Dim a As Array = New Integer(1) {}'BIND:"Dim a As Array = New Integer(1) {}"
    End Sub
End Module]]>.Value

            Dim expectedOperationTree = <![CDATA[
IVariableDeclarationStatement (1 declarations) (OperationKind.VariableDeclarationStatement) (Syntax: 'Dim a As Ar ... teger(1) {}')
  IVariableDeclaration (1 variables) (OperationKind.VariableDeclaration) (Syntax: 'a')
    Variables: Local_1: a As System.Array
    Initializer: IConversionExpression (Implicit, TryCast: False, Unchecked) (OperationKind.ConversionExpression, Type: System.Array) (Syntax: 'New Integer(1) {}')
        Conversion: CommonConversion (Exists: False, IsIdentity: False, IsNumeric: False, IsReference: False, IsUserDefined: False) (MethodSymbol: null)
        Operand: IArrayCreationExpression (Element Type: System.Int32) (OperationKind.ArrayCreationExpression, Type: System.Int32()) (Syntax: 'New Integer(1) {}')
            Dimension Sizes(1):
                IBinaryOperatorExpression (BinaryOperationKind.IntegerAdd) (OperationKind.BinaryOperatorExpression, Type: System.Int32, Constant: 2) (Syntax: '1')
                  Left: ILiteralExpression (OperationKind.LiteralExpression, Type: System.Int32, Constant: 1) (Syntax: '1')
                  Right: ILiteralExpression (OperationKind.LiteralExpression, Type: System.Int32, Constant: 1) (Syntax: '1')
            Initializer: IArrayInitializer (0 elements) (OperationKind.ArrayInitializer) (Syntax: '{}')
                Element Values(0)]]>.Value

            Dim expectedDiagnostics = String.Empty

            VerifyOperationTreeAndDiagnosticsForTest(Of LocalDeclarationStatementSyntax)(source, expectedOperationTree, expectedDiagnostics,
                additionalOperationTreeVerifier:=AddressOf New ExpectedSymbolVerifier().Verify)
        End Sub

        <CompilerTrait(CompilerFeature.IOperation)>
        <Fact()>
        Public Sub ConversionExpression_Implicit_WideningArrayToSystemArrayConversion_MultiDimensionalArray()
            Dim source = <![CDATA[
Option Strict On
Imports System
Module Program
    Sub M1()
        Dim a As Array = New Integer(1)() {}'BIND:"Dim a As Array = New Integer(1)() {}"
    End Sub
End Module]]>.Value

            Dim expectedOperationTree = <![CDATA[
IVariableDeclarationStatement (1 declarations) (OperationKind.VariableDeclarationStatement) (Syntax: 'Dim a As Ar ... ger(1)() {}')
  IVariableDeclaration (1 variables) (OperationKind.VariableDeclaration) (Syntax: 'a')
    Variables: Local_1: a As System.Array
    Initializer: IConversionExpression (Implicit, TryCast: False, Unchecked) (OperationKind.ConversionExpression, Type: System.Array) (Syntax: 'New Integer(1)() {}')
        Conversion: CommonConversion (Exists: False, IsIdentity: False, IsNumeric: False, IsReference: False, IsUserDefined: False) (MethodSymbol: null)
        Operand: IArrayCreationExpression (Element Type: System.Int32()) (OperationKind.ArrayCreationExpression, Type: System.Int32()()) (Syntax: 'New Integer(1)() {}')
            Dimension Sizes(1):
                IBinaryOperatorExpression (BinaryOperationKind.IntegerAdd) (OperationKind.BinaryOperatorExpression, Type: System.Int32, Constant: 2) (Syntax: '1')
                  Left: ILiteralExpression (OperationKind.LiteralExpression, Type: System.Int32, Constant: 1) (Syntax: '1')
                  Right: ILiteralExpression (OperationKind.LiteralExpression, Type: System.Int32, Constant: 1) (Syntax: '1')
            Initializer: IArrayInitializer (0 elements) (OperationKind.ArrayInitializer) (Syntax: '{}')
                Element Values(0)]]>.Value

            Dim expectedDiagnostics = String.Empty

            VerifyOperationTreeAndDiagnosticsForTest(Of LocalDeclarationStatementSyntax)(source, expectedOperationTree, expectedDiagnostics,
                additionalOperationTreeVerifier:=AddressOf New ExpectedSymbolVerifier().Verify)
        End Sub

        <CompilerTrait(CompilerFeature.IOperation)>
        <Fact()>
        Public Sub ConversionExpression_Implicit_WideningArrayToSystemArray_InvalidNotArray()
            Dim source = <![CDATA[
Option Strict On
Imports System
Module Program
    Sub M1()
        Dim a As Array = New Object'BIND:"Dim a As Array = New Object"
    End Sub
End Module]]>.Value

            Dim expectedOperationTree = <![CDATA[
IVariableDeclarationStatement (1 declarations) (OperationKind.VariableDeclarationStatement, IsInvalid) (Syntax: 'Dim a As Ar ...  New Object')
  IVariableDeclaration (1 variables) (OperationKind.VariableDeclaration) (Syntax: 'a')
    Variables: Local_1: a As System.Array
    Initializer: IConversionExpression (Implicit, TryCast: False, Unchecked) (OperationKind.ConversionExpression, Type: System.Array, IsInvalid) (Syntax: 'New Object')
        Conversion: CommonConversion (Exists: False, IsIdentity: False, IsNumeric: False, IsReference: False, IsUserDefined: False) (MethodSymbol: null)
        Operand: IObjectCreationExpression (Constructor: Sub System.Object..ctor()) (OperationKind.ObjectCreationExpression, Type: System.Object, IsInvalid) (Syntax: 'New Object')
            Arguments(0)
            Initializer: null
]]>.Value

            Dim expectedDiagnostics = <![CDATA[
BC30512: Option Strict On disallows implicit conversions from 'Object' to 'Array'.
        Dim a As Array = New Object'BIND:"Dim a As Array = New Object"
                         ~~~~~~~~~~
]]>.Value

            VerifyOperationTreeAndDiagnosticsForTest(Of LocalDeclarationStatementSyntax)(source, expectedOperationTree, expectedDiagnostics)
        End Sub

        <CompilerTrait(CompilerFeature.IOperation)>
        <Fact()>
        Public Sub ConversionExpression_Implicit_WideningArrayToArray()
            Dim source = <![CDATA[
Option Strict On
Imports System.Collections.Generic
Module Program
    Sub M1()
        Dim c2List(1) As C2
        Dim c1List As C1() = c2List'BIND:"Dim c1List As C1() = c2List"
    End Sub

    Class C1
    End Class

    Class C2
        Inherits C1
    End Class
End Module]]>.Value

            Dim expectedOperationTree = <![CDATA[
IVariableDeclarationStatement (1 declarations) (OperationKind.VariableDeclarationStatement) (Syntax: 'Dim c1List  ... () = c2List')
  IVariableDeclaration (1 variables) (OperationKind.VariableDeclaration) (Syntax: 'c1List')
    Variables: Local_1: c1List As Program.C1()
    Initializer: IConversionExpression (Implicit, TryCast: False, Unchecked) (OperationKind.ConversionExpression, Type: Program.C1()) (Syntax: 'c2List')
        Conversion: CommonConversion (Exists: False, IsIdentity: False, IsNumeric: False, IsReference: False, IsUserDefined: False) (MethodSymbol: null)
        Operand: ILocalReferenceExpression: c2List (OperationKind.LocalReferenceExpression, Type: Program.C2()) (Syntax: 'c2List')
]]>.Value

            Dim expectedDiagnostics = String.Empty

            VerifyOperationTreeAndDiagnosticsForTest(Of LocalDeclarationStatementSyntax)(source, expectedOperationTree, expectedDiagnostics,
                additionalOperationTreeVerifier:=AddressOf New ExpectedSymbolVerifier().Verify)
        End Sub

        <CompilerTrait(CompilerFeature.IOperation)>
        <Fact()>
        Public Sub ConversionExpression_Implicit_WideningArrayToArray_InvalidDimensionMismatch()
            Dim source = <![CDATA[
Option Strict On
Imports System.Collections.Generic
Module Program
    Sub M1()
        Dim c2List(1)() As C2
        Dim c1List As C1() = c2List'BIND:"Dim c1List As C1() = c2List"
    End Sub

    Class C1
    End Class

    Class C2
        Inherits C1
    End Class
End Module]]>.Value

            Dim expectedOperationTree = <![CDATA[
IVariableDeclarationStatement (1 declarations) (OperationKind.VariableDeclarationStatement, IsInvalid) (Syntax: 'Dim c1List  ... () = c2List')
  IVariableDeclaration (1 variables) (OperationKind.VariableDeclaration) (Syntax: 'c1List')
    Variables: Local_1: c1List As Program.C1()
    Initializer: IConversionExpression (Implicit, TryCast: False, Unchecked) (OperationKind.ConversionExpression, Type: Program.C1(), IsInvalid) (Syntax: 'c2List')
        Conversion: CommonConversion (Exists: False, IsIdentity: False, IsNumeric: False, IsReference: False, IsUserDefined: False) (MethodSymbol: null)
        Operand: ILocalReferenceExpression: c2List (OperationKind.LocalReferenceExpression, Type: Program.C2()(), IsInvalid) (Syntax: 'c2List')
]]>.Value

            Dim expectedDiagnostics = <![CDATA[
BC30332: Value of type 'Program.C2()()' cannot be converted to 'Program.C1()' because 'Program.C2()' is not derived from 'Program.C1'.
        Dim c1List As C1() = c2List'BIND:"Dim c1List As C1() = c2List"
                             ~~~~~~
]]>.Value

            VerifyOperationTreeAndDiagnosticsForTest(Of LocalDeclarationStatementSyntax)(source, expectedOperationTree, expectedDiagnostics,
                additionalOperationTreeVerifier:=AddressOf New ExpectedSymbolVerifier().Verify)
        End Sub

        <CompilerTrait(CompilerFeature.IOperation)>
        <Fact()>
        Public Sub ConversionExpression_Implicit_WideningArrayToArray_InvalidNoConversion()
            Dim source = <![CDATA[
Option Strict On
Imports System.Collections.Generic
Module Program
    Sub M1()
        Dim c2List(1) As C2
        Dim c1List As C1() = c2List'BIND:"Dim c1List As C1() = c2List"
    End Sub

    Class C1
    End Class

    Class C2
    End Class
End Module]]>.Value

            Dim expectedOperationTree = <![CDATA[
IVariableDeclarationStatement (1 declarations) (OperationKind.VariableDeclarationStatement, IsInvalid) (Syntax: 'Dim c1List  ... () = c2List')
  IVariableDeclaration (1 variables) (OperationKind.VariableDeclaration) (Syntax: 'c1List')
    Variables: Local_1: c1List As Program.C1()
    Initializer: IConversionExpression (Implicit, TryCast: False, Unchecked) (OperationKind.ConversionExpression, Type: Program.C1(), IsInvalid) (Syntax: 'c2List')
        Conversion: CommonConversion (Exists: False, IsIdentity: False, IsNumeric: False, IsReference: False, IsUserDefined: False) (MethodSymbol: null)
        Operand: ILocalReferenceExpression: c2List (OperationKind.LocalReferenceExpression, Type: Program.C2(), IsInvalid) (Syntax: 'c2List')
]]>.Value

            Dim expectedDiagnostics = <![CDATA[
BC30332: Value of type 'Program.C2()' cannot be converted to 'Program.C1()' because 'Program.C2' is not derived from 'Program.C1'.
        Dim c1List As C1() = c2List'BIND:"Dim c1List As C1() = c2List"
                             ~~~~~~
]]>.Value

            VerifyOperationTreeAndDiagnosticsForTest(Of LocalDeclarationStatementSyntax)(source, expectedOperationTree, expectedDiagnostics,
                additionalOperationTreeVerifier:=AddressOf New ExpectedSymbolVerifier().Verify)
        End Sub

        <CompilerTrait(CompilerFeature.IOperation)>
        <Fact()>
        Public Sub ConversionExpression_Implicit_WideningArrayToSystemIEnumerable()
            Dim source = <![CDATA[
Option Strict On
Imports System.Collections.Generic
Module Program
    Sub M1()
        Dim c2List(1) As C2
        Dim c1List As IEnumerable(Of C1) = c2List'BIND:"Dim c1List As IEnumerable(Of C1) = c2List"
    End Sub

    Class C1
    End Class

    Class C2
        Inherits C1
    End Class
End Module]]>.Value

            Dim expectedOperationTree = <![CDATA[
IVariableDeclarationStatement (1 declarations) (OperationKind.VariableDeclarationStatement) (Syntax: 'Dim c1List  ... 1) = c2List')
  IVariableDeclaration (1 variables) (OperationKind.VariableDeclaration) (Syntax: 'c1List')
    Variables: Local_1: c1List As System.Collections.Generic.IEnumerable(Of Program.C1)
    Initializer: IConversionExpression (Implicit, TryCast: False, Unchecked) (OperationKind.ConversionExpression, Type: System.Collections.Generic.IEnumerable(Of Program.C1)) (Syntax: 'c2List')
        Conversion: CommonConversion (Exists: False, IsIdentity: False, IsNumeric: False, IsReference: False, IsUserDefined: False) (MethodSymbol: null)
        Operand: ILocalReferenceExpression: c2List (OperationKind.LocalReferenceExpression, Type: Program.C2()) (Syntax: 'c2List')
]]>.Value

            Dim expectedDiagnostics = String.Empty

            VerifyOperationTreeAndDiagnosticsForTest(Of LocalDeclarationStatementSyntax)(source, expectedOperationTree, expectedDiagnostics,
                additionalOperationTreeVerifier:=AddressOf New ExpectedSymbolVerifier().Verify)
        End Sub

        <CompilerTrait(CompilerFeature.IOperation)>
        <Fact()>
        Public Sub ConversionExpression_Implicit_WideningArrayToSystemIEnumerable_InvalidNoConversion()
            Dim source = <![CDATA[
Option Strict On
Imports System.Collections.Generic
Module Program
    Sub M1()
        Dim c2List(1) As C2
        Dim c1List As IEnumerable(Of C1) = c2List'BIND:"Dim c1List As IEnumerable(Of C1) = c2List"
    End Sub

    Class C1
    End Class

    Class C2
    End Class
End Module]]>.Value

            Dim expectedOperationTree = <![CDATA[
IVariableDeclarationStatement (1 declarations) (OperationKind.VariableDeclarationStatement, IsInvalid) (Syntax: 'Dim c1List  ... 1) = c2List')
  IVariableDeclaration (1 variables) (OperationKind.VariableDeclaration) (Syntax: 'c1List')
    Variables: Local_1: c1List As System.Collections.Generic.IEnumerable(Of Program.C1)
    Initializer: IConversionExpression (Implicit, TryCast: False, Unchecked) (OperationKind.ConversionExpression, Type: System.Collections.Generic.IEnumerable(Of Program.C1), IsInvalid) (Syntax: 'c2List')
        Conversion: CommonConversion (Exists: False, IsIdentity: False, IsNumeric: False, IsReference: False, IsUserDefined: False) (MethodSymbol: null)
        Operand: ILocalReferenceExpression: c2List (OperationKind.LocalReferenceExpression, Type: Program.C2(), IsInvalid) (Syntax: 'c2List')
]]>.Value

            Dim expectedDiagnostics = <![CDATA[
BC36754: 'Program.C2()' cannot be converted to 'IEnumerable(Of Program.C1)' because 'Program.C2' is not derived from 'Program.C1', as required for the 'Out' generic parameter 'T' in 'Interface IEnumerable(Of Out T)'.
        Dim c1List As IEnumerable(Of C1) = c2List'BIND:"Dim c1List As IEnumerable(Of C1) = c2List"
                                           ~~~~~~
]]>.Value

            VerifyOperationTreeAndDiagnosticsForTest(Of LocalDeclarationStatementSyntax)(source, expectedOperationTree, expectedDiagnostics,
                additionalOperationTreeVerifier:=AddressOf New ExpectedSymbolVerifier().Verify)
        End Sub

        <CompilerTrait(CompilerFeature.IOperation)>
        <Fact()>
        Public Sub ConversionExpression_Implicit_WideningStructureToInterface()
            Dim source = <![CDATA[
Module Program
    Sub M1()
        Dim s1 = New S1
        Dim i1 As I1 = s1'BIND:"Dim i1 As I1 = s1"
    End Sub

    Interface I1
    End Interface

    Structure S1
        Implements I1
    End Structure
End Module]]>.Value

            Dim expectedOperationTree = <![CDATA[
IVariableDeclarationStatement (1 declarations) (OperationKind.VariableDeclarationStatement) (Syntax: 'Dim i1 As I1 = s1')
  IVariableDeclaration (1 variables) (OperationKind.VariableDeclaration) (Syntax: 'i1')
    Variables: Local_1: i1 As Program.I1
    Initializer: IConversionExpression (Implicit, TryCast: False, Unchecked) (OperationKind.ConversionExpression, Type: Program.I1) (Syntax: 's1')
        Conversion: CommonConversion (Exists: False, IsIdentity: False, IsNumeric: False, IsReference: False, IsUserDefined: False) (MethodSymbol: null)
        Operand: ILocalReferenceExpression: s1 (OperationKind.LocalReferenceExpression, Type: Program.S1) (Syntax: 's1')
]]>.Value

            Dim expectedDiagnostics = String.Empty

            VerifyOperationTreeAndDiagnosticsForTest(Of LocalDeclarationStatementSyntax)(source, expectedOperationTree, expectedDiagnostics)
        End Sub

        <CompilerTrait(CompilerFeature.IOperation)>
        <Fact()>
        Public Sub ConversionExpression_Implicit_WideningStructureToValueType()
            Dim source = <![CDATA[
Option Strict On
Imports System
Module Program
    Sub M1()
        Dim s1 = New S1
        Dim v1 As ValueType = s1'BIND:"Dim v1 As ValueType = s1"
    End Sub

    Structure S1
    End Structure
End Module]]>.Value

            Dim expectedOperationTree = <![CDATA[
IVariableDeclarationStatement (1 declarations) (OperationKind.VariableDeclarationStatement) (Syntax: 'Dim v1 As ValueType = s1')
  IVariableDeclaration (1 variables) (OperationKind.VariableDeclaration) (Syntax: 'v1')
    Variables: Local_1: v1 As System.ValueType
    Initializer: IConversionExpression (Implicit, TryCast: False, Unchecked) (OperationKind.ConversionExpression, Type: System.ValueType) (Syntax: 's1')
        Conversion: CommonConversion (Exists: False, IsIdentity: False, IsNumeric: False, IsReference: False, IsUserDefined: False) (MethodSymbol: null)
        Operand: ILocalReferenceExpression: s1 (OperationKind.LocalReferenceExpression, Type: Program.S1) (Syntax: 's1')
]]>.Value

            Dim expectedDiagnostics = String.Empty

            VerifyOperationTreeAndDiagnosticsForTest(Of LocalDeclarationStatementSyntax)(source, expectedOperationTree, expectedDiagnostics)
        End Sub

        <CompilerTrait(CompilerFeature.IOperation)>
        <Fact()>
        Public Sub ConversionExpression_Implicit_WideningStructureToInterface_InvalidNoConversion()
            Dim source = <![CDATA[
Option Strict On
Imports System
Module Program
    Sub M1()
        Dim s1 = New S1
        Dim i1 As I1 = s1'BIND:"Dim i1 As I1 = s1"
    End Sub

    Interface I1
    End Interface

    Structure S1
    End Structure
End Module]]>.Value

            Dim expectedOperationTree = <![CDATA[
IVariableDeclarationStatement (1 declarations) (OperationKind.VariableDeclarationStatement, IsInvalid) (Syntax: 'Dim i1 As I1 = s1')
  IVariableDeclaration (1 variables) (OperationKind.VariableDeclaration) (Syntax: 'i1')
    Variables: Local_1: i1 As Program.I1
    Initializer: IConversionExpression (Implicit, TryCast: False, Unchecked) (OperationKind.ConversionExpression, Type: Program.I1, IsInvalid) (Syntax: 's1')
        Conversion: CommonConversion (Exists: False, IsIdentity: False, IsNumeric: False, IsReference: False, IsUserDefined: False) (MethodSymbol: null)
        Operand: ILocalReferenceExpression: s1 (OperationKind.LocalReferenceExpression, Type: Program.S1, IsInvalid) (Syntax: 's1')
]]>.Value

            Dim expectedDiagnostics = <![CDATA[
BC30311: Value of type 'Program.S1' cannot be converted to 'Program.I1'.
        Dim i1 As I1 = s1'BIND:"Dim i1 As I1 = s1"
                       ~~
]]>.Value

            VerifyOperationTreeAndDiagnosticsForTest(Of LocalDeclarationStatementSyntax)(source, expectedOperationTree, expectedDiagnostics)
        End Sub

        <CompilerTrait(CompilerFeature.IOperation)>
        <Fact()>
        Public Sub ConversionExpression_Implicit_WideningValueToNullableValue()
            Dim source = <![CDATA[
Option Strict On
Module Program
    Sub M1()
        Dim i As Integer? = 1'BIND:"Dim i As Integer? = 1"
    End Sub
End Module]]>.Value

            Dim expectedOperationTree = <![CDATA[
IVariableDeclarationStatement (1 declarations) (OperationKind.VariableDeclarationStatement) (Syntax: 'Dim i As Integer? = 1')
  IVariableDeclaration (1 variables) (OperationKind.VariableDeclaration) (Syntax: 'i')
    Variables: Local_1: i As System.Nullable(Of System.Int32)
    Initializer: IConversionExpression (Implicit, TryCast: False, Unchecked) (OperationKind.ConversionExpression, Type: System.Nullable(Of System.Int32)) (Syntax: '1')
        Conversion: CommonConversion (Exists: False, IsIdentity: False, IsNumeric: False, IsReference: False, IsUserDefined: False) (MethodSymbol: null)
        Operand: ILiteralExpression (OperationKind.LiteralExpression, Type: System.Int32, Constant: 1) (Syntax: '1')]]>.Value

            Dim expectedDiagnostics = String.Empty

            VerifyOperationTreeAndDiagnosticsForTest(Of LocalDeclarationStatementSyntax)(source, expectedOperationTree, expectedDiagnostics,
                additionalOperationTreeVerifier:=AddressOf New ExpectedSymbolVerifier().Verify)
        End Sub

        <CompilerTrait(CompilerFeature.IOperation)>
        <Fact()>
        Public Sub ConversionExpression_Implicit_WideningNullableValueToNullableValue()
            Dim source = <![CDATA[
Option Strict On
Module Program
    Sub M1()
        Dim i As Integer? = 1
        Dim l As Long? = i'BIND:"Dim l As Long? = i"
    End Sub
End Module]]>.Value

            Dim expectedOperationTree = <![CDATA[
IVariableDeclarationStatement (1 declarations) (OperationKind.VariableDeclarationStatement) (Syntax: 'Dim l As Long? = i')
  IVariableDeclaration (1 variables) (OperationKind.VariableDeclaration) (Syntax: 'l')
    Variables: Local_1: l As System.Nullable(Of System.Int64)
    Initializer: IConversionExpression (Implicit, TryCast: False, Unchecked) (OperationKind.ConversionExpression, Type: System.Nullable(Of System.Int64)) (Syntax: 'i')
        Conversion: CommonConversion (Exists: False, IsIdentity: False, IsNumeric: False, IsReference: False, IsUserDefined: False) (MethodSymbol: null)
        Operand: ILocalReferenceExpression: i (OperationKind.LocalReferenceExpression, Type: System.Nullable(Of System.Int32)) (Syntax: 'i')
]]>.Value

            Dim expectedDiagnostics = String.Empty

            VerifyOperationTreeAndDiagnosticsForTest(Of LocalDeclarationStatementSyntax)(source, expectedOperationTree, expectedDiagnostics)
        End Sub

        <CompilerTrait(CompilerFeature.IOperation)>
        <Fact()>
        Public Sub ConversionExpression_Implicit_WideningValueToNullableValue_MultipleConversion()
            Dim source = <![CDATA[
Option Strict On
Module Program
    Sub M1()
        Dim l As Long? = 1'BIND:"Dim l As Long? = 1"
    End Sub
End Module]]>.Value

            Dim expectedOperationTree = <![CDATA[
IVariableDeclarationStatement (1 declarations) (OperationKind.VariableDeclarationStatement) (Syntax: 'Dim l As Long? = 1')
  IVariableDeclaration (1 variables) (OperationKind.VariableDeclaration) (Syntax: 'l')
    Variables: Local_1: l As System.Nullable(Of System.Int64)
    Initializer: IConversionExpression (Implicit, TryCast: False, Unchecked) (OperationKind.ConversionExpression, Type: System.Nullable(Of System.Int64)) (Syntax: '1')
        Conversion: CommonConversion (Exists: False, IsIdentity: False, IsNumeric: False, IsReference: False, IsUserDefined: False) (MethodSymbol: null)
        Operand: ILiteralExpression (OperationKind.LiteralExpression, Type: System.Int32, Constant: 1) (Syntax: '1')]]>.Value

            Dim expectedDiagnostics = String.Empty

            VerifyOperationTreeAndDiagnosticsForTest(Of LocalDeclarationStatementSyntax)(source, expectedOperationTree, expectedDiagnostics,
                additionalOperationTreeVerifier:=AddressOf New ExpectedSymbolVerifier().Verify)
        End Sub

        <CompilerTrait(CompilerFeature.IOperation)>
        <Fact()>
        Public Sub ConversionExpression_Implicit_WideningNullableValueToImplementedInterface()
            Dim source = <![CDATA[
Option Strict On
Module Program
    Sub M1()
        Dim s1 As S1? = Nothing
        Dim i1 As I1 = s1'BIND:"Dim i1 As I1 = s1"
    End Sub

    Interface I1
    End Interface

    Structure S1
        Implements I1
    End Structure
End Module]]>.Value

            Dim expectedOperationTree = <![CDATA[
IVariableDeclarationStatement (1 declarations) (OperationKind.VariableDeclarationStatement) (Syntax: 'Dim i1 As I1 = s1')
  IVariableDeclaration (1 variables) (OperationKind.VariableDeclaration) (Syntax: 'i1')
    Variables: Local_1: i1 As Program.I1
    Initializer: IConversionExpression (Implicit, TryCast: False, Unchecked) (OperationKind.ConversionExpression, Type: Program.I1) (Syntax: 's1')
        Conversion: CommonConversion (Exists: False, IsIdentity: False, IsNumeric: False, IsReference: False, IsUserDefined: False) (MethodSymbol: null)
        Operand: ILocalReferenceExpression: s1 (OperationKind.LocalReferenceExpression, Type: System.Nullable(Of Program.S1)) (Syntax: 's1')
]]>.Value

            Dim expectedDiagnostics = String.Empty

            VerifyOperationTreeAndDiagnosticsForTest(Of LocalDeclarationStatementSyntax)(source, expectedOperationTree, expectedDiagnostics,
                additionalOperationTreeVerifier:=AddressOf New ExpectedSymbolVerifier().Verify)
        End Sub

        <CompilerTrait(CompilerFeature.IOperation)>
        <Fact()>
        Public Sub ConversionExpression_Implicit_WideningCharArrayToString()
            Dim source = <![CDATA[
Option Strict On
Module Program
    Sub M1()
        Dim s1 As String = New Char(1) {}'BIND:"Dim s1 As String = New Char(1) {}"
    End Sub
End Module]]>.Value

            Dim expectedOperationTree = <![CDATA[
IVariableDeclarationStatement (1 declarations) (OperationKind.VariableDeclarationStatement) (Syntax: 'Dim s1 As S ...  Char(1) {}')
  IVariableDeclaration (1 variables) (OperationKind.VariableDeclaration) (Syntax: 's1')
    Variables: Local_1: s1 As System.String
    Initializer: IConversionExpression (Implicit, TryCast: False, Unchecked) (OperationKind.ConversionExpression, Type: System.String) (Syntax: 'New Char(1) {}')
        Conversion: CommonConversion (Exists: False, IsIdentity: False, IsNumeric: False, IsReference: False, IsUserDefined: False) (MethodSymbol: null)
        Operand: IArrayCreationExpression (Element Type: System.Char) (OperationKind.ArrayCreationExpression, Type: System.Char()) (Syntax: 'New Char(1) {}')
            Dimension Sizes(1):
                IBinaryOperatorExpression (BinaryOperationKind.IntegerAdd) (OperationKind.BinaryOperatorExpression, Type: System.Int32, Constant: 2) (Syntax: '1')
                  Left: ILiteralExpression (OperationKind.LiteralExpression, Type: System.Int32, Constant: 1) (Syntax: '1')
                  Right: ILiteralExpression (OperationKind.LiteralExpression, Type: System.Int32, Constant: 1) (Syntax: '1')
            Initializer: IArrayInitializer (0 elements) (OperationKind.ArrayInitializer) (Syntax: '{}')
                Element Values(0)]]>.Value

            Dim expectedDiagnostics = String.Empty

            VerifyOperationTreeAndDiagnosticsForTest(Of LocalDeclarationStatementSyntax)(source, expectedOperationTree, expectedDiagnostics)
        End Sub

        <CompilerTrait(CompilerFeature.IOperation)>
        <Fact()>
        Public Sub ConversionExpression_Implicit_WideningCharToStringConversion()
            Dim source = <![CDATA[
Option Strict On
Module Program
    Sub M1()
        Dim s1 As String = "a"c'BIND:"Dim s1 As String = "a"c"
    End Sub
End Module]]>.Value

            Dim expectedOperationTree = <![CDATA[
IVariableDeclarationStatement (1 declarations) (OperationKind.VariableDeclarationStatement) (Syntax: 'Dim s1 As String = "a"c')
  IVariableDeclaration (1 variables) (OperationKind.VariableDeclaration) (Syntax: 's1')
    Variables: Local_1: s1 As System.String
    Initializer: IConversionExpression (Implicit, TryCast: False, Unchecked) (OperationKind.ConversionExpression, Type: System.String, Constant: "a") (Syntax: '"a"c')
        Conversion: CommonConversion (Exists: False, IsIdentity: False, IsNumeric: False, IsReference: False, IsUserDefined: False) (MethodSymbol: null)
        Operand: ILiteralExpression (OperationKind.LiteralExpression, Type: System.Char, Constant: a) (Syntax: '"a"c')
]]>.Value

            Dim expectedDiagnostics = String.Empty

            VerifyOperationTreeAndDiagnosticsForTest(Of LocalDeclarationStatementSyntax)(source, expectedOperationTree, expectedDiagnostics,
                additionalOperationTreeVerifier:=AddressOf New ExpectedSymbolVerifier().Verify)
        End Sub

        <CompilerTrait(CompilerFeature.IOperation)>
        <Fact()>
        Public Sub ConversionExpression_Implicit_WideningTransitiveConversion()
            Dim source = <![CDATA[
Option Strict On
Module Module1

    Sub M1()
        Dim c3 As New C3
        Dim c1 As C1 = c3'BIND:"Dim c1 As C1 = c3"
    End Sub

    Class C1
    End Class

    Class C2
        Inherits C1
    End Class

    Class C3
        Inherits C2
    End Class

End Module
]]>.Value

            Dim expectedOperationTree = <![CDATA[
IVariableDeclarationStatement (1 declarations) (OperationKind.VariableDeclarationStatement) (Syntax: 'Dim c1 As C1 = c3')
  IVariableDeclaration (1 variables) (OperationKind.VariableDeclaration) (Syntax: 'c1')
    Variables: Local_1: c1 As Module1.C1
    Initializer: IConversionExpression (Implicit, TryCast: False, Unchecked) (OperationKind.ConversionExpression, Type: Module1.C1) (Syntax: 'c3')
        Conversion: CommonConversion (Exists: False, IsIdentity: False, IsNumeric: False, IsReference: False, IsUserDefined: False) (MethodSymbol: null)
        Operand: ILocalReferenceExpression: c3 (OperationKind.LocalReferenceExpression, Type: Module1.C3) (Syntax: 'c3')
]]>.Value

            Dim expectedDiagnostics = String.Empty

            VerifyOperationTreeAndDiagnosticsForTest(Of LocalDeclarationStatementSyntax)(source, expectedOperationTree, expectedDiagnostics,
                additionalOperationTreeVerifier:=AddressOf New ExpectedSymbolVerifier().Verify)
        End Sub

        <CompilerTrait(CompilerFeature.IOperation)>
        <Fact()>
        Public Sub ConversionExpression_Implicit_WideningTypeParameterConversion()
            Dim source = <![CDATA[
Option Strict On
Module Module1

    Sub M1(Of T As {C2, New})()
        Dim c1 As C1 = New T'BIND:"Dim c1 As C1 = New T"
    End Sub

    Class C1
    End Class

    Class C2
        Inherits C1
    End Class

End Module
]]>.Value

            Dim expectedOperationTree = <![CDATA[
IVariableDeclarationStatement (1 declarations) (OperationKind.VariableDeclarationStatement) (Syntax: 'Dim c1 As C1 = New T')
  IVariableDeclaration (1 variables) (OperationKind.VariableDeclaration) (Syntax: 'c1')
    Variables: Local_1: c1 As Module1.C1
    Initializer: IConversionExpression (Implicit, TryCast: False, Unchecked) (OperationKind.ConversionExpression, Type: Module1.C1) (Syntax: 'New T')
        Conversion: CommonConversion (Exists: False, IsIdentity: False, IsNumeric: False, IsReference: False, IsUserDefined: False) (MethodSymbol: null)
        Operand: ITypeParameterObjectCreationExpression (OperationKind.TypeParameterObjectCreationExpression, Type: T) (Syntax: 'New T')
]]>.Value

            Dim expectedDiagnostics = String.Empty

            VerifyOperationTreeAndDiagnosticsForTest(Of LocalDeclarationStatementSyntax)(source, expectedOperationTree, expectedDiagnostics,
                additionalOperationTreeVerifier:=AddressOf New ExpectedSymbolVerifier().Verify)
        End Sub

        <CompilerTrait(CompilerFeature.IOperation)>
        <Fact()>
        Public Sub ConversionExpression_Implicit_WideningTypeParameterConversion_InvalidNoConversion()
            Dim source = <![CDATA[
Option Strict On
Module Module1

    Sub M1(Of T As {Class, New})()
        Dim c1 As C1 = New T'BIND:"Dim c1 As C1 = New T"
    End Sub

    Class C1
    End Class

    Class C2
        Inherits C1
    End Class

End Module
]]>.Value

            Dim expectedOperationTree = <![CDATA[
IVariableDeclarationStatement (1 declarations) (OperationKind.VariableDeclarationStatement, IsInvalid) (Syntax: 'Dim c1 As C1 = New T')
  IVariableDeclaration (1 variables) (OperationKind.VariableDeclaration) (Syntax: 'c1')
    Variables: Local_1: c1 As Module1.C1
    Initializer: IConversionExpression (Implicit, TryCast: False, Unchecked) (OperationKind.ConversionExpression, Type: Module1.C1, IsInvalid) (Syntax: 'New T')
        Conversion: CommonConversion (Exists: False, IsIdentity: False, IsNumeric: False, IsReference: False, IsUserDefined: False) (MethodSymbol: null)
        Operand: ITypeParameterObjectCreationExpression (OperationKind.TypeParameterObjectCreationExpression, Type: T, IsInvalid) (Syntax: 'New T')
]]>.Value

            Dim expectedDiagnostics = <![CDATA[
BC30311: Value of type 'T' cannot be converted to 'Module1.C1'.
        Dim c1 As C1 = New T'BIND:"Dim c1 As C1 = New T"
                       ~~~~~
]]>.Value

            VerifyOperationTreeAndDiagnosticsForTest(Of LocalDeclarationStatementSyntax)(source, expectedOperationTree, expectedDiagnostics,
                additionalOperationTreeVerifier:=AddressOf New ExpectedSymbolVerifier().Verify)
        End Sub

        <CompilerTrait(CompilerFeature.IOperation)>
        <Fact()>
        Public Sub ConversionExpression_Implicit_WideningTypeParameterConversion_ToInterface()
            Dim source = <![CDATA[
Option Strict On
Module Module1

    Sub M1(Of T As {C1, New})()
        Dim i1 As I1 = New T'BIND:"Dim i1 As I1 = New T"
    End Sub

    Interface I1
    End Interface

    Class C1
        Implements I1
    End Class

End Module
]]>.Value

            Dim expectedOperationTree = <![CDATA[
IVariableDeclarationStatement (1 declarations) (OperationKind.VariableDeclarationStatement) (Syntax: 'Dim i1 As I1 = New T')
  IVariableDeclaration (1 variables) (OperationKind.VariableDeclaration) (Syntax: 'i1')
    Variables: Local_1: i1 As Module1.I1
    Initializer: IConversionExpression (Implicit, TryCast: False, Unchecked) (OperationKind.ConversionExpression, Type: Module1.I1) (Syntax: 'New T')
        Conversion: CommonConversion (Exists: False, IsIdentity: False, IsNumeric: False, IsReference: False, IsUserDefined: False) (MethodSymbol: null)
        Operand: ITypeParameterObjectCreationExpression (OperationKind.TypeParameterObjectCreationExpression, Type: T) (Syntax: 'New T')
]]>.Value

            Dim expectedDiagnostics = String.Empty

            VerifyOperationTreeAndDiagnosticsForTest(Of LocalDeclarationStatementSyntax)(source, expectedOperationTree, expectedDiagnostics,
                additionalOperationTreeVerifier:=AddressOf New ExpectedSymbolVerifier().Verify)
        End Sub

        <CompilerTrait(CompilerFeature.IOperation)>
        <Fact()>
        Public Sub ConversionExpression_Implicit_WideningTypeParameterToTypeParameterConversion()
            Dim source = <![CDATA[
Option Strict On
Module Module1

    Sub M1(Of T, U As {T, New})()
        Dim t1 As T = New U'BIND:"Dim t1 As T = New U"
    End Sub

End Module
]]>.Value

            Dim expectedOperationTree = <![CDATA[
IVariableDeclarationStatement (1 declarations) (OperationKind.VariableDeclarationStatement) (Syntax: 'Dim t1 As T = New U')
  IVariableDeclaration (1 variables) (OperationKind.VariableDeclaration) (Syntax: 't1')
    Variables: Local_1: t1 As T
    Initializer: IConversionExpression (Implicit, TryCast: False, Unchecked) (OperationKind.ConversionExpression, Type: T) (Syntax: 'New U')
        Conversion: CommonConversion (Exists: False, IsIdentity: False, IsNumeric: False, IsReference: False, IsUserDefined: False) (MethodSymbol: null)
        Operand: ITypeParameterObjectCreationExpression (OperationKind.TypeParameterObjectCreationExpression, Type: U) (Syntax: 'New U')
]]>.Value

            Dim expectedDiagnostics = String.Empty

            VerifyOperationTreeAndDiagnosticsForTest(Of LocalDeclarationStatementSyntax)(source, expectedOperationTree, expectedDiagnostics,
                additionalOperationTreeVerifier:=AddressOf New ExpectedSymbolVerifier().Verify)
        End Sub

        <CompilerTrait(CompilerFeature.IOperation)>
        <Fact()>
        Public Sub ConversionExpression_Implicit_WideningTypeParameterToTypeParameterConversion_InvalidNoConversion()
            Dim source = <![CDATA[
Option Strict On
Module Module1

    Sub M1(Of T, U As New)()
        Dim t1 As T = New U'BIND:"Dim t1 As T = New U"
    End Sub

End Module
]]>.Value

            Dim expectedOperationTree = <![CDATA[
IVariableDeclarationStatement (1 declarations) (OperationKind.VariableDeclarationStatement, IsInvalid) (Syntax: 'Dim t1 As T = New U')
  IVariableDeclaration (1 variables) (OperationKind.VariableDeclaration) (Syntax: 't1')
    Variables: Local_1: t1 As T
    Initializer: IConversionExpression (Implicit, TryCast: False, Unchecked) (OperationKind.ConversionExpression, Type: T, IsInvalid) (Syntax: 'New U')
        Conversion: CommonConversion (Exists: False, IsIdentity: False, IsNumeric: False, IsReference: False, IsUserDefined: False) (MethodSymbol: null)
        Operand: ITypeParameterObjectCreationExpression (OperationKind.TypeParameterObjectCreationExpression, Type: U, IsInvalid) (Syntax: 'New U')
]]>.Value

            Dim expectedDiagnostics = <![CDATA[
BC30311: Value of type 'U' cannot be converted to 'T'.
        Dim t1 As T = New U'BIND:"Dim t1 As T = New U"
                      ~~~~~
]]>.Value

            VerifyOperationTreeAndDiagnosticsForTest(Of LocalDeclarationStatementSyntax)(source, expectedOperationTree, expectedDiagnostics,
                additionalOperationTreeVerifier:=AddressOf New ExpectedSymbolVerifier().Verify)
        End Sub

        <CompilerTrait(CompilerFeature.IOperation)>
        <Fact()>
        Public Sub ConversionExpression_Implicit_WideningTypeParameterFromNothing()
            Dim source = <![CDATA[
Option Strict On
Module Module1

    Sub M1(Of T)()
        Dim t1 As T = Nothing'BIND:"Dim t1 As T = Nothing"
    End Sub

End Module
]]>.Value

            Dim expectedOperationTree = <![CDATA[
IVariableDeclarationStatement (1 declarations) (OperationKind.VariableDeclarationStatement) (Syntax: 'Dim t1 As T = Nothing')
  IVariableDeclaration (1 variables) (OperationKind.VariableDeclaration) (Syntax: 't1')
    Variables: Local_1: t1 As T
    Initializer: IConversionExpression (Implicit, TryCast: False, Unchecked) (OperationKind.ConversionExpression, Type: T) (Syntax: 'Nothing')
        Conversion: CommonConversion (Exists: False, IsIdentity: False, IsNumeric: False, IsReference: False, IsUserDefined: False) (MethodSymbol: null)
        Operand: ILiteralExpression (OperationKind.LiteralExpression, Type: null, Constant: null) (Syntax: 'Nothing')
]]>.Value

            Dim expectedDiagnostics = String.Empty

            VerifyOperationTreeAndDiagnosticsForTest(Of LocalDeclarationStatementSyntax)(source, expectedOperationTree, expectedDiagnostics,
                additionalOperationTreeVerifier:=AddressOf New ExpectedSymbolVerifier().Verify)
        End Sub

        <CompilerTrait(CompilerFeature.IOperation)>
        <Fact()>
        Public Sub ConversionExpressin_Implicit_WideningConstantConversion()
            Dim source = <![CDATA[
Option Strict On
Module Module1

    Sub M1()
        Const i As Integer = 1
        Const l As Long = i'BIND:"Const l As Long = i"
    End Sub

End Module
]]>.Value

            Dim expectedOperationTree = <![CDATA[
IVariableDeclarationStatement (1 declarations) (OperationKind.VariableDeclarationStatement) (Syntax: 'Const l As Long = i')
  IVariableDeclaration (1 variables) (OperationKind.VariableDeclaration) (Syntax: 'l')
    Variables: Local_1: l As System.Int64
    Initializer: IConversionExpression (Implicit, TryCast: False, Unchecked) (OperationKind.ConversionExpression, Type: System.Int64, Constant: 1) (Syntax: 'i')
        Conversion: CommonConversion (Exists: False, IsIdentity: False, IsNumeric: False, IsReference: False, IsUserDefined: False) (MethodSymbol: null)
        Operand: ILocalReferenceExpression: i (OperationKind.LocalReferenceExpression, Type: System.Int32, Constant: 1) (Syntax: 'i')
]]>.Value

            Dim expectedDiagnostics = <![CDATA[
BC42099: Unused local constant: 'l'.
        Const l As Long = i'BIND:"Const l As Long = i"
              ~
]]>.Value

            VerifyOperationTreeAndDiagnosticsForTest(Of LocalDeclarationStatementSyntax)(source, expectedOperationTree, expectedDiagnostics,
                additionalOperationTreeVerifier:=AddressOf New ExpectedSymbolVerifier().Verify)
        End Sub

        <CompilerTrait(CompilerFeature.IOperation)>
        <Fact()>
        Public Sub ConversionExpression_Implicit_WideningConstantExpressionConversion_InvalidConstantTooLarge()
            Dim source = <![CDATA[
Option Strict On
Module Module1

    Sub M1()
        Const i As Integer = 10000
        Const s As SByte = i'BIND:"Const s As SByte = i"
    End Sub

End Module
]]>.Value

            Dim expectedOperationTree = <![CDATA[
IVariableDeclarationStatement (1 declarations) (OperationKind.VariableDeclarationStatement, IsInvalid) (Syntax: 'Const s As SByte = i')
  IVariableDeclaration (1 variables) (OperationKind.VariableDeclaration) (Syntax: 's')
    Variables: Local_1: s As System.SByte
    Initializer: IConversionExpression (Implicit, TryCast: False, Unchecked) (OperationKind.ConversionExpression, Type: System.SByte, IsInvalid) (Syntax: 'i')
        Conversion: CommonConversion (Exists: False, IsIdentity: False, IsNumeric: False, IsReference: False, IsUserDefined: False) (MethodSymbol: null)
        Operand: ILocalReferenceExpression: i (OperationKind.LocalReferenceExpression, Type: System.Int32, Constant: 10000, IsInvalid) (Syntax: 'i')
]]>.Value

            Dim expectedDiagnostics = <![CDATA[
BC30439: Constant expression not representable in type 'SByte'.
        Const s As SByte = i'BIND:"Const s As SByte = i"
                           ~
]]>.Value

            VerifyOperationTreeAndDiagnosticsForTest(Of LocalDeclarationStatementSyntax)(source, expectedOperationTree, expectedDiagnostics,
                additionalOperationTreeVerifier:=AddressOf New ExpectedSymbolVerifier().Verify)
        End Sub

        <CompilerTrait(CompilerFeature.IOperation)>
        <Fact()>
        Public Sub ConversionExpression_Implicit_WideningConstantExpressionConversion_InvalidNonConstant()
            Dim source = <![CDATA[
Option Strict On
Module Module1

    Sub M1()
        Dim i As Integer = 1
        Const s As SByte = i'BIND:"Const s As SByte = i"
    End Sub

End Module
]]>.Value

            Dim expectedOperationTree = <![CDATA[
IVariableDeclarationStatement (1 declarations) (OperationKind.VariableDeclarationStatement, IsInvalid) (Syntax: 'Const s As SByte = i')
  IVariableDeclaration (1 variables) (OperationKind.VariableDeclaration) (Syntax: 's')
    Variables: Local_1: s As System.SByte
    Initializer: IInvalidExpression (OperationKind.InvalidExpression, Type: ?, IsInvalid) (Syntax: 'i')
        Children(1):
            IConversionExpression (Implicit, TryCast: False, Unchecked) (OperationKind.ConversionExpression, Type: System.SByte, IsInvalid) (Syntax: 'i')
              Conversion: CommonConversion (Exists: False, IsIdentity: False, IsNumeric: False, IsReference: False, IsUserDefined: False) (MethodSymbol: null)
              Operand: ILocalReferenceExpression: i (OperationKind.LocalReferenceExpression, Type: System.Int32, IsInvalid) (Syntax: 'i')
]]>.Value

            Dim expectedDiagnostics = <![CDATA[
BC30512: Option Strict On disallows implicit conversions from 'Integer' to 'SByte'.
        Const s As SByte = i'BIND:"Const s As SByte = i"
                           ~
]]>.Value

            Dim verifier = New ExpectedSymbolVerifier(operationSelector:=
                                                        Function(operation As IOperation) As IConversionExpression
                                                            Dim initializer As IOperation = DirectCast(operation, IVariableDeclarationStatement).Declarations.Single().Initializer
                                                            Return DirectCast(initializer, IInvalidExpression).Children.Cast(Of IConversionExpression).Single()
                                                        End Function)

            ' TODO: We're not comparing types because the semantic model doesn't return the correct ConvertedType for this expression. See
            ' https://github.com/dotnet/roslyn/issues/20523
            'VerifyOperationTreeAndDiagnosticsForTest(Of LocalDeclarationStatementSyntax)(source, expectedOperationTree, expectedDiagnostics,
            'additionalOperationTreeVerifier:=AddressOf verifier.Verify)
            VerifyOperationTreeAndDiagnosticsForTest(Of LocalDeclarationStatementSyntax)(source, expectedOperationTree, expectedDiagnostics)
        End Sub

        <CompilerTrait(CompilerFeature.IOperation)>
        <Fact()>
        Public Sub ConversionExpression_Implicit_WideningLambdaToExpressionTree()
            Dim source = <![CDATA[
Option Strict On
Imports System
Imports System.Linq.Expressions

Module Module1
    Sub M1()
        Dim expr As Expression(Of Func(Of Integer, Boolean)) = Function(num) num < 5'BIND:"Dim expr As Expression(Of Func(Of Integer, Boolean)) = Function(num) num < 5"
    End Sub
End Module
]]>.Value

            Dim expectedOperationTree = <![CDATA[
IVariableDeclarationStatement (1 declarations) (OperationKind.VariableDeclarationStatement) (Syntax: 'Dim expr As ... um) num < 5')
  IVariableDeclaration (1 variables) (OperationKind.VariableDeclaration) (Syntax: 'expr')
    Variables: Local_1: expr As System.Linq.Expressions.Expression(Of System.Func(Of System.Int32, System.Boolean))
    Initializer: IConversionExpression (Implicit, TryCast: False, Unchecked) (OperationKind.ConversionExpression, Type: System.Linq.Expressions.Expression(Of System.Func(Of System.Int32, System.Boolean))) (Syntax: 'Function(num) num < 5')
        Conversion: CommonConversion (Exists: False, IsIdentity: False, IsNumeric: False, IsReference: False, IsUserDefined: False) (MethodSymbol: null)
        Operand: IAnonymousFunctionExpression (Symbol: Function (num As System.Int32) As System.Boolean) (OperationKind.AnonymousFunctionExpression, Type: null) (Syntax: 'Function(num) num < 5')
            IBlockStatement (3 statements, 1 locals) (OperationKind.BlockStatement) (Syntax: 'Function(num) num < 5')
              Locals: Local_1: <anonymous local> As System.Boolean
              IReturnStatement (OperationKind.ReturnStatement) (Syntax: 'num < 5')
                ReturnedValue: IBinaryOperatorExpression (BinaryOperationKind.IntegerLessThan) (OperationKind.BinaryOperatorExpression, Type: System.Boolean) (Syntax: 'num < 5')
                    Left: IParameterReferenceExpression: num (OperationKind.ParameterReferenceExpression, Type: System.Int32) (Syntax: 'num')
<<<<<<< HEAD
                    Right: ILiteralExpression (Text: 5) (OperationKind.LiteralExpression, Type: System.Int32, Constant: 5) (Syntax: '5')
              ILabeledStatement (Label: exit) (OperationKind.LabeledStatement) (Syntax: 'Function(num) num < 5')
                Statement: null
=======
                    Right: ILiteralExpression (OperationKind.LiteralExpression, Type: System.Int32, Constant: 5) (Syntax: '5')
              ILabelStatement (Label: exit) (OperationKind.LabelStatement) (Syntax: 'Function(num) num < 5')
                LabeledStatement: null
>>>>>>> 2c9472dc
              IReturnStatement (OperationKind.ReturnStatement) (Syntax: 'Function(num) num < 5')
                ReturnedValue: ILocalReferenceExpression:  (OperationKind.LocalReferenceExpression, Type: System.Boolean) (Syntax: 'Function(num) num < 5')]]>.Value

            Dim expectedDiagnostics = String.Empty

            VerifyOperationTreeAndDiagnosticsForTest(Of LocalDeclarationStatementSyntax)(source, expectedOperationTree, expectedDiagnostics,
                additionalOperationTreeVerifier:=AddressOf New ExpectedSymbolVerifier().Verify)
        End Sub

        <CompilerTrait(CompilerFeature.IOperation)>
        <Fact()>
        Public Sub ConversionExpression_Implicit_WideningLambdaToExpressionTree_InvalidLambda()
            Dim source = <![CDATA[
Option Strict On
Imports System
Imports System.Linq.Expressions

Module Module1
    Sub M1()
        Dim expr As Expression(Of Func(Of Integer, Boolean)) = Function(num) num'BIND:"Dim expr As Expression(Of Func(Of Integer, Boolean)) = Function(num) num"
    End Sub
End Module
]]>.Value

            Dim expectedOperationTree = <![CDATA[
IVariableDeclarationStatement (1 declarations) (OperationKind.VariableDeclarationStatement, IsInvalid) (Syntax: 'Dim expr As ... on(num) num')
  IVariableDeclaration (1 variables) (OperationKind.VariableDeclaration) (Syntax: 'expr')
    Variables: Local_1: expr As System.Linq.Expressions.Expression(Of System.Func(Of System.Int32, System.Boolean))
    Initializer: IConversionExpression (Implicit, TryCast: False, Unchecked) (OperationKind.ConversionExpression, Type: System.Linq.Expressions.Expression(Of System.Func(Of System.Int32, System.Boolean)), IsInvalid) (Syntax: 'Function(num) num')
        Conversion: CommonConversion (Exists: False, IsIdentity: False, IsNumeric: False, IsReference: False, IsUserDefined: False) (MethodSymbol: null)
        Operand: IAnonymousFunctionExpression (Symbol: Function (num As System.Int32) As System.Boolean) (OperationKind.AnonymousFunctionExpression, Type: null, IsInvalid) (Syntax: 'Function(num) num')
            IBlockStatement (3 statements, 1 locals) (OperationKind.BlockStatement, IsInvalid) (Syntax: 'Function(num) num')
              Locals: Local_1: <anonymous local> As System.Boolean
              IReturnStatement (OperationKind.ReturnStatement, IsInvalid) (Syntax: 'num')
                ReturnedValue: IConversionExpression (Implicit, TryCast: False, Unchecked) (OperationKind.ConversionExpression, Type: System.Boolean, IsInvalid) (Syntax: 'num')
                    Conversion: CommonConversion (Exists: False, IsIdentity: False, IsNumeric: False, IsReference: False, IsUserDefined: False) (MethodSymbol: null)
                    Operand: IParameterReferenceExpression: num (OperationKind.ParameterReferenceExpression, Type: System.Int32, IsInvalid) (Syntax: 'num')
              ILabeledStatement (Label: exit) (OperationKind.LabeledStatement, IsInvalid) (Syntax: 'Function(num) num')
                Statement: null
              IReturnStatement (OperationKind.ReturnStatement, IsInvalid) (Syntax: 'Function(num) num')
                ReturnedValue: ILocalReferenceExpression:  (OperationKind.LocalReferenceExpression, Type: System.Boolean, IsInvalid) (Syntax: 'Function(num) num')
]]>.Value

            Dim expectedDiagnostics = <![CDATA[
BC30512: Option Strict On disallows implicit conversions from 'Integer' to 'Boolean'.
        Dim expr As Expression(Of Func(Of Integer, Boolean)) = Function(num) num'BIND:"Dim expr As Expression(Of Func(Of Integer, Boolean)) = Function(num) num"
                                                                             ~~~
]]>.Value

            VerifyOperationTreeAndDiagnosticsForTest(Of LocalDeclarationStatementSyntax)(source, expectedOperationTree, expectedDiagnostics,
                additionalOperationTreeVerifier:=AddressOf New ExpectedSymbolVerifier().Verify)
        End Sub

        <CompilerTrait(CompilerFeature.IOperation)>
        <Fact()>
        Public Sub ConversionExpression_Implicit_WideningReturnTypeConversion()
            Dim source = <![CDATA[
Option Strict On

Module Module1
    Function M1() As Long
        Dim i As Integer = 1
        Return i'BIND:"Return i"
    End Function
End Module
]]>.Value

            Dim expectedOperationTree = <![CDATA[
IReturnStatement (OperationKind.ReturnStatement) (Syntax: 'Return i')
  ReturnedValue: IConversionExpression (Implicit, TryCast: False, Unchecked) (OperationKind.ConversionExpression, Type: System.Int64) (Syntax: 'i')
      Conversion: CommonConversion (Exists: False, IsIdentity: False, IsNumeric: False, IsReference: False, IsUserDefined: False) (MethodSymbol: null)
      Operand: ILocalReferenceExpression: i (OperationKind.LocalReferenceExpression, Type: System.Int32) (Syntax: 'i')
]]>.Value

            Dim expectedDiagnostics = String.Empty

            VerifyOperationTreeAndDiagnosticsForTest(Of ReturnStatementSyntax)(source, expectedOperationTree, expectedDiagnostics,
                additionalOperationTreeVerifier:=AddressOf New ExpectedSymbolVerifier().Verify)
        End Sub

        <CompilerTrait(CompilerFeature.IOperation)>
        <Fact()>
        Public Sub ConversionExpression_Implicit_WideningReturnTypeConversion_InvalidConversion()
            Dim source = <![CDATA[
Option Strict On

Module Module1
    Function M1() As SByte
        Dim i As Integer = 1
        Return i'BIND:"Return i"
    End Function
End Module
]]>.Value

            Dim expectedOperationTree = <![CDATA[
IReturnStatement (OperationKind.ReturnStatement, IsInvalid) (Syntax: 'Return i')
  ReturnedValue: IConversionExpression (Implicit, TryCast: False, Unchecked) (OperationKind.ConversionExpression, Type: System.SByte, IsInvalid) (Syntax: 'i')
      Conversion: CommonConversion (Exists: False, IsIdentity: False, IsNumeric: False, IsReference: False, IsUserDefined: False) (MethodSymbol: null)
      Operand: ILocalReferenceExpression: i (OperationKind.LocalReferenceExpression, Type: System.Int32, IsInvalid) (Syntax: 'i')
]]>.Value

            Dim expectedDiagnostics = <![CDATA[
BC30512: Option Strict On disallows implicit conversions from 'Integer' to 'SByte'.
        Return i'BIND:"Return i"
               ~
]]>.Value

            VerifyOperationTreeAndDiagnosticsForTest(Of ReturnStatementSyntax)(source, expectedOperationTree, expectedDiagnostics,
                additionalOperationTreeVerifier:=AddressOf New ExpectedSymbolVerifier().Verify)
        End Sub

        <CompilerTrait(CompilerFeature.IOperation)>
        <Fact()>
        Public Sub ConversionExpression_Implicit_WideningInterpolatedStringToIFormattable()
            Dim source = <![CDATA[
Imports System
Module Program
    Sub M1()
        Dim formattable As IFormattable = $"{"Hello world!"}"'BIND:"Dim formattable As IFormattable = $"{"Hello world!"}""
    End Sub
End Module]]>.Value

            Dim expectedOperationTree = <![CDATA[
IVariableDeclarationStatement (1 declarations) (OperationKind.VariableDeclarationStatement) (Syntax: 'Dim formatt ... o world!"}"')
  IVariableDeclaration (1 variables) (OperationKind.VariableDeclaration) (Syntax: 'formattable')
    Variables: Local_1: formattable As System.IFormattable
    Initializer: IConversionExpression (Implicit, TryCast: False, Unchecked) (OperationKind.ConversionExpression, Type: System.IFormattable) (Syntax: '$"{"Hello world!"}"')
        Conversion: CommonConversion (Exists: False, IsIdentity: False, IsNumeric: False, IsReference: False, IsUserDefined: False) (MethodSymbol: null)
        Operand: IInterpolatedStringExpression (OperationKind.InterpolatedStringExpression, Type: System.String) (Syntax: '$"{"Hello world!"}"')
            Parts(1):
                IInterpolation (OperationKind.Interpolation) (Syntax: '{"Hello world!"}')
                  Expression: ILiteralExpression (OperationKind.LiteralExpression, Type: System.String, Constant: "Hello world!") (Syntax: '"Hello world!"')
                  Alignment: null
                  FormatString: null
]]>.Value

            Dim expectedDiagnostics = String.Empty

            VerifyOperationTreeAndDiagnosticsForTest(Of LocalDeclarationStatementSyntax)(source, expectedOperationTree, expectedDiagnostics)
        End Sub

        <CompilerTrait(CompilerFeature.IOperation)>
        <Fact()>
        Public Sub ConversionExpression_Implicit_WideningUserConversion()
            Dim source = <![CDATA[
Module Program
    Sub M1(args As String())
        Dim i As Integer = 1
        Dim c1 As C1 = i'BIND:"Dim c1 As C1 = i"
    End Sub

    Class C1
        Public Shared Widening Operator CType(ByVal i As Integer) As C1
            Return New C1
        End Operator
    End Class
End Module]]>.Value

            Dim expectedOperationTree = <![CDATA[
IVariableDeclarationStatement (1 declarations) (OperationKind.VariableDeclarationStatement) (Syntax: 'Dim c1 As C1 = i')
  IVariableDeclaration (1 variables) (OperationKind.VariableDeclaration) (Syntax: 'c1')
    Variables: Local_1: c1 As Program.C1
    Initializer: IConversionExpression (Implicit, TryCast: False, Unchecked) (OperationKind.ConversionExpression, Type: Program.C1) (Syntax: 'i')
        Conversion: CommonConversion (Exists: False, IsIdentity: False, IsNumeric: False, IsReference: False, IsUserDefined: False) (MethodSymbol: null)
        Operand: IConversionExpression (Implicit, TryCast: False, Unchecked) (OperationKind.ConversionExpression, Type: System.Int32) (Syntax: 'i')
            Conversion: CommonConversion (Exists: False, IsIdentity: False, IsNumeric: False, IsReference: False, IsUserDefined: False) (MethodSymbol: null)
            Operand: ILocalReferenceExpression: i (OperationKind.LocalReferenceExpression, Type: System.Int32) (Syntax: 'i')
]]>.Value

            Dim expectedDiagnostics = String.Empty

            VerifyOperationTreeAndDiagnosticsForTest(Of LocalDeclarationStatementSyntax)(source, expectedOperationTree, expectedDiagnostics)
        End Sub

        <CompilerTrait(CompilerFeature.IOperation)>
        <Fact()>
        Public Sub ConversionExpression_Implicit_WideningUserConversionMultiStepConversion()
            Dim source = <![CDATA[
Module Program
    Sub M1(args As String())
        Dim i As Integer = 1
        Dim c1 As C1 = i'BIND:"Dim c1 As C1 = i"
    End Sub

    Class C1
        Public Shared Widening Operator CType(ByVal i As Long) As C1
            Return New C1
        End Operator
    End Class
End Module]]>.Value

            Dim expectedOperationTree = <![CDATA[
IVariableDeclarationStatement (1 declarations) (OperationKind.VariableDeclarationStatement) (Syntax: 'Dim c1 As C1 = i')
  IVariableDeclaration (1 variables) (OperationKind.VariableDeclaration) (Syntax: 'c1')
    Variables: Local_1: c1 As Program.C1
    Initializer: IConversionExpression (Implicit, TryCast: False, Unchecked) (OperationKind.ConversionExpression, Type: Program.C1) (Syntax: 'i')
        Conversion: CommonConversion (Exists: False, IsIdentity: False, IsNumeric: False, IsReference: False, IsUserDefined: False) (MethodSymbol: null)
        Operand: IConversionExpression (Implicit, TryCast: False, Unchecked) (OperationKind.ConversionExpression, Type: System.Int32) (Syntax: 'i')
            Conversion: CommonConversion (Exists: False, IsIdentity: False, IsNumeric: False, IsReference: False, IsUserDefined: False) (MethodSymbol: null)
            Operand: ILocalReferenceExpression: i (OperationKind.LocalReferenceExpression, Type: System.Int32) (Syntax: 'i')
]]>.Value

            Dim expectedDiagnostics = String.Empty

            VerifyOperationTreeAndDiagnosticsForTest(Of LocalDeclarationStatementSyntax)(source, expectedOperationTree, expectedDiagnostics)
        End Sub

        <CompilerTrait(CompilerFeature.IOperation)>
        <Fact()>
        Public Sub ConversionExpression_Implicit_WideningUserConversionImplicitAndExplicitConversion()
            Dim source = <![CDATA[
Module Program
    Sub M1(args As String())
        Dim c1 As New C1
        Dim c2 As C2 = CType(c1, Integer)'BIND:"Dim c2 As C2 = CType(c1, Integer)"
    End Sub

    Class C1
        Public Shared Widening Operator CType(ByVal i As C1) As Integer
            Return 1
        End Operator
    End Class

    Class C2
        Public Shared Widening Operator CType(ByVal l As Long) As C2
            Return New C2
        End Operator
    End Class
End Module]]>.Value

            Dim expectedOperationTree = <![CDATA[
IVariableDeclarationStatement (1 declarations) (OperationKind.VariableDeclarationStatement) (Syntax: 'Dim c2 As C ... 1, Integer)')
  IVariableDeclaration (1 variables) (OperationKind.VariableDeclaration) (Syntax: 'c2')
    Variables: Local_1: c2 As Program.C2
    Initializer: IConversionExpression (Implicit, TryCast: False, Unchecked) (OperationKind.ConversionExpression, Type: Program.C2) (Syntax: 'CType(c1, Integer)')
        Conversion: CommonConversion (Exists: False, IsIdentity: False, IsNumeric: False, IsReference: False, IsUserDefined: False) (MethodSymbol: null)
        Operand: IConversionExpression (Implicit, TryCast: False, Unchecked) (OperationKind.ConversionExpression, Type: System.Int32) (Syntax: 'CType(c1, Integer)')
            Conversion: CommonConversion (Exists: False, IsIdentity: False, IsNumeric: False, IsReference: False, IsUserDefined: False) (MethodSymbol: null)
            Operand: IConversionExpression (Explicit, TryCast: False, Unchecked) (OperationKind.ConversionExpression, Type: System.Int32) (Syntax: 'CType(c1, Integer)')
                Conversion: CommonConversion (Exists: False, IsIdentity: False, IsNumeric: False, IsReference: False, IsUserDefined: False) (MethodSymbol: null)
                Operand: IConversionExpression (Implicit, TryCast: False, Unchecked) (OperationKind.ConversionExpression, Type: Program.C1) (Syntax: 'CType(c1, Integer)')
                    Conversion: CommonConversion (Exists: False, IsIdentity: False, IsNumeric: False, IsReference: False, IsUserDefined: False) (MethodSymbol: null)
                    Operand: ILocalReferenceExpression: c1 (OperationKind.LocalReferenceExpression, Type: Program.C1) (Syntax: 'c1')
]]>.Value

            Dim expectedDiagnostics = String.Empty

            VerifyOperationTreeAndDiagnosticsForTest(Of LocalDeclarationStatementSyntax)(source, expectedOperationTree, expectedDiagnostics)
        End Sub

#End Region

        Private Class ExpectedSymbolVerifier
            Public Shared Function ConversionExpressionChildSelector(conv As IConversionExpression) As IOperation
                Return conv.Operand
            End Function

            Private ReadOnly _operationSelector As Func(Of IOperation, IConversionExpression)

            Private ReadOnly _conversionChildSelector As Func(Of IConversionExpression, IOperation)

            Private ReadOnly _syntaxSelector As Func(Of SyntaxNode, SyntaxNode)

            Public Sub New(Optional operationSelector As Func(Of IOperation, IConversionExpression) = Nothing,
                           Optional conversionChildSelector As Func(Of IConversionExpression, IOperation) = Nothing,
                           Optional syntaxSelector As Func(Of SyntaxNode, SyntaxNode) = Nothing)
                _operationSelector = operationSelector
                _conversionChildSelector = If(conversionChildSelector = Nothing, AddressOf ConversionExpressionChildSelector, conversionChildSelector)
                _syntaxSelector = syntaxSelector

            End Sub

            Public Sub Verify(operation As IOperation, compilation As Compilation, syntaxNode As SyntaxNode)
                Dim finalSyntax = GetAndInvokeSyntaxSelector(syntaxNode)
                Dim semanticModel = compilation.GetSemanticModel(finalSyntax.SyntaxTree)
                Dim typeInfo = semanticModel.GetTypeInfo(finalSyntax)

                Dim conversion = GetAndInvokeOperationSelector(operation)

                Assert.Equal(conversion.Type, typeInfo.ConvertedType)
                Assert.Equal(_conversionChildSelector(conversion).Type, typeInfo.Type)
            End Sub

            Private Function GetAndInvokeSyntaxSelector(syntax As SyntaxNode) As SyntaxNode
                If _syntaxSelector IsNot Nothing Then
                    Return _syntaxSelector(syntax)
                Else
                    Select Case syntax.Kind()
                        Case SyntaxKind.LocalDeclarationStatement
                            Return DirectCast(syntax, LocalDeclarationStatementSyntax).Declarators.Single().Initializer.Value
                        Case SyntaxKind.ReturnStatement
                            Return DirectCast(syntax, ReturnStatementSyntax).Expression
                        Case Else
                            Throw New ArgumentException($"Cannot handle syntax of type {syntax.GetType()}")
                    End Select
                End If
            End Function

            Private Function GetAndInvokeOperationSelector(operation As IOperation) As IConversionExpression
                If _operationSelector IsNot Nothing Then
                    Return _operationSelector(operation)
                Else
                    Select Case operation.Kind
                        Case OperationKind.VariableDeclarationStatement
                            Dim initializer As IOperation = DirectCast(operation, IVariableDeclarationStatement).Declarations.Single().Initializer
                            Return DirectCast(initializer, IConversionExpression)
                        Case OperationKind.ReturnStatement
                            Dim value As IOperation = DirectCast(operation, IReturnStatement).ReturnedValue
                            Return DirectCast(value, IConversionExpression)
                        Case Else
                            Throw New ArgumentException($"Cannot handle operation of type {operation.GetType()}")
                    End Select
                End If
            End Function
        End Class
    End Class
End Namespace<|MERGE_RESOLUTION|>--- conflicted
+++ resolved
@@ -866,15 +866,9 @@
             IBlockStatement (3 statements, 1 locals) (OperationKind.BlockStatement) (Syntax: 'Function()  ... nd Function')
               Locals: Local_1: <anonymous local> As System.Int32
               IReturnStatement (OperationKind.ReturnStatement) (Syntax: 'Return 1')
-<<<<<<< HEAD
-                ReturnedValue: ILiteralExpression (Text: 1) (OperationKind.LiteralExpression, Type: System.Int32, Constant: 1) (Syntax: '1')
+                ReturnedValue: ILiteralExpression (OperationKind.LiteralExpression, Type: System.Int32, Constant: 1) (Syntax: '1')
               ILabeledStatement (Label: exit) (OperationKind.LabeledStatement) (Syntax: 'End Function')
                 Statement: null
-=======
-                ReturnedValue: ILiteralExpression (OperationKind.LiteralExpression, Type: System.Int32, Constant: 1) (Syntax: '1')
-              ILabelStatement (Label: exit) (OperationKind.LabelStatement) (Syntax: 'End Function')
-                LabeledStatement: null
->>>>>>> 2c9472dc
               IReturnStatement (OperationKind.ReturnStatement) (Syntax: 'End Function')
                 ReturnedValue: ILocalReferenceExpression:  (OperationKind.LocalReferenceExpression, Type: System.Int32) (Syntax: 'End Function')]]>.Value
 
@@ -908,15 +902,9 @@
             IBlockStatement (3 statements, 1 locals) (OperationKind.BlockStatement) (Syntax: 'Function()  ... nd Function')
               Locals: Local_1: <anonymous local> As System.Int32
               IReturnStatement (OperationKind.ReturnStatement) (Syntax: 'Return 1')
-<<<<<<< HEAD
-                ReturnedValue: ILiteralExpression (Text: 1) (OperationKind.LiteralExpression, Type: System.Int32, Constant: 1) (Syntax: '1')
+                ReturnedValue: ILiteralExpression (OperationKind.LiteralExpression, Type: System.Int32, Constant: 1) (Syntax: '1')
               ILabeledStatement (Label: exit) (OperationKind.LabeledStatement) (Syntax: 'End Function')
                 Statement: null
-=======
-                ReturnedValue: ILiteralExpression (OperationKind.LiteralExpression, Type: System.Int32, Constant: 1) (Syntax: '1')
-              ILabelStatement (Label: exit) (OperationKind.LabelStatement) (Syntax: 'End Function')
-                LabeledStatement: null
->>>>>>> 2c9472dc
               IReturnStatement (OperationKind.ReturnStatement) (Syntax: 'End Function')
                 ReturnedValue: ILocalReferenceExpression:  (OperationKind.LocalReferenceExpression, Type: System.Int32) (Syntax: 'End Function')]]>.Value
 
@@ -2104,15 +2092,9 @@
               IReturnStatement (OperationKind.ReturnStatement) (Syntax: 'num < 5')
                 ReturnedValue: IBinaryOperatorExpression (BinaryOperationKind.IntegerLessThan) (OperationKind.BinaryOperatorExpression, Type: System.Boolean) (Syntax: 'num < 5')
                     Left: IParameterReferenceExpression: num (OperationKind.ParameterReferenceExpression, Type: System.Int32) (Syntax: 'num')
-<<<<<<< HEAD
-                    Right: ILiteralExpression (Text: 5) (OperationKind.LiteralExpression, Type: System.Int32, Constant: 5) (Syntax: '5')
+                    Right: ILiteralExpression (OperationKind.LiteralExpression, Type: System.Int32, Constant: 5) (Syntax: '5')
               ILabeledStatement (Label: exit) (OperationKind.LabeledStatement) (Syntax: 'Function(num) num < 5')
                 Statement: null
-=======
-                    Right: ILiteralExpression (OperationKind.LiteralExpression, Type: System.Int32, Constant: 5) (Syntax: '5')
-              ILabelStatement (Label: exit) (OperationKind.LabelStatement) (Syntax: 'Function(num) num < 5')
-                LabeledStatement: null
->>>>>>> 2c9472dc
               IReturnStatement (OperationKind.ReturnStatement) (Syntax: 'Function(num) num < 5')
                 ReturnedValue: ILocalReferenceExpression:  (OperationKind.LocalReferenceExpression, Type: System.Boolean) (Syntax: 'Function(num) num < 5')]]>.Value
 
