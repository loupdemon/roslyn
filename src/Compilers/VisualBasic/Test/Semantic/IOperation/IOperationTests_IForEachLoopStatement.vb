﻿' Copyright (c) Microsoft.  All Rights Reserved.  Licensed under the Apache License, Version 2.0.  See License.txt in the project root for license information.

Imports Microsoft.CodeAnalysis.Operations
Imports Microsoft.CodeAnalysis.Test.Utilities
Imports Microsoft.CodeAnalysis.VisualBasic.Syntax
Imports Roslyn.Test.Utilities

Namespace Microsoft.CodeAnalysis.VisualBasic.UnitTests.Semantics

    Partial Public Class IOperationTests
        Inherits SemanticModelTestBase

        <CompilerTrait(CompilerFeature.IOperation)>
        <Fact(), WorkItem(17602, "https://github.com/dotnet/roslyn/issues/17602")>
        Public Sub IForEachLoopStatement_SimpleForLoopsTest()
            Dim source = <![CDATA[
Imports System
Class C
    Shared Sub Main()
        Dim arr As String() = New String(1) {}
        arr(0) = "one"
        arr(1) = "two"
        For Each s As String In arr'BIND:"For Each s As String In arr"
            Console.WriteLine(s)
        Next
    End Sub
End Class
    ]]>.Value

            Dim expectedOperationTree = <![CDATA[
IForEachLoopOperation (LoopKind.ForEach) (OperationKind.Loop, Type: null) (Syntax: 'For Each s  ... Next')
  Locals: Local_1: s As System.String
  LoopControlVariable: 
    ILocalReferenceOperation: s (OperationKind.LocalReference, Type: System.String) (Syntax: 's As String')
  Collection: 
<<<<<<< HEAD
    IConversionExpression (TryCast: False, Unchecked) (OperationKind.ConversionExpression, Type: System.Collections.IEnumerable, IsImplicit) (Syntax: 'arr')
=======
    IConversionOperation (Implicit, TryCast: False, Unchecked) (OperationKind.Conversion, Type: System.Collections.IEnumerable, IsImplicit) (Syntax: 'arr')
>>>>>>> 9c82aed5
      Conversion: CommonConversion (Exists: True, IsIdentity: False, IsNumeric: False, IsReference: True, IsUserDefined: False) (MethodSymbol: null)
      Operand: 
        ILocalReferenceOperation: arr (OperationKind.LocalReference, Type: System.String()) (Syntax: 'arr')
  Body: 
    IBlockOperation (1 statements) (OperationKind.Block, Type: null, IsImplicit) (Syntax: 'For Each s  ... Next')
      IExpressionStatementOperation (OperationKind.ExpressionStatement, Type: null) (Syntax: 'Console.WriteLine(s)')
        Expression: 
          IInvocationOperation (Sub System.Console.WriteLine(value As System.String)) (OperationKind.Invocation, Type: System.Void) (Syntax: 'Console.WriteLine(s)')
            Instance Receiver: 
              null
            Arguments(1):
                IArgumentOperation (ArgumentKind.Explicit, Matching Parameter: value) (OperationKind.Argument, Type: null) (Syntax: 's')
                  ILocalReferenceOperation: s (OperationKind.LocalReference, Type: System.String) (Syntax: 's')
                  InConversion: CommonConversion (Exists: True, IsIdentity: True, IsNumeric: False, IsReference: False, IsUserDefined: False) (MethodSymbol: null)
                  OutConversion: CommonConversion (Exists: True, IsIdentity: True, IsNumeric: False, IsReference: False, IsUserDefined: False) (MethodSymbol: null)
  NextVariables(0)
]]>.Value

            VerifyOperationTreeForTest(Of ForEachBlockSyntax)(source, expectedOperationTree)
        End Sub

        <CompilerTrait(CompilerFeature.IOperation)>
        <Fact(), WorkItem(17602, "https://github.com/dotnet/roslyn/issues/17602")>
        Public Sub IForEachLoopStatement_WithList()
            Dim source = <![CDATA[
Class Program
    Private Shared Sub Main(args As String())
        Dim list As New System.Collections.Generic.List(Of String)()
        list.Add("a")
        list.Add("b")
        list.Add("c")
        For Each item As String In list'BIND:"For Each item As String In list"
            System.Console.WriteLine(item)
        Next

    End Sub
End Class
    ]]>.Value

            Dim expectedOperationTree = <![CDATA[
IForEachLoopOperation (LoopKind.ForEach) (OperationKind.Loop, Type: null) (Syntax: 'For Each it ... Next')
  Locals: Local_1: item As System.String
  LoopControlVariable: 
    ILocalReferenceOperation: item (OperationKind.LocalReference, Type: System.String) (Syntax: 'item As String')
  Collection: 
    ILocalReferenceOperation: list (OperationKind.LocalReference, Type: System.Collections.Generic.List(Of System.String)) (Syntax: 'list')
  Body: 
    IBlockOperation (1 statements) (OperationKind.Block, Type: null, IsImplicit) (Syntax: 'For Each it ... Next')
      IExpressionStatementOperation (OperationKind.ExpressionStatement, Type: null) (Syntax: 'System.Cons ... eLine(item)')
        Expression: 
          IInvocationOperation (Sub System.Console.WriteLine(value As System.String)) (OperationKind.Invocation, Type: System.Void) (Syntax: 'System.Cons ... eLine(item)')
            Instance Receiver: 
              null
            Arguments(1):
                IArgumentOperation (ArgumentKind.Explicit, Matching Parameter: value) (OperationKind.Argument, Type: null) (Syntax: 'item')
                  ILocalReferenceOperation: item (OperationKind.LocalReference, Type: System.String) (Syntax: 'item')
                  InConversion: CommonConversion (Exists: True, IsIdentity: True, IsNumeric: False, IsReference: False, IsUserDefined: False) (MethodSymbol: null)
                  OutConversion: CommonConversion (Exists: True, IsIdentity: True, IsNumeric: False, IsReference: False, IsUserDefined: False) (MethodSymbol: null)
  NextVariables(0)
]]>.Value

            VerifyOperationTreeForTest(Of ForEachBlockSyntax)(source, expectedOperationTree)
        End Sub

        <CompilerTrait(CompilerFeature.IOperation)>
        <Fact(), WorkItem(17602, "https://github.com/dotnet/roslyn/issues/17602")>
        Public Sub IForEachLoopStatement_WithBreak()
            Dim source = <![CDATA[
Class C
    Public Shared Sub Main()
        Dim S As String() = New String() {"ABC", "XYZ"}
        For Each x As String In S
            For Each y As Char In x'BIND:"For Each y As Char In x"
                If y = "B"c Then
                    Exit For
                Else
                    System.Console.WriteLine(y)
                End If
            Next
        Next
    End Sub
End Class

    ]]>.Value

            Dim expectedOperationTree = <![CDATA[
IForEachLoopOperation (LoopKind.ForEach) (OperationKind.Loop, Type: null) (Syntax: 'For Each y  ... Next')
  Locals: Local_1: y As System.Char
  LoopControlVariable: 
    ILocalReferenceOperation: y (OperationKind.LocalReference, Type: System.Char) (Syntax: 'y As Char')
  Collection: 
    ILocalReferenceOperation: x (OperationKind.LocalReference, Type: System.String) (Syntax: 'x')
  Body: 
    IBlockOperation (1 statements) (OperationKind.Block, Type: null, IsImplicit) (Syntax: 'For Each y  ... Next')
      IConditionalOperation (OperationKind.Conditional, Type: null) (Syntax: 'If y = "B"c ... End If')
        Condition: 
          IBinaryOperation (BinaryOperatorKind.Equals, Checked) (OperationKind.BinaryOperator, Type: System.Boolean) (Syntax: 'y = "B"c')
            Left: 
              ILocalReferenceOperation: y (OperationKind.LocalReference, Type: System.Char) (Syntax: 'y')
            Right: 
              ILiteralOperation (OperationKind.Literal, Type: System.Char, Constant: B) (Syntax: '"B"c')
        WhenTrue: 
          IBlockOperation (1 statements) (OperationKind.Block, Type: null, IsImplicit) (Syntax: 'If y = "B"c ... End If')
            IBranchOperation (BranchKind.Break, Label: exit) (OperationKind.Branch, Type: null) (Syntax: 'Exit For')
        WhenFalse: 
          IBlockOperation (1 statements) (OperationKind.Block, Type: null) (Syntax: 'Else ... riteLine(y)')
            IExpressionStatementOperation (OperationKind.ExpressionStatement, Type: null) (Syntax: 'System.Cons ... riteLine(y)')
              Expression: 
                IInvocationOperation (Sub System.Console.WriteLine(value As System.Char)) (OperationKind.Invocation, Type: System.Void) (Syntax: 'System.Cons ... riteLine(y)')
                  Instance Receiver: 
                    null
                  Arguments(1):
                      IArgumentOperation (ArgumentKind.Explicit, Matching Parameter: value) (OperationKind.Argument, Type: null) (Syntax: 'y')
                        ILocalReferenceOperation: y (OperationKind.LocalReference, Type: System.Char) (Syntax: 'y')
                        InConversion: CommonConversion (Exists: True, IsIdentity: True, IsNumeric: False, IsReference: False, IsUserDefined: False) (MethodSymbol: null)
                        OutConversion: CommonConversion (Exists: True, IsIdentity: True, IsNumeric: False, IsReference: False, IsUserDefined: False) (MethodSymbol: null)
  NextVariables(0)
]]>.Value

            VerifyOperationTreeForTest(Of ForEachBlockSyntax)(source, expectedOperationTree)
        End Sub

        <CompilerTrait(CompilerFeature.IOperation)>
        <Fact(), WorkItem(17602, "https://github.com/dotnet/roslyn/issues/17602")>
        Public Sub IForEachLoopStatement_WithContinue()
            Dim source = <![CDATA[
Class C
    Public Shared Sub Main()
        Dim S As String() = New String() {"ABC", "XYZ"}
        For Each x As String In S'BIND:"For Each x As String In S"
            For Each y As Char In x
                If y = "B"c Then
                    Continue For
                End If
                System.Console.WriteLine(y)
        Next y, x
    End Sub
End Class

    ]]>.Value

            Dim expectedOperationTree = <![CDATA[
IForEachLoopOperation (LoopKind.ForEach) (OperationKind.Loop, Type: null) (Syntax: 'For Each x  ... Next y, x')
  Locals: Local_1: x As System.String
  LoopControlVariable: 
    ILocalReferenceOperation: x (OperationKind.LocalReference, Type: System.String) (Syntax: 'x As String')
  Collection: 
<<<<<<< HEAD
    IConversionExpression (TryCast: False, Unchecked) (OperationKind.ConversionExpression, Type: System.Collections.IEnumerable, IsImplicit) (Syntax: 'S')
=======
    IConversionOperation (Implicit, TryCast: False, Unchecked) (OperationKind.Conversion, Type: System.Collections.IEnumerable, IsImplicit) (Syntax: 'S')
>>>>>>> 9c82aed5
      Conversion: CommonConversion (Exists: True, IsIdentity: False, IsNumeric: False, IsReference: True, IsUserDefined: False) (MethodSymbol: null)
      Operand: 
        ILocalReferenceOperation: S (OperationKind.LocalReference, Type: System.String()) (Syntax: 'S')
  Body: 
    IBlockOperation (1 statements) (OperationKind.Block, Type: null, IsImplicit) (Syntax: 'For Each x  ... Next y, x')
      IForEachLoopOperation (LoopKind.ForEach) (OperationKind.Loop, Type: null) (Syntax: 'For Each y  ... Next y, x')
        Locals: Local_1: y As System.Char
        LoopControlVariable: 
          ILocalReferenceOperation: y (OperationKind.LocalReference, Type: System.Char) (Syntax: 'y As Char')
        Collection: 
          ILocalReferenceOperation: x (OperationKind.LocalReference, Type: System.String) (Syntax: 'x')
        Body: 
          IBlockOperation (2 statements) (OperationKind.Block, Type: null, IsImplicit) (Syntax: 'For Each y  ... Next y, x')
            IConditionalOperation (OperationKind.Conditional, Type: null) (Syntax: 'If y = "B"c ... End If')
              Condition: 
                IBinaryOperation (BinaryOperatorKind.Equals, Checked) (OperationKind.BinaryOperator, Type: System.Boolean) (Syntax: 'y = "B"c')
                  Left: 
                    ILocalReferenceOperation: y (OperationKind.LocalReference, Type: System.Char) (Syntax: 'y')
                  Right: 
                    ILiteralOperation (OperationKind.Literal, Type: System.Char, Constant: B) (Syntax: '"B"c')
              WhenTrue: 
                IBlockOperation (1 statements) (OperationKind.Block, Type: null, IsImplicit) (Syntax: 'If y = "B"c ... End If')
                  IBranchOperation (BranchKind.Continue, Label: continue) (OperationKind.Branch, Type: null) (Syntax: 'Continue For')
              WhenFalse: 
                null
            IExpressionStatementOperation (OperationKind.ExpressionStatement, Type: null) (Syntax: 'System.Cons ... riteLine(y)')
              Expression: 
                IInvocationOperation (Sub System.Console.WriteLine(value As System.Char)) (OperationKind.Invocation, Type: System.Void) (Syntax: 'System.Cons ... riteLine(y)')
                  Instance Receiver: 
                    null
                  Arguments(1):
                      IArgumentOperation (ArgumentKind.Explicit, Matching Parameter: value) (OperationKind.Argument, Type: null) (Syntax: 'y')
                        ILocalReferenceOperation: y (OperationKind.LocalReference, Type: System.Char) (Syntax: 'y')
                        InConversion: CommonConversion (Exists: True, IsIdentity: True, IsNumeric: False, IsReference: False, IsUserDefined: False) (MethodSymbol: null)
                        OutConversion: CommonConversion (Exists: True, IsIdentity: True, IsNumeric: False, IsReference: False, IsUserDefined: False) (MethodSymbol: null)
        NextVariables(2):
            ILocalReferenceOperation: y (OperationKind.LocalReference, Type: System.Char) (Syntax: 'y')
            ILocalReferenceOperation: x (OperationKind.LocalReference, Type: System.String) (Syntax: 'x')
  NextVariables(0)
]]>.Value

            VerifyOperationTreeForTest(Of ForEachBlockSyntax)(source, expectedOperationTree)
        End Sub

        <CompilerTrait(CompilerFeature.IOperation)>
        <Fact(), WorkItem(17602, "https://github.com/dotnet/roslyn/issues/17602")>
        Public Sub IForEachLoopStatement_Nested()
            Dim source = <![CDATA[
Class C
    Shared Sub Main()
        Dim c(3)() As Integer
        For Each x As Integer() In c
            ReDim x(3)
            For i As Integer = 0 To 3
                x(i) = i
            Next
            For Each y As Integer In x'BIND:"For Each y As Integer In x"
                System.Console.WriteLine(y)
            Next
        Next
    End Sub
End Class

    ]]>.Value

            Dim expectedOperationTree = <![CDATA[
IForEachLoopOperation (LoopKind.ForEach) (OperationKind.Loop, Type: null) (Syntax: 'For Each y  ... Next')
  Locals: Local_1: y As System.Int32
  LoopControlVariable: 
    ILocalReferenceOperation: y (OperationKind.LocalReference, Type: System.Int32) (Syntax: 'y As Integer')
  Collection: 
<<<<<<< HEAD
    IConversionExpression (TryCast: False, Unchecked) (OperationKind.ConversionExpression, Type: System.Collections.IEnumerable, IsImplicit) (Syntax: 'x')
=======
    IConversionOperation (Implicit, TryCast: False, Unchecked) (OperationKind.Conversion, Type: System.Collections.IEnumerable, IsImplicit) (Syntax: 'x')
>>>>>>> 9c82aed5
      Conversion: CommonConversion (Exists: True, IsIdentity: False, IsNumeric: False, IsReference: True, IsUserDefined: False) (MethodSymbol: null)
      Operand: 
        ILocalReferenceOperation: x (OperationKind.LocalReference, Type: System.Int32()) (Syntax: 'x')
  Body: 
    IBlockOperation (1 statements) (OperationKind.Block, Type: null, IsImplicit) (Syntax: 'For Each y  ... Next')
      IExpressionStatementOperation (OperationKind.ExpressionStatement, Type: null) (Syntax: 'System.Cons ... riteLine(y)')
        Expression: 
          IInvocationOperation (Sub System.Console.WriteLine(value As System.Int32)) (OperationKind.Invocation, Type: System.Void) (Syntax: 'System.Cons ... riteLine(y)')
            Instance Receiver: 
              null
            Arguments(1):
                IArgumentOperation (ArgumentKind.Explicit, Matching Parameter: value) (OperationKind.Argument, Type: null) (Syntax: 'y')
                  ILocalReferenceOperation: y (OperationKind.LocalReference, Type: System.Int32) (Syntax: 'y')
                  InConversion: CommonConversion (Exists: True, IsIdentity: True, IsNumeric: False, IsReference: False, IsUserDefined: False) (MethodSymbol: null)
                  OutConversion: CommonConversion (Exists: True, IsIdentity: True, IsNumeric: False, IsReference: False, IsUserDefined: False) (MethodSymbol: null)
  NextVariables(0)
]]>.Value

            VerifyOperationTreeForTest(Of ForEachBlockSyntax)(source, expectedOperationTree)
        End Sub

        <CompilerTrait(CompilerFeature.IOperation)>
        <Fact(), WorkItem(17602, "https://github.com/dotnet/roslyn/issues/17602")>
        Public Sub IForEachLoopStatement_Nested1()
            Dim source = <![CDATA[
Class C
    Public Shared Sub Main()
        Dim S As String() = New String() {"ABC", "XYZ"}
        For Each x As String In S'BIND:"For Each x As String In S"
            For Each y As Char In x
                System.Console.WriteLine(y)
            Next
        Next
    End Sub
End Class

    ]]>.Value

            Dim expectedOperationTree = <![CDATA[
IForEachLoopOperation (LoopKind.ForEach) (OperationKind.Loop, Type: null) (Syntax: 'For Each x  ... Next')
  Locals: Local_1: x As System.String
  LoopControlVariable: 
    ILocalReferenceOperation: x (OperationKind.LocalReference, Type: System.String) (Syntax: 'x As String')
  Collection: 
<<<<<<< HEAD
    IConversionExpression (TryCast: False, Unchecked) (OperationKind.ConversionExpression, Type: System.Collections.IEnumerable, IsImplicit) (Syntax: 'S')
=======
    IConversionOperation (Implicit, TryCast: False, Unchecked) (OperationKind.Conversion, Type: System.Collections.IEnumerable, IsImplicit) (Syntax: 'S')
>>>>>>> 9c82aed5
      Conversion: CommonConversion (Exists: True, IsIdentity: False, IsNumeric: False, IsReference: True, IsUserDefined: False) (MethodSymbol: null)
      Operand: 
        ILocalReferenceOperation: S (OperationKind.LocalReference, Type: System.String()) (Syntax: 'S')
  Body: 
    IBlockOperation (1 statements) (OperationKind.Block, Type: null, IsImplicit) (Syntax: 'For Each x  ... Next')
      IForEachLoopOperation (LoopKind.ForEach) (OperationKind.Loop, Type: null) (Syntax: 'For Each y  ... Next')
        Locals: Local_1: y As System.Char
        LoopControlVariable: 
          ILocalReferenceOperation: y (OperationKind.LocalReference, Type: System.Char) (Syntax: 'y As Char')
        Collection: 
          ILocalReferenceOperation: x (OperationKind.LocalReference, Type: System.String) (Syntax: 'x')
        Body: 
          IBlockOperation (1 statements) (OperationKind.Block, Type: null, IsImplicit) (Syntax: 'For Each y  ... Next')
            IExpressionStatementOperation (OperationKind.ExpressionStatement, Type: null) (Syntax: 'System.Cons ... riteLine(y)')
              Expression: 
                IInvocationOperation (Sub System.Console.WriteLine(value As System.Char)) (OperationKind.Invocation, Type: System.Void) (Syntax: 'System.Cons ... riteLine(y)')
                  Instance Receiver: 
                    null
                  Arguments(1):
                      IArgumentOperation (ArgumentKind.Explicit, Matching Parameter: value) (OperationKind.Argument, Type: null) (Syntax: 'y')
                        ILocalReferenceOperation: y (OperationKind.LocalReference, Type: System.Char) (Syntax: 'y')
                        InConversion: CommonConversion (Exists: True, IsIdentity: True, IsNumeric: False, IsReference: False, IsUserDefined: False) (MethodSymbol: null)
                        OutConversion: CommonConversion (Exists: True, IsIdentity: True, IsNumeric: False, IsReference: False, IsUserDefined: False) (MethodSymbol: null)
        NextVariables(0)
  NextVariables(0)
]]>.Value

            VerifyOperationTreeForTest(Of ForEachBlockSyntax)(source, expectedOperationTree)
        End Sub

        <CompilerTrait(CompilerFeature.IOperation)>
        <Fact(), WorkItem(17602, "https://github.com/dotnet/roslyn/issues/17602")>
        Public Sub IForEachLoopStatement_Interface()
            Dim source = <![CDATA[
Option Infer On

Class C
    Public Shared Sub Main()
        For Each x In New Enumerable()'BIND:"For Each x In New Enumerable()"
            System.Console.WriteLine(x)
        Next
    End Sub
End Class

Class Enumerable
    Implements System.Collections.IEnumerable
    Private Function System_Collections_IEnumerable_GetEnumerator() As System.Collections.IEnumerator Implements System.Collections.IEnumerable.GetEnumerator
        Dim list As New System.Collections.Generic.List(Of Integer)()
        list.Add(3)
        list.Add(2)
        list.Add(1)
        Return list.GetEnumerator()
    End Function
End Class
    ]]>.Value

            Dim expectedOperationTree = <![CDATA[
IForEachLoopOperation (LoopKind.ForEach) (OperationKind.Loop, Type: null) (Syntax: 'For Each x  ... Next')
  Locals: Local_1: x As System.Object
  LoopControlVariable: 
    ILocalReferenceOperation: x (OperationKind.LocalReference, Type: System.Object) (Syntax: 'x')
  Collection: 
<<<<<<< HEAD
    IConversionExpression (TryCast: False, Unchecked) (OperationKind.ConversionExpression, Type: System.Collections.IEnumerable, IsImplicit) (Syntax: 'New Enumerable()')
=======
    IConversionOperation (Implicit, TryCast: False, Unchecked) (OperationKind.Conversion, Type: System.Collections.IEnumerable, IsImplicit) (Syntax: 'New Enumerable()')
>>>>>>> 9c82aed5
      Conversion: CommonConversion (Exists: True, IsIdentity: False, IsNumeric: False, IsReference: True, IsUserDefined: False) (MethodSymbol: null)
      Operand: 
        IObjectCreationOperation (Constructor: Sub Enumerable..ctor()) (OperationKind.ObjectCreation, Type: Enumerable) (Syntax: 'New Enumerable()')
          Arguments(0)
          Initializer: 
            null
  Body: 
    IBlockOperation (1 statements) (OperationKind.Block, Type: null, IsImplicit) (Syntax: 'For Each x  ... Next')
      IExpressionStatementOperation (OperationKind.ExpressionStatement, Type: null) (Syntax: 'System.Cons ... riteLine(x)')
        Expression: 
          IInvocationOperation (Sub System.Console.WriteLine(value As System.Object)) (OperationKind.Invocation, Type: System.Void) (Syntax: 'System.Cons ... riteLine(x)')
            Instance Receiver: 
              null
            Arguments(1):
                IArgumentOperation (ArgumentKind.Explicit, Matching Parameter: value) (OperationKind.Argument, Type: null) (Syntax: 'x')
                  ILocalReferenceOperation: x (OperationKind.LocalReference, Type: System.Object) (Syntax: 'x')
                  InConversion: CommonConversion (Exists: True, IsIdentity: True, IsNumeric: False, IsReference: False, IsUserDefined: False) (MethodSymbol: null)
                  OutConversion: CommonConversion (Exists: True, IsIdentity: True, IsNumeric: False, IsReference: False, IsUserDefined: False) (MethodSymbol: null)
  NextVariables(0)
]]>.Value

            VerifyOperationTreeForTest(Of ForEachBlockSyntax)(source, expectedOperationTree)
        End Sub

        <CompilerTrait(CompilerFeature.IOperation)>
        <Fact(), WorkItem(17602, "https://github.com/dotnet/roslyn/issues/17602")>
        Public Sub IForEachLoopStatement_String()
            Dim source = <![CDATA[
Option Infer On
Class Program
    Public Shared Sub Main()
        Const s As String = Nothing
        For Each y In s'BIND:"For Each y In s"
            System.Console.WriteLine(y)
        Next
    End Sub
End Class
    ]]>.Value

            Dim expectedOperationTree = <![CDATA[
IForEachLoopOperation (LoopKind.ForEach) (OperationKind.Loop, Type: null) (Syntax: 'For Each y  ... Next')
  Locals: Local_1: y As System.Char
  LoopControlVariable: 
    ILocalReferenceOperation: y (OperationKind.LocalReference, Type: System.Char) (Syntax: 'y')
  Collection: 
    ILocalReferenceOperation: s (OperationKind.LocalReference, Type: System.String, Constant: null) (Syntax: 's')
  Body: 
    IBlockOperation (1 statements) (OperationKind.Block, Type: null, IsImplicit) (Syntax: 'For Each y  ... Next')
      IExpressionStatementOperation (OperationKind.ExpressionStatement, Type: null) (Syntax: 'System.Cons ... riteLine(y)')
        Expression: 
          IInvocationOperation (Sub System.Console.WriteLine(value As System.Char)) (OperationKind.Invocation, Type: System.Void) (Syntax: 'System.Cons ... riteLine(y)')
            Instance Receiver: 
              null
            Arguments(1):
                IArgumentOperation (ArgumentKind.Explicit, Matching Parameter: value) (OperationKind.Argument, Type: null) (Syntax: 'y')
                  ILocalReferenceOperation: y (OperationKind.LocalReference, Type: System.Char) (Syntax: 'y')
                  InConversion: CommonConversion (Exists: True, IsIdentity: True, IsNumeric: False, IsReference: False, IsUserDefined: False) (MethodSymbol: null)
                  OutConversion: CommonConversion (Exists: True, IsIdentity: True, IsNumeric: False, IsReference: False, IsUserDefined: False) (MethodSymbol: null)
  NextVariables(0)
]]>.Value

            VerifyOperationTreeForTest(Of ForEachBlockSyntax)(source, expectedOperationTree)
        End Sub

        <CompilerTrait(CompilerFeature.IOperation)>
        <Fact(), WorkItem(17602, "https://github.com/dotnet/roslyn/issues/17602")>
        Public Sub IForEachLoopStatement_IterateStruct()
            Dim source = <![CDATA[
Option Infer On
Imports System.Collections
Class C
    Public Shared Sub Main()
        For Each x In New Enumerable()'BIND:"For Each x In New Enumerable()"
            System.Console.WriteLine(x)
        Next
    End Sub
End Class
Structure Enumerable
    Implements IEnumerable
    Private Function IEnumerable_GetEnumerator() As IEnumerator Implements IEnumerable.GetEnumerator
        Return New Integer() {1, 2, 3}.GetEnumerator()
    End Function
End Structure
    ]]>.Value

            Dim expectedOperationTree = <![CDATA[
IForEachLoopOperation (LoopKind.ForEach) (OperationKind.Loop, Type: null) (Syntax: 'For Each x  ... Next')
  Locals: Local_1: x As System.Object
  LoopControlVariable: 
    ILocalReferenceOperation: x (OperationKind.LocalReference, Type: System.Object) (Syntax: 'x')
  Collection: 
<<<<<<< HEAD
    IConversionExpression (TryCast: False, Unchecked) (OperationKind.ConversionExpression, Type: System.Collections.IEnumerable, IsImplicit) (Syntax: 'New Enumerable()')
=======
    IConversionOperation (Implicit, TryCast: False, Unchecked) (OperationKind.Conversion, Type: System.Collections.IEnumerable, IsImplicit) (Syntax: 'New Enumerable()')
>>>>>>> 9c82aed5
      Conversion: CommonConversion (Exists: True, IsIdentity: False, IsNumeric: False, IsReference: False, IsUserDefined: False) (MethodSymbol: null)
      Operand: 
        IObjectCreationOperation (Constructor: Sub Enumerable..ctor()) (OperationKind.ObjectCreation, Type: Enumerable) (Syntax: 'New Enumerable()')
          Arguments(0)
          Initializer: 
            null
  Body: 
    IBlockOperation (1 statements) (OperationKind.Block, Type: null, IsImplicit) (Syntax: 'For Each x  ... Next')
      IExpressionStatementOperation (OperationKind.ExpressionStatement, Type: null) (Syntax: 'System.Cons ... riteLine(x)')
        Expression: 
          IInvocationOperation (Sub System.Console.WriteLine(value As System.Object)) (OperationKind.Invocation, Type: System.Void) (Syntax: 'System.Cons ... riteLine(x)')
            Instance Receiver: 
              null
            Arguments(1):
                IArgumentOperation (ArgumentKind.Explicit, Matching Parameter: value) (OperationKind.Argument, Type: null) (Syntax: 'x')
                  ILocalReferenceOperation: x (OperationKind.LocalReference, Type: System.Object) (Syntax: 'x')
                  InConversion: CommonConversion (Exists: True, IsIdentity: True, IsNumeric: False, IsReference: False, IsUserDefined: False) (MethodSymbol: null)
                  OutConversion: CommonConversion (Exists: True, IsIdentity: True, IsNumeric: False, IsReference: False, IsUserDefined: False) (MethodSymbol: null)
  NextVariables(0)
]]>.Value

            VerifyOperationTreeForTest(Of ForEachBlockSyntax)(source, expectedOperationTree)
        End Sub

        <CompilerTrait(CompilerFeature.IOperation)>
        <Fact(), WorkItem(17602, "https://github.com/dotnet/roslyn/issues/17602")>
        Public Sub IForEachLoopStatement_QueryExpression()
            Dim source = <![CDATA[
Imports System
Imports System.Collections.Generic
Imports System.Diagnostics
Imports System.Linq

Module Program
    Sub Main(args As String())
        ' Obtain a list of customers.
        Dim customers As List(Of Customer) = GetCustomers()

        ' Return customers that are grouped based on country.
        Dim countries = From cust In customers
                        Order By cust.Country, cust.City
                        Group By CountryName = cust.Country
                        Into CustomersInCountry = Group, Count()
                        Order By CountryName

        ' Output the results.
        For Each country In countries'BIND:"For Each country In countries"
            Debug.WriteLine(country.CountryName & " count=" & country.Count)

            For Each customer In country.CustomersInCountry
                Debug.WriteLine("   " & customer.CompanyName & "  " & customer.City)
            Next
        Next
    End Sub

    Private Function GetCustomers() As List(Of Customer)
        Return New List(Of Customer) From
            {
                New Customer With {.CustomerID = 1, .CompanyName = "C", .City = "H", .Country = "C"},
                New Customer With {.CustomerID = 2, .CompanyName = "M", .City = "R", .Country = "U"},
                New Customer With {.CustomerID = 3, .CompanyName = "F", .City = "V", .Country = "C"}
            }
    End Function
End Module

Class Customer
    Public Property CustomerID As Integer
    Public Property CompanyName As String
    Public Property City As String
    Public Property Country As String
End Class

]]>.Value

            Dim expectedOperationTree = <![CDATA[
IForEachLoopOperation (LoopKind.ForEach) (OperationKind.Loop, Type: null) (Syntax: 'For Each co ... Next')
  Locals: Local_1: country As <anonymous type: Key CountryName As System.String, Key CustomersInCountry As System.Collections.Generic.IEnumerable(Of Customer), Key Count As System.Int32>
  LoopControlVariable: 
    ILocalReferenceOperation: country (OperationKind.LocalReference, Type: <anonymous type: Key CountryName As System.String, Key CustomersInCountry As System.Collections.Generic.IEnumerable(Of Customer), Key Count As System.Int32>) (Syntax: 'country')
  Collection: 
    ILocalReferenceOperation: countries (OperationKind.LocalReference, Type: System.Linq.IOrderedEnumerable(Of <anonymous type: Key CountryName As System.String, Key CustomersInCountry As System.Collections.Generic.IEnumerable(Of Customer), Key Count As System.Int32>)) (Syntax: 'countries')
  Body: 
    IBlockOperation (2 statements) (OperationKind.Block, Type: null, IsImplicit) (Syntax: 'For Each co ... Next')
      IExpressionStatementOperation (OperationKind.ExpressionStatement, Type: null) (Syntax: 'Debug.Write ... ntry.Count)')
        Expression: 
          IInvocationOperation (Sub System.Diagnostics.Debug.WriteLine(message As System.String)) (OperationKind.Invocation, Type: System.Void) (Syntax: 'Debug.Write ... ntry.Count)')
            Instance Receiver: 
              null
            Arguments(1):
                IArgumentOperation (ArgumentKind.Explicit, Matching Parameter: message) (OperationKind.Argument, Type: null) (Syntax: 'country.Cou ... untry.Count')
                  IBinaryOperation (BinaryOperatorKind.Concatenate, Checked) (OperationKind.BinaryOperator, Type: System.String) (Syntax: 'country.Cou ... untry.Count')
                    Left: 
                      IBinaryOperation (BinaryOperatorKind.Concatenate, Checked) (OperationKind.BinaryOperator, Type: System.String) (Syntax: 'country.Cou ... & " count="')
                        Left: 
                          IPropertyReferenceOperation: ReadOnly Property <anonymous type: Key CountryName As System.String, Key CustomersInCountry As System.Collections.Generic.IEnumerable(Of Customer), Key Count As System.Int32>.CountryName As System.String (OperationKind.PropertyReference, Type: System.String) (Syntax: 'country.CountryName')
                            Instance Receiver: 
                              ILocalReferenceOperation: country (OperationKind.LocalReference, Type: <anonymous type: Key CountryName As System.String, Key CustomersInCountry As System.Collections.Generic.IEnumerable(Of Customer), Key Count As System.Int32>) (Syntax: 'country')
                        Right: 
                          ILiteralOperation (OperationKind.Literal, Type: System.String, Constant: " count=") (Syntax: '" count="')
                    Right: 
<<<<<<< HEAD
                      IConversionExpression (TryCast: False, Unchecked) (OperationKind.ConversionExpression, Type: System.String, IsImplicit) (Syntax: 'country.Count')
=======
                      IConversionOperation (Implicit, TryCast: False, Unchecked) (OperationKind.Conversion, Type: System.String, IsImplicit) (Syntax: 'country.Count')
>>>>>>> 9c82aed5
                        Conversion: CommonConversion (Exists: True, IsIdentity: False, IsNumeric: False, IsReference: False, IsUserDefined: False) (MethodSymbol: null)
                        Operand: 
                          IPropertyReferenceOperation: ReadOnly Property <anonymous type: Key CountryName As System.String, Key CustomersInCountry As System.Collections.Generic.IEnumerable(Of Customer), Key Count As System.Int32>.Count As System.Int32 (OperationKind.PropertyReference, Type: System.Int32) (Syntax: 'country.Count')
                            Instance Receiver: 
                              ILocalReferenceOperation: country (OperationKind.LocalReference, Type: <anonymous type: Key CountryName As System.String, Key CustomersInCountry As System.Collections.Generic.IEnumerable(Of Customer), Key Count As System.Int32>) (Syntax: 'country')
                  InConversion: CommonConversion (Exists: True, IsIdentity: True, IsNumeric: False, IsReference: False, IsUserDefined: False) (MethodSymbol: null)
                  OutConversion: CommonConversion (Exists: True, IsIdentity: True, IsNumeric: False, IsReference: False, IsUserDefined: False) (MethodSymbol: null)
      IForEachLoopOperation (LoopKind.ForEach) (OperationKind.Loop, Type: null) (Syntax: 'For Each cu ... Next')
        Locals: Local_1: customer As Customer
        LoopControlVariable: 
          ILocalReferenceOperation: customer (OperationKind.LocalReference, Type: Customer) (Syntax: 'customer')
        Collection: 
          IPropertyReferenceOperation: ReadOnly Property <anonymous type: Key CountryName As System.String, Key CustomersInCountry As System.Collections.Generic.IEnumerable(Of Customer), Key Count As System.Int32>.CustomersInCountry As System.Collections.Generic.IEnumerable(Of Customer) (OperationKind.PropertyReference, Type: System.Collections.Generic.IEnumerable(Of Customer)) (Syntax: 'country.Cus ... rsInCountry')
            Instance Receiver: 
              ILocalReferenceOperation: country (OperationKind.LocalReference, Type: <anonymous type: Key CountryName As System.String, Key CustomersInCountry As System.Collections.Generic.IEnumerable(Of Customer), Key Count As System.Int32>) (Syntax: 'country')
        Body: 
          IBlockOperation (1 statements) (OperationKind.Block, Type: null, IsImplicit) (Syntax: 'For Each cu ... Next')
            IExpressionStatementOperation (OperationKind.ExpressionStatement, Type: null) (Syntax: 'Debug.Write ... tomer.City)')
              Expression: 
                IInvocationOperation (Sub System.Diagnostics.Debug.WriteLine(message As System.String)) (OperationKind.Invocation, Type: System.Void) (Syntax: 'Debug.Write ... tomer.City)')
                  Instance Receiver: 
                    null
                  Arguments(1):
                      IArgumentOperation (ArgumentKind.Explicit, Matching Parameter: message) (OperationKind.Argument, Type: null) (Syntax: '"   " & cus ... stomer.City')
                        IBinaryOperation (BinaryOperatorKind.Concatenate, Checked) (OperationKind.BinaryOperator, Type: System.String) (Syntax: '"   " & cus ... stomer.City')
                          Left: 
                            IBinaryOperation (BinaryOperatorKind.Concatenate, Checked) (OperationKind.BinaryOperator, Type: System.String) (Syntax: '"   " & cus ... Name & "  "')
                              Left: 
                                IBinaryOperation (BinaryOperatorKind.Concatenate, Checked) (OperationKind.BinaryOperator, Type: System.String) (Syntax: '"   " & cus ... CompanyName')
                                  Left: 
                                    ILiteralOperation (OperationKind.Literal, Type: System.String, Constant: "   ") (Syntax: '"   "')
                                  Right: 
                                    IPropertyReferenceOperation: Property Customer.CompanyName As System.String (OperationKind.PropertyReference, Type: System.String) (Syntax: 'customer.CompanyName')
                                      Instance Receiver: 
                                        ILocalReferenceOperation: customer (OperationKind.LocalReference, Type: Customer) (Syntax: 'customer')
                              Right: 
                                ILiteralOperation (OperationKind.Literal, Type: System.String, Constant: "  ") (Syntax: '"  "')
                          Right: 
                            IPropertyReferenceOperation: Property Customer.City As System.String (OperationKind.PropertyReference, Type: System.String) (Syntax: 'customer.City')
                              Instance Receiver: 
                                ILocalReferenceOperation: customer (OperationKind.LocalReference, Type: Customer) (Syntax: 'customer')
                        InConversion: CommonConversion (Exists: True, IsIdentity: True, IsNumeric: False, IsReference: False, IsUserDefined: False) (MethodSymbol: null)
                        OutConversion: CommonConversion (Exists: True, IsIdentity: True, IsNumeric: False, IsReference: False, IsUserDefined: False) (MethodSymbol: null)
        NextVariables(0)
  NextVariables(0)
]]>.Value

            Dim expectedDiagnostics = String.Empty

            VerifyOperationTreeAndDiagnosticsForTest(Of ForEachBlockSyntax)(source, expectedOperationTree, expectedDiagnostics)
        End Sub



        <CompilerTrait(CompilerFeature.IOperation)>
        <Fact(), WorkItem(17602, "https://github.com/dotnet/roslyn/issues/17602")>
        Public Sub IForEachLoopStatement_Multidimensional()
            Dim source = <![CDATA[
Option Strict On
Imports System

Module Program
    Sub Main()

        Dim k(,) = {{1}, {1}}
        For Each [Custom] In k'BIND:"For Each [Custom] In k"
            Console.Write(VerifyStaticType([Custom], GetType(Integer)))
            Console.Write(VerifyStaticType([Custom], GetType(Object)))
            Exit For
        Next
    End Sub

    Function VerifyStaticType(Of T)(ByVal x As T, ByVal y As System.Type) As Boolean
        Return GetType(T) Is y
    End Function
End Module

    ]]>.Value

            Dim expectedOperationTree = <![CDATA[
IForEachLoopOperation (LoopKind.ForEach) (OperationKind.Loop, Type: null) (Syntax: 'For Each [C ... Next')
  Locals: Local_1: Custom As System.Int32
  LoopControlVariable: 
    ILocalReferenceOperation: Custom (OperationKind.LocalReference, Type: System.Int32) (Syntax: '[Custom]')
  Collection: 
    ILocalReferenceOperation: k (OperationKind.LocalReference, Type: System.Int32(,)) (Syntax: 'k')
  Body: 
    IBlockOperation (3 statements) (OperationKind.Block, Type: null, IsImplicit) (Syntax: 'For Each [C ... Next')
      IExpressionStatementOperation (OperationKind.ExpressionStatement, Type: null) (Syntax: 'Console.Wri ... (Integer)))')
        Expression: 
          IInvocationOperation (Sub System.Console.Write(value As System.Boolean)) (OperationKind.Invocation, Type: System.Void) (Syntax: 'Console.Wri ... (Integer)))')
            Instance Receiver: 
              null
            Arguments(1):
                IArgumentOperation (ArgumentKind.Explicit, Matching Parameter: value) (OperationKind.Argument, Type: null) (Syntax: 'VerifyStati ... e(Integer))')
                  IInvocationOperation (Function Program.VerifyStaticType(Of System.Int32)(x As System.Int32, y As System.Type) As System.Boolean) (OperationKind.Invocation, Type: System.Boolean) (Syntax: 'VerifyStati ... e(Integer))')
                    Instance Receiver: 
                      null
                    Arguments(2):
                        IArgumentOperation (ArgumentKind.Explicit, Matching Parameter: x) (OperationKind.Argument, Type: null) (Syntax: '[Custom]')
                          ILocalReferenceOperation: Custom (OperationKind.LocalReference, Type: System.Int32) (Syntax: '[Custom]')
                          InConversion: CommonConversion (Exists: True, IsIdentity: True, IsNumeric: False, IsReference: False, IsUserDefined: False) (MethodSymbol: null)
                          OutConversion: CommonConversion (Exists: True, IsIdentity: True, IsNumeric: False, IsReference: False, IsUserDefined: False) (MethodSymbol: null)
                        IArgumentOperation (ArgumentKind.Explicit, Matching Parameter: y) (OperationKind.Argument, Type: null) (Syntax: 'GetType(Integer)')
                          ITypeOfOperation (OperationKind.TypeOf, Type: System.Type) (Syntax: 'GetType(Integer)')
                            TypeOperand: System.Int32
                          InConversion: CommonConversion (Exists: True, IsIdentity: True, IsNumeric: False, IsReference: False, IsUserDefined: False) (MethodSymbol: null)
                          OutConversion: CommonConversion (Exists: True, IsIdentity: True, IsNumeric: False, IsReference: False, IsUserDefined: False) (MethodSymbol: null)
                  InConversion: CommonConversion (Exists: True, IsIdentity: True, IsNumeric: False, IsReference: False, IsUserDefined: False) (MethodSymbol: null)
                  OutConversion: CommonConversion (Exists: True, IsIdentity: True, IsNumeric: False, IsReference: False, IsUserDefined: False) (MethodSymbol: null)
      IExpressionStatementOperation (OperationKind.ExpressionStatement, Type: null) (Syntax: 'Console.Wri ... e(Object)))')
        Expression: 
          IInvocationOperation (Sub System.Console.Write(value As System.Boolean)) (OperationKind.Invocation, Type: System.Void) (Syntax: 'Console.Wri ... e(Object)))')
            Instance Receiver: 
              null
            Arguments(1):
                IArgumentOperation (ArgumentKind.Explicit, Matching Parameter: value) (OperationKind.Argument, Type: null) (Syntax: 'VerifyStati ... pe(Object))')
                  IInvocationOperation (Function Program.VerifyStaticType(Of System.Int32)(x As System.Int32, y As System.Type) As System.Boolean) (OperationKind.Invocation, Type: System.Boolean) (Syntax: 'VerifyStati ... pe(Object))')
                    Instance Receiver: 
                      null
                    Arguments(2):
                        IArgumentOperation (ArgumentKind.Explicit, Matching Parameter: x) (OperationKind.Argument, Type: null) (Syntax: '[Custom]')
                          ILocalReferenceOperation: Custom (OperationKind.LocalReference, Type: System.Int32) (Syntax: '[Custom]')
                          InConversion: CommonConversion (Exists: True, IsIdentity: True, IsNumeric: False, IsReference: False, IsUserDefined: False) (MethodSymbol: null)
                          OutConversion: CommonConversion (Exists: True, IsIdentity: True, IsNumeric: False, IsReference: False, IsUserDefined: False) (MethodSymbol: null)
                        IArgumentOperation (ArgumentKind.Explicit, Matching Parameter: y) (OperationKind.Argument, Type: null) (Syntax: 'GetType(Object)')
                          ITypeOfOperation (OperationKind.TypeOf, Type: System.Type) (Syntax: 'GetType(Object)')
                            TypeOperand: System.Object
                          InConversion: CommonConversion (Exists: True, IsIdentity: True, IsNumeric: False, IsReference: False, IsUserDefined: False) (MethodSymbol: null)
                          OutConversion: CommonConversion (Exists: True, IsIdentity: True, IsNumeric: False, IsReference: False, IsUserDefined: False) (MethodSymbol: null)
                  InConversion: CommonConversion (Exists: True, IsIdentity: True, IsNumeric: False, IsReference: False, IsUserDefined: False) (MethodSymbol: null)
                  OutConversion: CommonConversion (Exists: True, IsIdentity: True, IsNumeric: False, IsReference: False, IsUserDefined: False) (MethodSymbol: null)
      IBranchOperation (BranchKind.Break, Label: exit) (OperationKind.Branch, Type: null) (Syntax: 'Exit For')
  NextVariables(0)
]]>.Value

            VerifyOperationTreeForTest(Of ForEachBlockSyntax)(source, expectedOperationTree)
        End Sub

        <CompilerTrait(CompilerFeature.IOperation)>
        <Fact(), WorkItem(17602, "https://github.com/dotnet/roslyn/issues/17602")>
        Public Sub IForEachLoopStatement_LateBinding()
            Dim source = <![CDATA[
Option Strict Off
Imports System
Class C
    Shared Sub Main()
        Dim o As Object = {1, 2, 3}
        For Each x In o'BIND:"For Each x In o"
            Console.WriteLine(x)
        Next
    End Sub
End Class

    ]]>.Value

            Dim expectedOperationTree = <![CDATA[
IForEachLoopOperation (LoopKind.ForEach) (OperationKind.Loop, Type: null) (Syntax: 'For Each x  ... Next')
  Locals: Local_1: x As System.Object
  LoopControlVariable: 
    ILocalReferenceOperation: x (OperationKind.LocalReference, Type: System.Object) (Syntax: 'x')
  Collection: 
<<<<<<< HEAD
    IConversionExpression (TryCast: False, Unchecked) (OperationKind.ConversionExpression, Type: System.Collections.IEnumerable, IsImplicit) (Syntax: 'o')
=======
    IConversionOperation (Implicit, TryCast: False, Unchecked) (OperationKind.Conversion, Type: System.Collections.IEnumerable, IsImplicit) (Syntax: 'o')
>>>>>>> 9c82aed5
      Conversion: CommonConversion (Exists: True, IsIdentity: False, IsNumeric: False, IsReference: True, IsUserDefined: False) (MethodSymbol: null)
      Operand: 
        ILocalReferenceOperation: o (OperationKind.LocalReference, Type: System.Object) (Syntax: 'o')
  Body: 
    IBlockOperation (1 statements) (OperationKind.Block, Type: null, IsImplicit) (Syntax: 'For Each x  ... Next')
      IExpressionStatementOperation (OperationKind.ExpressionStatement, Type: null) (Syntax: 'Console.WriteLine(x)')
        Expression: 
          IInvocationOperation (Sub System.Console.WriteLine(value As System.Object)) (OperationKind.Invocation, Type: System.Void) (Syntax: 'Console.WriteLine(x)')
            Instance Receiver: 
              null
            Arguments(1):
                IArgumentOperation (ArgumentKind.Explicit, Matching Parameter: value) (OperationKind.Argument, Type: null) (Syntax: 'x')
                  ILocalReferenceOperation: x (OperationKind.LocalReference, Type: System.Object) (Syntax: 'x')
                  InConversion: CommonConversion (Exists: True, IsIdentity: True, IsNumeric: False, IsReference: False, IsUserDefined: False) (MethodSymbol: null)
                  OutConversion: CommonConversion (Exists: True, IsIdentity: True, IsNumeric: False, IsReference: False, IsUserDefined: False) (MethodSymbol: null)
  NextVariables(0)
]]>.Value

            VerifyOperationTreeForTest(Of ForEachBlockSyntax)(source, expectedOperationTree)
        End Sub

        <CompilerTrait(CompilerFeature.IOperation)>
        <Fact(), WorkItem(17602, "https://github.com/dotnet/roslyn/issues/17602")>
        Public Sub IForEachLoopStatement_Pattern()
            Dim source = <![CDATA[
Option Infer On
Class C
    Public Shared Sub Main()
        For Each x In New Enumerable()'BIND:"For Each x In New Enumerable()"
            System.Console.WriteLine(x)
        Next
    End Sub
End Class

Class Enumerable
    Public Function GetEnumerator() As Enumerator
        Return New Enumerator()
    End Function
End Class

Class Enumerator
    Private x As Integer = 0
    Public ReadOnly Property Current() As Integer
        Get
            Return x
        End Get
    End Property
    Public Function MoveNext() As Boolean
        Return System.Threading.Interlocked.Increment(x) & lt; 4
    End Function
End Class
    ]]>.Value

            Dim expectedOperationTree = <![CDATA[
IForEachLoopOperation (LoopKind.ForEach) (OperationKind.Loop, Type: null) (Syntax: 'For Each x  ... Next')
  Locals: Local_1: x As System.Int32
  LoopControlVariable: 
    ILocalReferenceOperation: x (OperationKind.LocalReference, Type: System.Int32) (Syntax: 'x')
  Collection: 
    IObjectCreationOperation (Constructor: Sub Enumerable..ctor()) (OperationKind.ObjectCreation, Type: Enumerable) (Syntax: 'New Enumerable()')
      Arguments(0)
      Initializer: 
        null
  Body: 
    IBlockOperation (1 statements) (OperationKind.Block, Type: null, IsImplicit) (Syntax: 'For Each x  ... Next')
      IExpressionStatementOperation (OperationKind.ExpressionStatement, Type: null) (Syntax: 'System.Cons ... riteLine(x)')
        Expression: 
          IInvocationOperation (Sub System.Console.WriteLine(value As System.Int32)) (OperationKind.Invocation, Type: System.Void) (Syntax: 'System.Cons ... riteLine(x)')
            Instance Receiver: 
              null
            Arguments(1):
                IArgumentOperation (ArgumentKind.Explicit, Matching Parameter: value) (OperationKind.Argument, Type: null) (Syntax: 'x')
                  ILocalReferenceOperation: x (OperationKind.LocalReference, Type: System.Int32) (Syntax: 'x')
                  InConversion: CommonConversion (Exists: True, IsIdentity: True, IsNumeric: False, IsReference: False, IsUserDefined: False) (MethodSymbol: null)
                  OutConversion: CommonConversion (Exists: True, IsIdentity: True, IsNumeric: False, IsReference: False, IsUserDefined: False) (MethodSymbol: null)
  NextVariables(0)
]]>.Value

            VerifyOperationTreeForTest(Of ForEachBlockSyntax)(source, expectedOperationTree)
        End Sub

        <CompilerTrait(CompilerFeature.IOperation)>
        <Fact(), WorkItem(17602, "https://github.com/dotnet/roslyn/issues/17602")>
        Public Sub IForEachLoopStatement_lamda()
            Dim source = <![CDATA[
Option Strict On
Option Infer On

Imports System

Class C1
    Private element_lambda_field As Integer

    Public Shared Sub Main()
        Dim c1 As New C1()
        c1.DoStuff()
    End Sub

    Public Sub DoStuff()
        Dim arr As Integer() = New Integer(1) {}
        arr(0) = 23
        arr(1) = 42

        Dim myDelegate As Action = Sub()
                                       Dim element_lambda_local As Integer
                                       For Each element_lambda_local In arr'BIND:"For Each element_lambda_local In arr"
                                           Console.WriteLine(element_lambda_local)
                                       Next element_lambda_local


                                   End Sub

        myDelegate.Invoke()
    End Sub
End Class

    ]]>.Value

            Dim expectedOperationTree = <![CDATA[
IForEachLoopOperation (LoopKind.ForEach) (OperationKind.Loop, Type: null) (Syntax: 'For Each el ... ambda_local')
  LoopControlVariable: 
    ILocalReferenceOperation: element_lambda_local (OperationKind.LocalReference, Type: System.Int32) (Syntax: 'element_lambda_local')
  Collection: 
<<<<<<< HEAD
    IConversionExpression (TryCast: False, Unchecked) (OperationKind.ConversionExpression, Type: System.Collections.IEnumerable, IsImplicit) (Syntax: 'arr')
=======
    IConversionOperation (Implicit, TryCast: False, Unchecked) (OperationKind.Conversion, Type: System.Collections.IEnumerable, IsImplicit) (Syntax: 'arr')
>>>>>>> 9c82aed5
      Conversion: CommonConversion (Exists: True, IsIdentity: False, IsNumeric: False, IsReference: True, IsUserDefined: False) (MethodSymbol: null)
      Operand: 
        ILocalReferenceOperation: arr (OperationKind.LocalReference, Type: System.Int32()) (Syntax: 'arr')
  Body: 
    IBlockOperation (1 statements) (OperationKind.Block, Type: null, IsImplicit) (Syntax: 'For Each el ... ambda_local')
      IExpressionStatementOperation (OperationKind.ExpressionStatement, Type: null) (Syntax: 'Console.Wri ... mbda_local)')
        Expression: 
          IInvocationOperation (Sub System.Console.WriteLine(value As System.Int32)) (OperationKind.Invocation, Type: System.Void) (Syntax: 'Console.Wri ... mbda_local)')
            Instance Receiver: 
              null
            Arguments(1):
                IArgumentOperation (ArgumentKind.Explicit, Matching Parameter: value) (OperationKind.Argument, Type: null) (Syntax: 'element_lambda_local')
                  ILocalReferenceOperation: element_lambda_local (OperationKind.LocalReference, Type: System.Int32) (Syntax: 'element_lambda_local')
                  InConversion: CommonConversion (Exists: True, IsIdentity: True, IsNumeric: False, IsReference: False, IsUserDefined: False) (MethodSymbol: null)
                  OutConversion: CommonConversion (Exists: True, IsIdentity: True, IsNumeric: False, IsReference: False, IsUserDefined: False) (MethodSymbol: null)
  NextVariables(1):
      ILocalReferenceOperation: element_lambda_local (OperationKind.LocalReference, Type: System.Int32) (Syntax: 'element_lambda_local')
]]>.Value

            VerifyOperationTreeForTest(Of ForEachBlockSyntax)(source, expectedOperationTree)
        End Sub

        <CompilerTrait(CompilerFeature.IOperation)>
        <Fact(), WorkItem(17602, "https://github.com/dotnet/roslyn/issues/17602")>
        Public Sub IForEachLoopStatement_InvalidConversion()
            Dim source = <![CDATA[
Imports System

Class C1
    Public Shared Sub Main()
        For Each element As Integer In "Hello World."'BIND:"For Each element As Integer In "Hello World.""
            Console.WriteLine(element)
        Next
    End Sub
End Class
    ]]>.Value

            Dim expectedOperationTree = <![CDATA[
IForEachLoopOperation (LoopKind.ForEach) (OperationKind.Loop, Type: null, IsInvalid) (Syntax: 'For Each el ... Next')
  Locals: Local_1: element As System.Int32
  LoopControlVariable: 
    ILocalReferenceOperation: element (OperationKind.LocalReference, Type: System.Int32) (Syntax: 'element As Integer')
  Collection: 
    ILiteralOperation (OperationKind.Literal, Type: System.String, Constant: "Hello World.", IsInvalid) (Syntax: '"Hello World."')
  Body: 
    IBlockOperation (1 statements) (OperationKind.Block, Type: null, IsInvalid, IsImplicit) (Syntax: 'For Each el ... Next')
      IExpressionStatementOperation (OperationKind.ExpressionStatement, Type: null) (Syntax: 'Console.Wri ... ne(element)')
        Expression: 
          IInvocationOperation (Sub System.Console.WriteLine(value As System.Int32)) (OperationKind.Invocation, Type: System.Void) (Syntax: 'Console.Wri ... ne(element)')
            Instance Receiver: 
              null
            Arguments(1):
                IArgumentOperation (ArgumentKind.Explicit, Matching Parameter: value) (OperationKind.Argument, Type: null) (Syntax: 'element')
                  ILocalReferenceOperation: element (OperationKind.LocalReference, Type: System.Int32) (Syntax: 'element')
                  InConversion: CommonConversion (Exists: True, IsIdentity: True, IsNumeric: False, IsReference: False, IsUserDefined: False) (MethodSymbol: null)
                  OutConversion: CommonConversion (Exists: True, IsIdentity: True, IsNumeric: False, IsReference: False, IsUserDefined: False) (MethodSymbol: null)
  NextVariables(0)
]]>.Value

            VerifyOperationTreeForTest(Of ForEachBlockSyntax)(source, expectedOperationTree)
        End Sub

        <CompilerTrait(CompilerFeature.IOperation)>
        <Fact(), WorkItem(17602, "https://github.com/dotnet/roslyn/issues/17602")>
        Public Sub IForEachLoopStatement_Throw()
            Dim source = <![CDATA[
Imports System
Class C
    Shared Sub Main()
        Dim arr As String() = New String(1) {}
        arr(0) = "one"
        arr(1) = "two"
        For Each s As String In arr'BIND:"For Each s As String In arr"
            If (s = "one") Then
                Throw New Exception
            End If
            Console.WriteLine(s)
        Next
    End Sub
End Class
    ]]>.Value

            Dim expectedOperationTree = <![CDATA[
IForEachLoopOperation (LoopKind.ForEach) (OperationKind.Loop, Type: null) (Syntax: 'For Each s  ... Next')
  Locals: Local_1: s As System.String
  LoopControlVariable: 
    ILocalReferenceOperation: s (OperationKind.LocalReference, Type: System.String) (Syntax: 's As String')
  Collection: 
<<<<<<< HEAD
    IConversionExpression (TryCast: False, Unchecked) (OperationKind.ConversionExpression, Type: System.Collections.IEnumerable, IsImplicit) (Syntax: 'arr')
=======
    IConversionOperation (Implicit, TryCast: False, Unchecked) (OperationKind.Conversion, Type: System.Collections.IEnumerable, IsImplicit) (Syntax: 'arr')
>>>>>>> 9c82aed5
      Conversion: CommonConversion (Exists: True, IsIdentity: False, IsNumeric: False, IsReference: True, IsUserDefined: False) (MethodSymbol: null)
      Operand: 
        ILocalReferenceOperation: arr (OperationKind.LocalReference, Type: System.String()) (Syntax: 'arr')
  Body: 
    IBlockOperation (2 statements) (OperationKind.Block, Type: null, IsImplicit) (Syntax: 'For Each s  ... Next')
      IConditionalOperation (OperationKind.Conditional, Type: null) (Syntax: 'If (s = "on ... End If')
        Condition: 
          IParenthesizedOperation (OperationKind.Parenthesized, Type: System.Boolean) (Syntax: '(s = "one")')
            Operand: 
              IBinaryOperation (BinaryOperatorKind.Equals, Checked) (OperationKind.BinaryOperator, Type: System.Boolean) (Syntax: 's = "one"')
                Left: 
                  ILocalReferenceOperation: s (OperationKind.LocalReference, Type: System.String) (Syntax: 's')
                Right: 
                  ILiteralOperation (OperationKind.Literal, Type: System.String, Constant: "one") (Syntax: '"one"')
        WhenTrue: 
          IBlockOperation (1 statements) (OperationKind.Block, Type: null, IsImplicit) (Syntax: 'If (s = "on ... End If')
            IExpressionStatementOperation (OperationKind.ExpressionStatement, Type: null) (Syntax: 'Throw New Exception')
              Expression: 
                IThrowOperation (OperationKind.Throw, Type: System.Exception, IsImplicit) (Syntax: 'Throw New Exception')
                  IObjectCreationOperation (Constructor: Sub System.Exception..ctor()) (OperationKind.ObjectCreation, Type: System.Exception) (Syntax: 'New Exception')
                    Arguments(0)
                    Initializer: 
                      null
        WhenFalse: 
          null
      IExpressionStatementOperation (OperationKind.ExpressionStatement, Type: null) (Syntax: 'Console.WriteLine(s)')
        Expression: 
          IInvocationOperation (Sub System.Console.WriteLine(value As System.String)) (OperationKind.Invocation, Type: System.Void) (Syntax: 'Console.WriteLine(s)')
            Instance Receiver: 
              null
            Arguments(1):
                IArgumentOperation (ArgumentKind.Explicit, Matching Parameter: value) (OperationKind.Argument, Type: null) (Syntax: 's')
                  ILocalReferenceOperation: s (OperationKind.LocalReference, Type: System.String) (Syntax: 's')
                  InConversion: CommonConversion (Exists: True, IsIdentity: True, IsNumeric: False, IsReference: False, IsUserDefined: False) (MethodSymbol: null)
                  OutConversion: CommonConversion (Exists: True, IsIdentity: True, IsNumeric: False, IsReference: False, IsUserDefined: False) (MethodSymbol: null)
  NextVariables(0)
]]>.Value

            VerifyOperationTreeForTest(Of ForEachBlockSyntax)(source, expectedOperationTree)
        End Sub

        <CompilerTrait(CompilerFeature.IOperation)>
        <Fact(), WorkItem(17602, "https://github.com/dotnet/roslyn/issues/17602")>
        Public Sub IForEachLoopStatement_WithReturn()
            Dim source = <![CDATA[
Class C
    Private F As Object
    Shared Function M(c As Object()) As Boolean
        For Each o In c'BIND:"For Each o In c"
            If o IsNot Nothing Then Return True
        Next
        Return False
    End Function
End Class
    ]]>.Value

            Dim expectedOperationTree = <![CDATA[
IForEachLoopOperation (LoopKind.ForEach) (OperationKind.Loop, Type: null) (Syntax: 'For Each o  ... Next')
  Locals: Local_1: o As System.Object
  LoopControlVariable: 
    ILocalReferenceOperation: o (OperationKind.LocalReference, Type: System.Object) (Syntax: 'o')
  Collection: 
<<<<<<< HEAD
    IConversionExpression (TryCast: False, Unchecked) (OperationKind.ConversionExpression, Type: System.Collections.IEnumerable, IsImplicit) (Syntax: 'c')
=======
    IConversionOperation (Implicit, TryCast: False, Unchecked) (OperationKind.Conversion, Type: System.Collections.IEnumerable, IsImplicit) (Syntax: 'c')
>>>>>>> 9c82aed5
      Conversion: CommonConversion (Exists: True, IsIdentity: False, IsNumeric: False, IsReference: True, IsUserDefined: False) (MethodSymbol: null)
      Operand: 
        IParameterReferenceOperation: c (OperationKind.ParameterReference, Type: System.Object()) (Syntax: 'c')
  Body: 
    IBlockOperation (1 statements) (OperationKind.Block, Type: null, IsImplicit) (Syntax: 'For Each o  ... Next')
      IConditionalOperation (OperationKind.Conditional, Type: null) (Syntax: 'If o IsNot  ... Return True')
        Condition: 
          IBinaryOperation (BinaryOperatorKind.NotEquals) (OperationKind.BinaryOperator, Type: System.Boolean) (Syntax: 'o IsNot Nothing')
            Left: 
              ILocalReferenceOperation: o (OperationKind.LocalReference, Type: System.Object) (Syntax: 'o')
            Right: 
<<<<<<< HEAD
              IConversionExpression (TryCast: False, Unchecked) (OperationKind.ConversionExpression, Type: System.Object, Constant: null, IsImplicit) (Syntax: 'Nothing')
=======
              IConversionOperation (Implicit, TryCast: False, Unchecked) (OperationKind.Conversion, Type: System.Object, Constant: null, IsImplicit) (Syntax: 'Nothing')
>>>>>>> 9c82aed5
                Conversion: CommonConversion (Exists: True, IsIdentity: False, IsNumeric: False, IsReference: False, IsUserDefined: False) (MethodSymbol: null)
                Operand: 
                  ILiteralOperation (OperationKind.Literal, Type: null, Constant: null) (Syntax: 'Nothing')
        WhenTrue: 
          IBlockOperation (1 statements) (OperationKind.Block, Type: null, IsImplicit) (Syntax: 'If o IsNot  ... Return True')
            IReturnOperation (OperationKind.Return, Type: null) (Syntax: 'Return True')
              ReturnedValue: 
                ILiteralOperation (OperationKind.Literal, Type: System.Boolean, Constant: True) (Syntax: 'True')
        WhenFalse: 
          null
  NextVariables(0)
]]>.Value

            VerifyOperationTreeForTest(Of ForEachBlockSyntax)(source, expectedOperationTree)
        End Sub

        <CompilerTrait(CompilerFeature.IOperation)>
        <Fact(), WorkItem(17602, "https://github.com/dotnet/roslyn/issues/17602")>
        Public Sub IForEachLoopStatement_FieldAsIterationVariable()
            Dim source = <![CDATA[
Imports System
Imports System.Collections.Generic
Imports System.Linq

Class C
    Private X As Integer = 0
    Sub M(args As Integer())
        For Each X In args'BIND:"For Each X In args"
        Next X
    End Sub
End Class]]>.Value

            Dim expectedOperationTree = <![CDATA[
IForEachLoopOperation (LoopKind.ForEach) (OperationKind.Loop, Type: null) (Syntax: 'For Each X  ... Next X')
  LoopControlVariable: 
    IFieldReferenceOperation: C.X As System.Int32 (OperationKind.FieldReference, Type: System.Int32) (Syntax: 'X')
      Instance Receiver: 
        IInstanceReferenceOperation (OperationKind.InstanceReference, Type: C, IsImplicit) (Syntax: 'X')
  Collection: 
<<<<<<< HEAD
    IConversionExpression (TryCast: False, Unchecked) (OperationKind.ConversionExpression, Type: System.Collections.IEnumerable, IsImplicit) (Syntax: 'args')
=======
    IConversionOperation (Implicit, TryCast: False, Unchecked) (OperationKind.Conversion, Type: System.Collections.IEnumerable, IsImplicit) (Syntax: 'args')
>>>>>>> 9c82aed5
      Conversion: CommonConversion (Exists: True, IsIdentity: False, IsNumeric: False, IsReference: True, IsUserDefined: False) (MethodSymbol: null)
      Operand: 
        IParameterReferenceOperation: args (OperationKind.ParameterReference, Type: System.Int32()) (Syntax: 'args')
  Body: 
    IBlockOperation (0 statements) (OperationKind.Block, Type: null, IsImplicit) (Syntax: 'For Each X  ... Next X')
  NextVariables(1):
      IFieldReferenceOperation: C.X As System.Int32 (OperationKind.FieldReference, Type: System.Int32) (Syntax: 'X')
        Instance Receiver: 
          IInstanceReferenceOperation (OperationKind.InstanceReference, Type: C, IsImplicit) (Syntax: 'X')
]]>.Value

            Dim expectedDiagnostics = String.Empty

            VerifyOperationTreeAndDiagnosticsForTest(Of ForEachBlockSyntax)(source, expectedOperationTree, expectedDiagnostics)
        End Sub

        <CompilerTrait(CompilerFeature.IOperation)>
        <Fact(), WorkItem(17602, "https://github.com/dotnet/roslyn/issues/17602")>
        Public Sub IForEachLoopStatement_FieldWithExplicitReceiverAsIterationVariable()
            Dim source = <![CDATA[
Imports System
Imports System.Collections.Generic
Imports System.Linq

Class C
    Private X As Integer = 0
    Sub M(c As C, args As Integer())
        For Each c.X In args'BIND:"For Each c.X In args"
        Next c.X
    End Sub
End Class]]>.Value

            Dim expectedOperationTree = <![CDATA[
IForEachLoopOperation (LoopKind.ForEach) (OperationKind.Loop, Type: null) (Syntax: 'For Each c. ... Next c.X')
  LoopControlVariable: 
    IFieldReferenceOperation: C.X As System.Int32 (OperationKind.FieldReference, Type: System.Int32) (Syntax: 'c.X')
      Instance Receiver: 
        IParameterReferenceOperation: c (OperationKind.ParameterReference, Type: C) (Syntax: 'c')
  Collection: 
<<<<<<< HEAD
    IConversionExpression (TryCast: False, Unchecked) (OperationKind.ConversionExpression, Type: System.Collections.IEnumerable, IsImplicit) (Syntax: 'args')
=======
    IConversionOperation (Implicit, TryCast: False, Unchecked) (OperationKind.Conversion, Type: System.Collections.IEnumerable, IsImplicit) (Syntax: 'args')
>>>>>>> 9c82aed5
      Conversion: CommonConversion (Exists: True, IsIdentity: False, IsNumeric: False, IsReference: True, IsUserDefined: False) (MethodSymbol: null)
      Operand: 
        IParameterReferenceOperation: args (OperationKind.ParameterReference, Type: System.Int32()) (Syntax: 'args')
  Body: 
    IBlockOperation (0 statements) (OperationKind.Block, Type: null, IsImplicit) (Syntax: 'For Each c. ... Next c.X')
  NextVariables(1):
      IFieldReferenceOperation: C.X As System.Int32 (OperationKind.FieldReference, Type: System.Int32) (Syntax: 'c.X')
        Instance Receiver: 
          IParameterReferenceOperation: c (OperationKind.ParameterReference, Type: C) (Syntax: 'c')
]]>.Value

            Dim expectedDiagnostics = String.Empty

            VerifyOperationTreeAndDiagnosticsForTest(Of ForEachBlockSyntax)(source, expectedOperationTree, expectedDiagnostics)
        End Sub

    End Class
End Namespace<|MERGE_RESOLUTION|>--- conflicted
+++ resolved
@@ -33,11 +33,7 @@
   LoopControlVariable: 
     ILocalReferenceOperation: s (OperationKind.LocalReference, Type: System.String) (Syntax: 's As String')
   Collection: 
-<<<<<<< HEAD
-    IConversionExpression (TryCast: False, Unchecked) (OperationKind.ConversionExpression, Type: System.Collections.IEnumerable, IsImplicit) (Syntax: 'arr')
-=======
-    IConversionOperation (Implicit, TryCast: False, Unchecked) (OperationKind.Conversion, Type: System.Collections.IEnumerable, IsImplicit) (Syntax: 'arr')
->>>>>>> 9c82aed5
+    IConversionOperation (TryCast: False, Unchecked) (OperationKind.Conversion, Type: System.Collections.IEnumerable, IsImplicit) (Syntax: 'arr')
       Conversion: CommonConversion (Exists: True, IsIdentity: False, IsNumeric: False, IsReference: True, IsUserDefined: False) (MethodSymbol: null)
       Operand: 
         ILocalReferenceOperation: arr (OperationKind.LocalReference, Type: System.String()) (Syntax: 'arr')
@@ -185,11 +181,7 @@
   LoopControlVariable: 
     ILocalReferenceOperation: x (OperationKind.LocalReference, Type: System.String) (Syntax: 'x As String')
   Collection: 
-<<<<<<< HEAD
-    IConversionExpression (TryCast: False, Unchecked) (OperationKind.ConversionExpression, Type: System.Collections.IEnumerable, IsImplicit) (Syntax: 'S')
-=======
-    IConversionOperation (Implicit, TryCast: False, Unchecked) (OperationKind.Conversion, Type: System.Collections.IEnumerable, IsImplicit) (Syntax: 'S')
->>>>>>> 9c82aed5
+    IConversionOperation (TryCast: False, Unchecked) (OperationKind.Conversion, Type: System.Collections.IEnumerable, IsImplicit) (Syntax: 'S')
       Conversion: CommonConversion (Exists: True, IsIdentity: False, IsNumeric: False, IsReference: True, IsUserDefined: False) (MethodSymbol: null)
       Operand: 
         ILocalReferenceOperation: S (OperationKind.LocalReference, Type: System.String()) (Syntax: 'S')
@@ -261,11 +253,7 @@
   LoopControlVariable: 
     ILocalReferenceOperation: y (OperationKind.LocalReference, Type: System.Int32) (Syntax: 'y As Integer')
   Collection: 
-<<<<<<< HEAD
-    IConversionExpression (TryCast: False, Unchecked) (OperationKind.ConversionExpression, Type: System.Collections.IEnumerable, IsImplicit) (Syntax: 'x')
-=======
-    IConversionOperation (Implicit, TryCast: False, Unchecked) (OperationKind.Conversion, Type: System.Collections.IEnumerable, IsImplicit) (Syntax: 'x')
->>>>>>> 9c82aed5
+    IConversionOperation (TryCast: False, Unchecked) (OperationKind.Conversion, Type: System.Collections.IEnumerable, IsImplicit) (Syntax: 'x')
       Conversion: CommonConversion (Exists: True, IsIdentity: False, IsNumeric: False, IsReference: True, IsUserDefined: False) (MethodSymbol: null)
       Operand: 
         ILocalReferenceOperation: x (OperationKind.LocalReference, Type: System.Int32()) (Syntax: 'x')
@@ -310,11 +298,7 @@
   LoopControlVariable: 
     ILocalReferenceOperation: x (OperationKind.LocalReference, Type: System.String) (Syntax: 'x As String')
   Collection: 
-<<<<<<< HEAD
-    IConversionExpression (TryCast: False, Unchecked) (OperationKind.ConversionExpression, Type: System.Collections.IEnumerable, IsImplicit) (Syntax: 'S')
-=======
-    IConversionOperation (Implicit, TryCast: False, Unchecked) (OperationKind.Conversion, Type: System.Collections.IEnumerable, IsImplicit) (Syntax: 'S')
->>>>>>> 9c82aed5
+    IConversionOperation (TryCast: False, Unchecked) (OperationKind.Conversion, Type: System.Collections.IEnumerable, IsImplicit) (Syntax: 'S')
       Conversion: CommonConversion (Exists: True, IsIdentity: False, IsNumeric: False, IsReference: True, IsUserDefined: False) (MethodSymbol: null)
       Operand: 
         ILocalReferenceOperation: S (OperationKind.LocalReference, Type: System.String()) (Syntax: 'S')
@@ -377,11 +361,7 @@
   LoopControlVariable: 
     ILocalReferenceOperation: x (OperationKind.LocalReference, Type: System.Object) (Syntax: 'x')
   Collection: 
-<<<<<<< HEAD
-    IConversionExpression (TryCast: False, Unchecked) (OperationKind.ConversionExpression, Type: System.Collections.IEnumerable, IsImplicit) (Syntax: 'New Enumerable()')
-=======
-    IConversionOperation (Implicit, TryCast: False, Unchecked) (OperationKind.Conversion, Type: System.Collections.IEnumerable, IsImplicit) (Syntax: 'New Enumerable()')
->>>>>>> 9c82aed5
+    IConversionOperation (TryCast: False, Unchecked) (OperationKind.Conversion, Type: System.Collections.IEnumerable, IsImplicit) (Syntax: 'New Enumerable()')
       Conversion: CommonConversion (Exists: True, IsIdentity: False, IsNumeric: False, IsReference: True, IsUserDefined: False) (MethodSymbol: null)
       Operand: 
         IObjectCreationOperation (Constructor: Sub Enumerable..ctor()) (OperationKind.ObjectCreation, Type: Enumerable) (Syntax: 'New Enumerable()')
@@ -473,11 +453,7 @@
   LoopControlVariable: 
     ILocalReferenceOperation: x (OperationKind.LocalReference, Type: System.Object) (Syntax: 'x')
   Collection: 
-<<<<<<< HEAD
-    IConversionExpression (TryCast: False, Unchecked) (OperationKind.ConversionExpression, Type: System.Collections.IEnumerable, IsImplicit) (Syntax: 'New Enumerable()')
-=======
-    IConversionOperation (Implicit, TryCast: False, Unchecked) (OperationKind.Conversion, Type: System.Collections.IEnumerable, IsImplicit) (Syntax: 'New Enumerable()')
->>>>>>> 9c82aed5
+    IConversionOperation (TryCast: False, Unchecked) (OperationKind.Conversion, Type: System.Collections.IEnumerable, IsImplicit) (Syntax: 'New Enumerable()')
       Conversion: CommonConversion (Exists: True, IsIdentity: False, IsNumeric: False, IsReference: False, IsUserDefined: False) (MethodSymbol: null)
       Operand: 
         IObjectCreationOperation (Constructor: Sub Enumerable..ctor()) (OperationKind.ObjectCreation, Type: Enumerable) (Syntax: 'New Enumerable()')
@@ -578,11 +554,7 @@
                         Right: 
                           ILiteralOperation (OperationKind.Literal, Type: System.String, Constant: " count=") (Syntax: '" count="')
                     Right: 
-<<<<<<< HEAD
-                      IConversionExpression (TryCast: False, Unchecked) (OperationKind.ConversionExpression, Type: System.String, IsImplicit) (Syntax: 'country.Count')
-=======
-                      IConversionOperation (Implicit, TryCast: False, Unchecked) (OperationKind.Conversion, Type: System.String, IsImplicit) (Syntax: 'country.Count')
->>>>>>> 9c82aed5
+                      IConversionOperation (TryCast: False, Unchecked) (OperationKind.Conversion, Type: System.String, IsImplicit) (Syntax: 'country.Count')
                         Conversion: CommonConversion (Exists: True, IsIdentity: False, IsNumeric: False, IsReference: False, IsUserDefined: False) (MethodSymbol: null)
                         Operand: 
                           IPropertyReferenceOperation: ReadOnly Property <anonymous type: Key CountryName As System.String, Key CustomersInCountry As System.Collections.Generic.IEnumerable(Of Customer), Key Count As System.Int32>.Count As System.Int32 (OperationKind.PropertyReference, Type: System.Int32) (Syntax: 'country.Count')
@@ -745,11 +717,7 @@
   LoopControlVariable: 
     ILocalReferenceOperation: x (OperationKind.LocalReference, Type: System.Object) (Syntax: 'x')
   Collection: 
-<<<<<<< HEAD
-    IConversionExpression (TryCast: False, Unchecked) (OperationKind.ConversionExpression, Type: System.Collections.IEnumerable, IsImplicit) (Syntax: 'o')
-=======
-    IConversionOperation (Implicit, TryCast: False, Unchecked) (OperationKind.Conversion, Type: System.Collections.IEnumerable, IsImplicit) (Syntax: 'o')
->>>>>>> 9c82aed5
+    IConversionOperation (TryCast: False, Unchecked) (OperationKind.Conversion, Type: System.Collections.IEnumerable, IsImplicit) (Syntax: 'o')
       Conversion: CommonConversion (Exists: True, IsIdentity: False, IsNumeric: False, IsReference: True, IsUserDefined: False) (MethodSymbol: null)
       Operand: 
         ILocalReferenceOperation: o (OperationKind.LocalReference, Type: System.Object) (Syntax: 'o')
@@ -873,11 +841,7 @@
   LoopControlVariable: 
     ILocalReferenceOperation: element_lambda_local (OperationKind.LocalReference, Type: System.Int32) (Syntax: 'element_lambda_local')
   Collection: 
-<<<<<<< HEAD
-    IConversionExpression (TryCast: False, Unchecked) (OperationKind.ConversionExpression, Type: System.Collections.IEnumerable, IsImplicit) (Syntax: 'arr')
-=======
-    IConversionOperation (Implicit, TryCast: False, Unchecked) (OperationKind.Conversion, Type: System.Collections.IEnumerable, IsImplicit) (Syntax: 'arr')
->>>>>>> 9c82aed5
+    IConversionOperation (TryCast: False, Unchecked) (OperationKind.Conversion, Type: System.Collections.IEnumerable, IsImplicit) (Syntax: 'arr')
       Conversion: CommonConversion (Exists: True, IsIdentity: False, IsNumeric: False, IsReference: True, IsUserDefined: False) (MethodSymbol: null)
       Operand: 
         ILocalReferenceOperation: arr (OperationKind.LocalReference, Type: System.Int32()) (Syntax: 'arr')
@@ -966,11 +930,7 @@
   LoopControlVariable: 
     ILocalReferenceOperation: s (OperationKind.LocalReference, Type: System.String) (Syntax: 's As String')
   Collection: 
-<<<<<<< HEAD
-    IConversionExpression (TryCast: False, Unchecked) (OperationKind.ConversionExpression, Type: System.Collections.IEnumerable, IsImplicit) (Syntax: 'arr')
-=======
-    IConversionOperation (Implicit, TryCast: False, Unchecked) (OperationKind.Conversion, Type: System.Collections.IEnumerable, IsImplicit) (Syntax: 'arr')
->>>>>>> 9c82aed5
+    IConversionOperation (TryCast: False, Unchecked) (OperationKind.Conversion, Type: System.Collections.IEnumerable, IsImplicit) (Syntax: 'arr')
       Conversion: CommonConversion (Exists: True, IsIdentity: False, IsNumeric: False, IsReference: True, IsUserDefined: False) (MethodSymbol: null)
       Operand: 
         ILocalReferenceOperation: arr (OperationKind.LocalReference, Type: System.String()) (Syntax: 'arr')
@@ -1033,11 +993,7 @@
   LoopControlVariable: 
     ILocalReferenceOperation: o (OperationKind.LocalReference, Type: System.Object) (Syntax: 'o')
   Collection: 
-<<<<<<< HEAD
-    IConversionExpression (TryCast: False, Unchecked) (OperationKind.ConversionExpression, Type: System.Collections.IEnumerable, IsImplicit) (Syntax: 'c')
-=======
-    IConversionOperation (Implicit, TryCast: False, Unchecked) (OperationKind.Conversion, Type: System.Collections.IEnumerable, IsImplicit) (Syntax: 'c')
->>>>>>> 9c82aed5
+    IConversionOperation (TryCast: False, Unchecked) (OperationKind.Conversion, Type: System.Collections.IEnumerable, IsImplicit) (Syntax: 'c')
       Conversion: CommonConversion (Exists: True, IsIdentity: False, IsNumeric: False, IsReference: True, IsUserDefined: False) (MethodSymbol: null)
       Operand: 
         IParameterReferenceOperation: c (OperationKind.ParameterReference, Type: System.Object()) (Syntax: 'c')
@@ -1049,11 +1005,7 @@
             Left: 
               ILocalReferenceOperation: o (OperationKind.LocalReference, Type: System.Object) (Syntax: 'o')
             Right: 
-<<<<<<< HEAD
-              IConversionExpression (TryCast: False, Unchecked) (OperationKind.ConversionExpression, Type: System.Object, Constant: null, IsImplicit) (Syntax: 'Nothing')
-=======
-              IConversionOperation (Implicit, TryCast: False, Unchecked) (OperationKind.Conversion, Type: System.Object, Constant: null, IsImplicit) (Syntax: 'Nothing')
->>>>>>> 9c82aed5
+              IConversionOperation (TryCast: False, Unchecked) (OperationKind.Conversion, Type: System.Object, Constant: null, IsImplicit) (Syntax: 'Nothing')
                 Conversion: CommonConversion (Exists: True, IsIdentity: False, IsNumeric: False, IsReference: False, IsUserDefined: False) (MethodSymbol: null)
                 Operand: 
                   ILiteralOperation (OperationKind.Literal, Type: null, Constant: null) (Syntax: 'Nothing')
@@ -1093,11 +1045,7 @@
       Instance Receiver: 
         IInstanceReferenceOperation (OperationKind.InstanceReference, Type: C, IsImplicit) (Syntax: 'X')
   Collection: 
-<<<<<<< HEAD
-    IConversionExpression (TryCast: False, Unchecked) (OperationKind.ConversionExpression, Type: System.Collections.IEnumerable, IsImplicit) (Syntax: 'args')
-=======
-    IConversionOperation (Implicit, TryCast: False, Unchecked) (OperationKind.Conversion, Type: System.Collections.IEnumerable, IsImplicit) (Syntax: 'args')
->>>>>>> 9c82aed5
+    IConversionOperation (TryCast: False, Unchecked) (OperationKind.Conversion, Type: System.Collections.IEnumerable, IsImplicit) (Syntax: 'args')
       Conversion: CommonConversion (Exists: True, IsIdentity: False, IsNumeric: False, IsReference: True, IsUserDefined: False) (MethodSymbol: null)
       Operand: 
         IParameterReferenceOperation: args (OperationKind.ParameterReference, Type: System.Int32()) (Syntax: 'args')
@@ -1137,11 +1085,7 @@
       Instance Receiver: 
         IParameterReferenceOperation: c (OperationKind.ParameterReference, Type: C) (Syntax: 'c')
   Collection: 
-<<<<<<< HEAD
-    IConversionExpression (TryCast: False, Unchecked) (OperationKind.ConversionExpression, Type: System.Collections.IEnumerable, IsImplicit) (Syntax: 'args')
-=======
-    IConversionOperation (Implicit, TryCast: False, Unchecked) (OperationKind.Conversion, Type: System.Collections.IEnumerable, IsImplicit) (Syntax: 'args')
->>>>>>> 9c82aed5
+    IConversionOperation (TryCast: False, Unchecked) (OperationKind.Conversion, Type: System.Collections.IEnumerable, IsImplicit) (Syntax: 'args')
       Conversion: CommonConversion (Exists: True, IsIdentity: False, IsNumeric: False, IsReference: True, IsUserDefined: False) (MethodSymbol: null)
       Operand: 
         IParameterReferenceOperation: args (OperationKind.ParameterReference, Type: System.Int32()) (Syntax: 'args')
