--- conflicted
+++ resolved
@@ -20,14 +20,8 @@
         public ExtractMethodCommandHandler(
             IThreadingContext threadingContext,
             ITextBufferUndoManagerProvider undoManager,
-<<<<<<< HEAD
-            IEditorOperationsFactoryService editorOperationsFactoryService,
-            IInlineRenameService renameService)
-            : base(undoManager, editorOperationsFactoryService, renameService)
-=======
             IInlineRenameService renameService) 
             : base(threadingContext, undoManager, renameService)
->>>>>>> a2ee4379
         {
         }
     }
