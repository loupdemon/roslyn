﻿// Copyright (c) Microsoft.  All Rights Reserved.  Licensed under the Apache License, Version 2.0.  See License.txt in the project root for license information.

using System.Linq;
using System.Threading.Tasks;
using Microsoft.CodeAnalysis.CodeFixes;
using Microsoft.CodeAnalysis.CSharp;
using Microsoft.CodeAnalysis.CSharp.UpgradeProject;
using Microsoft.CodeAnalysis.Diagnostics;
using Microsoft.CodeAnalysis.Test.Utilities;
using Microsoft.CodeAnalysis.UnitTests;
using Roslyn.Test.Utilities;
using Xunit;

namespace Microsoft.CodeAnalysis.Editor.CSharp.UnitTests.Diagnostics.Async
{
    [Trait(Traits.Feature, Traits.Features.CodeActionsUpgradeProject)]
    public partial class UpgradeProjectTests : AbstractCSharpDiagnosticProviderBasedUserDiagnosticTest
    {
        internal override (DiagnosticAnalyzer, CodeFixProvider) CreateDiagnosticProviderAndFixer(Workspace workspace)
            => (null, new CSharpUpgradeProjectCodeFixProvider());

        private async Task TestLanguageVersionUpgradedAsync(
            string initialMarkup,
            LanguageVersion expected,
            ParseOptions parseOptions,
            int index = 0)
        {
            var parameters = new TestParameters(parseOptions: parseOptions, index: index);
            using (var workspace = CreateWorkspaceFromOptions(initialMarkup, parameters))
            {
                var (_, action) = await GetCodeActionsAsync(workspace, parameters);
                var operations = await VerifyActionAndGetOperationsAsync(action, default);

                var appliedChanges = ApplyOperationsAndGetSolution(workspace, operations);
                var oldSolution = appliedChanges.Item1;
                var newSolution = appliedChanges.Item2;
                Assert.All(newSolution.Projects.Where(p => p.Language == LanguageNames.CSharp),
                    p => Assert.Equal(expected, ((CSharpParseOptions)p.ParseOptions).SpecifiedLanguageVersion));

                // Verify no document changes when upgrade project
                var changedDocs = SolutionUtilities.GetTextChangedDocuments(oldSolution, newSolution);
                Assert.Empty(changedDocs);
            }

            await TestAsync(initialMarkup, initialMarkup, parseOptions); // no change to markup
        }

        [Fact]
        public async Task UpgradeProjectFromCSharp7_2ToCSharp8()
        {
            await TestLanguageVersionUpgradedAsync(
@"class C
{
    object F = [|null!|];
}",
                LanguageVersion.CSharp8,
                new CSharpParseOptions(LanguageVersion.CSharp7_2));
        }

        [Fact]
        public async Task UpgradeProjectFromCSharp7ToCSharp8()
        {
            await TestLanguageVersionUpgradedAsync(
@"class C
{
    object F = [|null!|];
}",
                LanguageVersion.CSharp8,
                new CSharpParseOptions(LanguageVersion.CSharp7));
        }

        [Fact]
        public async Task UpgradeProjectFromCSharp6ToCSharp7()
        {
            await TestLanguageVersionUpgradedAsync(
@"
class Program
{
    void A()
    {
        var x = [|(1, 2)|];
    }
}",
                LanguageVersion.CSharp7,
                new CSharpParseOptions(LanguageVersion.CSharp6));
        }

        [Fact]
        public async Task UpgradeProjectFromCSharp5ToCSharp6()
        {
            await TestLanguageVersionUpgradedAsync(
@"
class Program
{
    void A()
    {
        var x = [|nameof(A)|];
    }
}",
                LanguageVersion.CSharp6,
                new CSharpParseOptions(LanguageVersion.CSharp5));
        }

        [Fact]
        public async Task UpgradeProjectFromCSharp4ToCSharp5()
        {
            await TestLanguageVersionUpgradedAsync(
@"
class Program
{
    void A()
    {
        Func<int, Task<int>> f = [|async|] x => x;
    }
}",
                LanguageVersion.CSharp5,
                new CSharpParseOptions(LanguageVersion.CSharp4));
        }

        [Fact]
        public async Task UpgradeProjectFromCSharp7ToLatest()
        {
            await TestLanguageVersionUpgradedAsync(
$@"
class Program
{{
#error version:[|{LanguageVersion.Latest.MapSpecifiedToEffectiveVersion().ToDisplayString()}|]
}}",
                LanguageVersion.Latest.MapSpecifiedToEffectiveVersion(),
                new CSharpParseOptions(LanguageVersion.CSharp7));
        }

        [Fact]
        public async Task UpgradeProjectFromCSharp7To7_1_TriggeredByInferredTupleNames()
        {
            await TestLanguageVersionUpgradedAsync(
@"
class Program
{
    void M()
    {
        int b = 2;
        var t = (1, b);
        System.Console.Write(t.[|b|]);
    }
}

namespace System
{
    public struct ValueTuple<T1, T2>
    {
        public T1 Item1;
        public T2 Item2;

        public ValueTuple(T1 item1, T2 item2)
        {
            this.Item1 = item1;
            this.Item2 = item2;
        }
    }
}
",
                LanguageVersion.CSharp7_1,
                new CSharpParseOptions(LanguageVersion.CSharp7));
        }

        [Fact]
        public async Task UpgradeProjectFromCSharp7_1ToLatest()
        {
            await TestLanguageVersionUpgradedAsync(
$@"
class Program
{{
#error version:[|{LanguageVersion.Latest.MapSpecifiedToEffectiveVersion().ToDisplayString()}|]
}}",
                LanguageVersion.Latest.MapSpecifiedToEffectiveVersion(),
                new CSharpParseOptions(LanguageVersion.CSharp7_1));
        }

        [Fact]
        public async Task UpgradeProjectFromCSharp7ToCSharp7_1()
        {
            await TestLanguageVersionUpgradedAsync(
@"
class Program
{
#error [|version:7.1|]
}",
                LanguageVersion.CSharp7_1,
                new CSharpParseOptions(LanguageVersion.CSharp7));
        }

        [Fact]
        public async Task UpgradeProjectWithNonTrailingNamedArgumentToCSharp7_2()
        {
            await TestLanguageVersionUpgradedAsync(
@"
class Program
{
    void M()
    {
        [|M2(a: 1, 2);|]
    }
}",
                LanguageVersion.CSharp7_2,
                new CSharpParseOptions(LanguageVersion.CSharp7_1));
        }

        [Fact]
        public async Task UpgradeProjectFromCSharp7ToCSharp7_1_B()
        {
            await TestLanguageVersionUpgradedAsync(
@"public class Base { }
public class Derived : Base { }
public class Program
{
    public static void M<T>(T x) where T: Base
    {
        System.Console.Write(x is [|Derived|] b0);
    }
}
",
                LanguageVersion.CSharp7_1,
                new CSharpParseOptions(LanguageVersion.CSharp7));
        }

        #region C# 7.3
        [Fact]
        public async Task UpgradeProjectFromCSharp7_2ToLatest()
        {
            await TestLanguageVersionUpgradedAsync(
$@"
class Program
{{
#error version:[|{LanguageVersion.Latest.MapSpecifiedToEffectiveVersion().ToDisplayString()}|]
}}",
                LanguageVersion.Latest.MapSpecifiedToEffectiveVersion(),
                new CSharpParseOptions(LanguageVersion.CSharp7_2));
        }

        [Fact]
        public async Task UpgradeProjectFromCSharp7_2To7_3_TriggeredByAttributeOnBackingField()
        {
            await TestLanguageVersionUpgradedAsync(
@"
class A : System.Attribute { }
class Program
{
    [|[field: A]|]
    int P { get; set; }
}",
                LanguageVersion.CSharp7_3,
                new CSharpParseOptions(LanguageVersion.CSharp7_2));
        }

        [Fact]
        public async Task UpgradeProjectFromCSharp7_2To7_3_EnumConstraint()
        {
            await TestLanguageVersionUpgradedAsync(
@"public class X<T> where T : [|System.Enum|]
{
}
",
                LanguageVersion.CSharp7_3,
                new CSharpParseOptions(LanguageVersion.CSharp7_2));
        }

        [Fact]
        public async Task UpgradeProjectFromCSharp7_2To7_3_DelegateConstraint()
        {
            await TestLanguageVersionUpgradedAsync(
@"public class X<T> where T : [|System.Delegate|]
{
}
",
                LanguageVersion.CSharp7_3,
                new CSharpParseOptions(LanguageVersion.CSharp7_2));
        }

        [Fact]
        public async Task UpgradeProjectFromCSharp7_2To7_3_MulticastDelegateConstraint()
        {
            await TestLanguageVersionUpgradedAsync(
@"public class X<T> where T : [|System.MulticastDelegate|]
{
}
",
                LanguageVersion.CSharp7_3,
                new CSharpParseOptions(LanguageVersion.CSharp7_2));
        }
        #endregion C# 7.3

        #region C# 8.0
<<<<<<< HEAD
        [Fact]
=======
        [Fact(Skip = "https://github.com/dotnet/roslyn/pull/29820")]
>>>>>>> 156b1511
        public async Task UpgradeProjectFromCSharp7_3ToLatest()
        {
            await TestLanguageVersionUpgradedAsync(
$@"
class Program
{{
#error version:[|{LanguageVersion.Latest.MapSpecifiedToEffectiveVersion().ToDisplayString()}|]
}}",
                LanguageVersion.Latest.MapSpecifiedToEffectiveVersion(),
                new CSharpParseOptions(LanguageVersion.CSharp7_3));
        }

<<<<<<< HEAD
        [Fact]
=======
        [Fact(Skip = "https://github.com/dotnet/roslyn/pull/29820")]
>>>>>>> 156b1511
        public async Task UpgradeProjectFromCSharp7_3To8_0()
        {
            await TestLanguageVersionUpgradedAsync(
$@"
class Program
{{
#error version:[|{LanguageVersion.CSharp8.ToDisplayString()}|]
}}",
                LanguageVersion.Latest.MapSpecifiedToEffectiveVersion(),
                new CSharpParseOptions(LanguageVersion.CSharp7_3));
        }

        [Fact]
        public async Task UpgradeProjectForVerbatimInterpolatedString()
        {
            await TestLanguageVersionUpgradedAsync(
@"
class Program
{
    void A()
    {
        var x = [|@$""hello""|];
    }
}",
                expected: LanguageVersion.CSharp8,
                new CSharpParseOptions(LanguageVersion.CSharp7_3));
        }
        #endregion

        [Fact]
        public async Task UpgradeAllProjectsToCSharp7()
        {
            await TestLanguageVersionUpgradedAsync(
@"<Workspace>
    <Project Language=""C#"" LanguageVersion=""6"">
        <Document>
class C
{
    void A()
    {
        var x = [|(1, 2)|];
    }
}
        </Document>
    </Project>
    <Project Language=""C#"" LanguageVersion=""6"">
    </Project>
<<<<<<< HEAD
=======
    <Project Language=""C#"" LanguageVersion=""7"">
    </Project>
    <Project Language=""Visual Basic"">
    </Project>
</Workspace>",
                LanguageVersion.CSharp7,
                parseOptions: null,
                index: 1);
        }

        [Fact]
        public async Task UpgradeAllProjectsToCSharp8()
        {
            await TestLanguageVersionUpgradedAsync(
@"<Workspace>
    <Project Language=""C#"" LanguageVersion=""6"">
        <Document>
class C
{
    object F = [|null!|];
}
        </Document>
    </Project>
    <Project Language=""C#"" LanguageVersion=""6"">
    </Project>
    <Project Language=""C#"" LanguageVersion=""Default"">
    </Project>
>>>>>>> 156b1511
    <Project Language=""C#"" LanguageVersion=""7"">
    </Project>
    <Project Language=""Visual Basic"">
    </Project>
</Workspace>",
                LanguageVersion.CSharp8,
                parseOptions: null,
                index: 1);
        }

        [Fact(Skip = "https://github.com/dotnet/roslyn/issues/30027")]
        [WorkItem(30027, "https://github.com/dotnet/roslyn/issues/30027")]
        public async Task UpgradeAllProjectsToCSharp8_NullableReferenceType()
        {
            await TestLanguageVersionUpgradedAsync(
@"<Workspace>
    <Project Language=""C#"" LanguageVersion=""6"">
        <Document>
class C
{
    void A(string? [|s|])
    {
    }
}
        </Document>
    </Project>
    <Project Language=""C#"" LanguageVersion=""6"">
    </Project>
    <Project Language=""C#"" LanguageVersion=""Default"">
    </Project>
    <Project Language=""C#"" LanguageVersion=""7"">
    </Project>
    <Project Language=""Visual Basic"">
    </Project>
</Workspace>",
                LanguageVersion.CSharp8,
                parseOptions: null,
                index: 1);
        }

        [Fact]
        public async Task ListAllSuggestions()
        {
            await TestExactActionSetOfferedAsync(

@"<Workspace>
    <Project Language=""C#"" LanguageVersion=""6"">
        <Document>
class C
{
    void A()
    {
        var x = [|(1, 2)|];
    }
}
        </Document>
    </Project>
    <Project Language=""C#"" LanguageVersion=""7"">
    </Project>
    <Project Language=""C#"" LanguageVersion=""Default"">
    </Project>
</Workspace>",
                new[] {
<<<<<<< HEAD
                    string.Format(CSharpFeaturesResources.Upgrade_this_project_to_csharp_language_version_0, "7.0")
=======
                    string.Format(CSharpFeaturesResources.Upgrade_this_project_to_csharp_language_version_0, "7.0"),
                    string.Format(CSharpFeaturesResources.Upgrade_all_csharp_projects_to_language_version_0, "7.0")
>>>>>>> 156b1511
                });
        }

        [Fact]
        public async Task ListAllSuggestions_CSharp8()
        {
            await TestExactActionSetOfferedAsync(

@"<Workspace>
    <Project Language=""C#"" LanguageVersion=""6"">
        <Document>
class C
{
    void A()
    {
#error version:[|8|]
    }
}
        </Document>
    </Project>
    <Project Language=""C#"" LanguageVersion=""7"">
    </Project>
    <Project Language=""C#"" LanguageVersion=""Default"">
    </Project>
</Workspace>",
                new[] {
<<<<<<< HEAD
                    string.Format(CSharpFeaturesResources.Upgrade_this_project_to_csharp_language_version_0, "8.0"),
                    string.Format(CSharpFeaturesResources.Upgrade_all_csharp_projects_to_language_version_0, "8.0")
=======
                    string.Format(CSharpFeaturesResources.Upgrade_this_project_to_csharp_language_version_0, "8.0 *beta*"),
                    string.Format(CSharpFeaturesResources.Upgrade_all_csharp_projects_to_language_version_0, "8.0 *beta*")
>>>>>>> 156b1511
    });
            // https://github.com/dotnet/roslyn/issues/29819 Remove beta label once C# 8.0 is RTM
        }

        [Fact]
        public async Task FixAllProjectsNotOffered()
        {
            await TestExactActionSetOfferedAsync(

@"<Workspace>
    <Project Language=""C#"" LanguageVersion=""6"">
        <Document>
class C
{
    void A()
    {
        var x = [|(1, 2)|];
    }
}
        </Document>
    </Project>
    <Project Language=""Visual Basic"">
    </Project>
</Workspace>",
                new[] {
                    string.Format(CSharpFeaturesResources.Upgrade_this_project_to_csharp_language_version_0, "7.0")
                    });
        }

        [Fact]
        public async Task OnlyOfferFixAllProjectsFromCSharp6ToCSharp7WhenApplicable()
        {
            await TestExactActionSetOfferedAsync(

@"<Workspace>
    <Project Language=""C#"" LanguageVersion=""6"">
        <Document>
class C
{
    void A()
    {
        var x = [|(1, 2)|];
    }
}
        </Document>
    </Project>
    <Project Language=""C#"" LanguageVersion=""7"">
    </Project>
    <Project Language=""Visual Basic"">
    </Project>
</Workspace>",
                new[] {
                    string.Format(CSharpFeaturesResources.Upgrade_this_project_to_csharp_language_version_0, "7.0")
                    });
        }

        [Fact]
        public async Task OnlyOfferFixAllProjectsFromCSharp6ToDefaultWhenApplicable()
        {
            string defaultEffectiveVersion = LanguageVersion.Default.MapSpecifiedToEffectiveVersion().ToDisplayString();
            await TestExactActionSetOfferedAsync(

$@"<Workspace>
    <Project Language=""C#"" LanguageVersion=""6"">
        <Document>
class C
{{
    void A()
    {{
#error version:[|{defaultEffectiveVersion}|]
    }}
}}
        </Document>
    </Project>
    <Project Language=""C#"" LanguageVersion=""Default"">
    </Project>
    <Project Language=""Visual Basic"">
    </Project>
</Workspace>",
                new[] {
                    string.Format(CSharpFeaturesResources.Upgrade_this_project_to_csharp_language_version_0, defaultEffectiveVersion),
                    string.Format(CSharpFeaturesResources.Upgrade_all_csharp_projects_to_language_version_0, defaultEffectiveVersion)
                    });
        }

        [Fact]
        public async Task OnlyOfferFixAllProjectsToCSharp8WhenApplicable()
        {
            await TestExactActionSetOfferedAsync(

@"<Workspace>
    <Project Language=""C#"" LanguageVersion=""6"">
        <Document>
class C
{
    object F = [|null!|];
}
        </Document>
    </Project>
    <Project Language=""C#"" LanguageVersion=""800"">
    </Project>
    <Project Language=""Visual Basic"">
    </Project>
</Workspace>",
                new[] {
                    string.Format(CSharpFeaturesResources.Upgrade_this_project_to_csharp_language_version_0, "8.0 *beta*"),
                    });
        }

        [Fact]
        public async Task OnlyOfferFixAllProjectsToDefaultWhenApplicable()
        {
            string defaultEffectiveVersion = LanguageVersion.Default.MapSpecifiedToEffectiveVersion().ToDisplayString();
            await TestExactActionSetOfferedAsync(

$@"<Workspace>
    <Project Language=""C#"" LanguageVersion=""6"">
        <Document>
class C
{{
    void A()
    {{
#error version:[|{defaultEffectiveVersion}|]
    }}
}}
        </Document>
    </Project>
    <Project Language=""C#"" LanguageVersion=""Default"">
    </Project>
    <Project Language=""Visual Basic"">
    </Project>
</Workspace>",
                new[] {
                    string.Format(CSharpFeaturesResources.Upgrade_this_project_to_csharp_language_version_0, defaultEffectiveVersion),
                    string.Format(CSharpFeaturesResources.Upgrade_all_csharp_projects_to_language_version_0, defaultEffectiveVersion)
                    });
        }

        [Fact]
        public async Task UpgradeProjectWithUnmanagedConstraintTo7_3_Type()
        {
            await TestLanguageVersionUpgradedAsync(
@"
class Test<T> where T : [|unmanaged|]
{
}",
                LanguageVersion.CSharp7_3,
                new CSharpParseOptions(LanguageVersion.CSharp7));
        }

        [Fact]
        public async Task UpgradeProjectWithUnmanagedConstraintTo7_3_Type_AlreadyDefined()
        {
            await TestExactActionSetOfferedAsync(
@"<Workspace>
    <Project Language=""C#"" LanguageVersion=""7"">
        <Document>
interface unmanaged { }
class Test&lt;T&gt; where T : [|unmanaged|]
{
}
        </Document>
    </Project>
</Workspace>",
                expectedActionSet: Enumerable.Empty<string>());
        }

        [Fact]
        public async Task UpgradeProjectWithUnmanagedConstraintTo7_3_Method()
        {
            await TestLanguageVersionUpgradedAsync(
@"
class Test
{
    public void M<T>() where T : [|unmanaged|] { }
}",
                LanguageVersion.CSharp7_3,
                new CSharpParseOptions(LanguageVersion.CSharp7));
        }

        [Fact]
        public async Task UpgradeProjectWithUnmanagedConstraintTo7_3_Method_AlreadyDefined()
        {
            await TestExactActionSetOfferedAsync(
@"<Workspace>
    <Project Language=""C#"" LanguageVersion=""7"">
        <Document>
interface unmanaged { }
class Test
{
    public void M&lt;T&gt;() where T : [|unmanaged|] { }
}
        </Document>
    </Project>
</Workspace>",
                expectedActionSet: Enumerable.Empty<string>());
        }

        [Fact]
        public async Task UpgradeProjectWithUnmanagedConstraintTo7_3_Delegate()
        {
            await TestLanguageVersionUpgradedAsync(
@"delegate void D<T>() where T : [|unmanaged|];",
                LanguageVersion.CSharp7_3,
                new CSharpParseOptions(LanguageVersion.CSharp7));
        }

        [Fact]
        public async Task UpgradeProjectWithUnmanagedConstraintTo7_3_Delegate_AlreadyDefined()
        {
            await TestExactActionSetOfferedAsync(
@"<Workspace>
    <Project Language=""C#"" LanguageVersion=""7"">
        <Document>
interface unmanaged { }
delegate void D&lt;T&gt;() where T : [| unmanaged |];
        </Document>
    </Project>
</Workspace>",
                expectedActionSet: Enumerable.Empty<string>());
        }

        [Fact]
        public async Task UpgradeProjectWithUnmanagedConstraintTo7_3_LocalFunction()
        {
            await TestLanguageVersionUpgradedAsync(
@"
class Test
{
    public void N()
    {
        void M<T>() where T : [|unmanaged|] { }
    }
}",
                LanguageVersion.CSharp7_3,
                new CSharpParseOptions(LanguageVersion.CSharp7));
        }

        [Fact]
        public async Task UpgradeProjectWithUnmanagedConstraintTo7_3_LocalFunction_AlreadyDefined()
        {
            await TestExactActionSetOfferedAsync(
@"<Workspace>
    <Project Language=""C#"" LanguageVersion=""7"">
        <Document>
interface unmanaged { }
class Test
{
    public void N()
    {
        void M&lt;T&gt;() where T : [|unmanaged|] { }
    }
}
        </Document>
    </Project>
</Workspace>",
                expectedActionSet: Enumerable.Empty<string>());
        }
    }
}<|MERGE_RESOLUTION|>--- conflicted
+++ resolved
@@ -291,11 +291,7 @@
         #endregion C# 7.3
 
         #region C# 8.0
-<<<<<<< HEAD
-        [Fact]
-=======
         [Fact(Skip = "https://github.com/dotnet/roslyn/pull/29820")]
->>>>>>> 156b1511
         public async Task UpgradeProjectFromCSharp7_3ToLatest()
         {
             await TestLanguageVersionUpgradedAsync(
@@ -308,11 +304,7 @@
                 new CSharpParseOptions(LanguageVersion.CSharp7_3));
         }
 
-<<<<<<< HEAD
-        [Fact]
-=======
         [Fact(Skip = "https://github.com/dotnet/roslyn/pull/29820")]
->>>>>>> 156b1511
         public async Task UpgradeProjectFromCSharp7_3To8_0()
         {
             await TestLanguageVersionUpgradedAsync(
@@ -360,8 +352,6 @@
     </Project>
     <Project Language=""C#"" LanguageVersion=""6"">
     </Project>
-<<<<<<< HEAD
-=======
     <Project Language=""C#"" LanguageVersion=""7"">
     </Project>
     <Project Language=""Visual Basic"">
@@ -389,7 +379,6 @@
     </Project>
     <Project Language=""C#"" LanguageVersion=""Default"">
     </Project>
->>>>>>> 156b1511
     <Project Language=""C#"" LanguageVersion=""7"">
     </Project>
     <Project Language=""Visual Basic"">
@@ -453,12 +442,8 @@
     </Project>
 </Workspace>",
                 new[] {
-<<<<<<< HEAD
-                    string.Format(CSharpFeaturesResources.Upgrade_this_project_to_csharp_language_version_0, "7.0")
-=======
                     string.Format(CSharpFeaturesResources.Upgrade_this_project_to_csharp_language_version_0, "7.0"),
                     string.Format(CSharpFeaturesResources.Upgrade_all_csharp_projects_to_language_version_0, "7.0")
->>>>>>> 156b1511
                 });
         }
 
@@ -485,13 +470,8 @@
     </Project>
 </Workspace>",
                 new[] {
-<<<<<<< HEAD
-                    string.Format(CSharpFeaturesResources.Upgrade_this_project_to_csharp_language_version_0, "8.0"),
-                    string.Format(CSharpFeaturesResources.Upgrade_all_csharp_projects_to_language_version_0, "8.0")
-=======
                     string.Format(CSharpFeaturesResources.Upgrade_this_project_to_csharp_language_version_0, "8.0 *beta*"),
                     string.Format(CSharpFeaturesResources.Upgrade_all_csharp_projects_to_language_version_0, "8.0 *beta*")
->>>>>>> 156b1511
     });
             // https://github.com/dotnet/roslyn/issues/29819 Remove beta label once C# 8.0 is RTM
         }
@@ -550,6 +530,58 @@
 
         [Fact]
         public async Task OnlyOfferFixAllProjectsFromCSharp6ToDefaultWhenApplicable()
+        {
+            await TestExactActionSetOfferedAsync(
+
+@"<Workspace>
+    <Project Language=""C#"" LanguageVersion=""6"">
+        <Document>
+class C
+{
+    void A()
+    {
+        var x = [|(1, 2)|];
+    }
+}
+        </Document>
+    </Project>
+    <Project Language=""C#"" LanguageVersion=""Default"">
+    </Project>
+    <Project Language=""Visual Basic"">
+    </Project>
+</Workspace>",
+                new[] {
+                    string.Format(CSharpFeaturesResources.Upgrade_this_project_to_csharp_language_version_0, "7.0"),
+                    string.Format(CSharpFeaturesResources.Upgrade_all_csharp_projects_to_language_version_0, "7.0")
+                    });
+        }
+
+        [Fact]
+        public async Task OnlyOfferFixAllProjectsToCSharp8WhenApplicable()
+        {
+            await TestExactActionSetOfferedAsync(
+
+@"<Workspace>
+    <Project Language=""C#"" LanguageVersion=""6"">
+        <Document>
+class C
+{
+    object F = [|null!|];
+}
+        </Document>
+    </Project>
+    <Project Language=""C#"" LanguageVersion=""800"">
+    </Project>
+    <Project Language=""Visual Basic"">
+    </Project>
+</Workspace>",
+                new[] {
+                    string.Format(CSharpFeaturesResources.Upgrade_this_project_to_csharp_language_version_0, "8.0 *beta*"),
+                    });
+        }
+
+        [Fact]
+        public async Task OnlyOfferFixAllProjectsToDefaultWhenApplicable()
         {
             string defaultEffectiveVersion = LanguageVersion.Default.MapSpecifiedToEffectiveVersion().ToDisplayString();
             await TestExactActionSetOfferedAsync(
@@ -578,59 +610,6 @@
         }
 
         [Fact]
-        public async Task OnlyOfferFixAllProjectsToCSharp8WhenApplicable()
-        {
-            await TestExactActionSetOfferedAsync(
-
-@"<Workspace>
-    <Project Language=""C#"" LanguageVersion=""6"">
-        <Document>
-class C
-{
-    object F = [|null!|];
-}
-        </Document>
-    </Project>
-    <Project Language=""C#"" LanguageVersion=""800"">
-    </Project>
-    <Project Language=""Visual Basic"">
-    </Project>
-</Workspace>",
-                new[] {
-                    string.Format(CSharpFeaturesResources.Upgrade_this_project_to_csharp_language_version_0, "8.0 *beta*"),
-                    });
-        }
-
-        [Fact]
-        public async Task OnlyOfferFixAllProjectsToDefaultWhenApplicable()
-        {
-            string defaultEffectiveVersion = LanguageVersion.Default.MapSpecifiedToEffectiveVersion().ToDisplayString();
-            await TestExactActionSetOfferedAsync(
-
-$@"<Workspace>
-    <Project Language=""C#"" LanguageVersion=""6"">
-        <Document>
-class C
-{{
-    void A()
-    {{
-#error version:[|{defaultEffectiveVersion}|]
-    }}
-}}
-        </Document>
-    </Project>
-    <Project Language=""C#"" LanguageVersion=""Default"">
-    </Project>
-    <Project Language=""Visual Basic"">
-    </Project>
-</Workspace>",
-                new[] {
-                    string.Format(CSharpFeaturesResources.Upgrade_this_project_to_csharp_language_version_0, defaultEffectiveVersion),
-                    string.Format(CSharpFeaturesResources.Upgrade_all_csharp_projects_to_language_version_0, defaultEffectiveVersion)
-                    });
-        }
-
-        [Fact]
         public async Task UpgradeProjectWithUnmanagedConstraintTo7_3_Type()
         {
             await TestLanguageVersionUpgradedAsync(
