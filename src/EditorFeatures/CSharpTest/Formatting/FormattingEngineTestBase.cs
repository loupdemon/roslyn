--- conflicted
+++ resolved
@@ -175,18 +175,6 @@
 
         protected static void AssertFormatWithView(string expectedWithMarker, string codeWithMarker, bool debugMode = false)
         {
-<<<<<<< HEAD
-=======
-            var editorOperations = new Mock<IEditorOperations>(MockBehavior.Strict);
-            var editorOperationsFactoryService = new Mock<IEditorOperationsFactoryService>(MockBehavior.Strict);
-            var codeFixService = new Mock<ICodeFixService>();
-
-            editorOperations.Setup(o => o.AddAfterTextBufferChangePrimitive());
-            editorOperations.Setup(o => o.AddBeforeTextBufferChangePrimitive());
-
-            editorOperationsFactoryService.Setup(s => s.GetEditorOperations(It.IsAny<ITextView>())).Returns(editorOperations.Object);
-
->>>>>>> 2f8984f3
             using (var workspace = TestWorkspace.CreateCSharp(codeWithMarker))
             {
                 // set up caret position
@@ -197,11 +185,7 @@
                 // get original buffer
                 var buffer = workspace.Documents.First().GetTextBuffer();
 
-<<<<<<< HEAD
                 var commandHandler = workspace.GetService<FormatCommandHandler>();
-=======
-                var commandHandler = new FormatCommandHandler(workspace.GetService<ITextUndoHistoryRegistry>(), editorOperationsFactoryService.Object, codeFixService.Object);
->>>>>>> 2f8984f3
 
                 var commandArgs = new FormatDocumentCommandArgs(view, view.TextBuffer);
                 commandHandler.ExecuteCommand(commandArgs, TestCommandExecutionContext.Create());
@@ -231,28 +215,14 @@
 
                 if (isPaste)
                 {
-<<<<<<< HEAD
                     var commandHandler = workspace.GetService<FormatCommandHandler>();
-=======
-                    var commandHandler = new FormatCommandHandler(null, null, null);
->>>>>>> 2f8984f3
                     var commandArgs = new PasteCommandArgs(view, view.TextBuffer);
                     commandHandler.ExecuteCommand(commandArgs, () => { }, TestCommandExecutionContext.Create());
                 }
                 else
                 {
                     // Return Key Command
-<<<<<<< HEAD
                     var commandHandler = workspace.GetService<FormatCommandHandler>();
-=======
-                    var textUndoHistory = new Mock<ITextUndoHistoryRegistry>();
-                    var editorOperationsFactory = new Mock<IEditorOperationsFactoryService>();
-                    var editorOperations = new Mock<IEditorOperations>();
-                    editorOperationsFactory.Setup(x => x.GetEditorOperations(testDocument.GetTextView())).Returns(editorOperations.Object);
-                    var codeFixService = new Mock<ICodeFixService>();
-
-                    var commandHandler = new FormatCommandHandler(textUndoHistory.Object, editorOperationsFactory.Object, codeFixService.Object);
->>>>>>> 2f8984f3
                     var commandArgs = new ReturnKeyCommandArgs(view, view.TextBuffer);
                     commandHandler.ExecuteCommand(commandArgs, () => { }, TestCommandExecutionContext.Create());
                 }
