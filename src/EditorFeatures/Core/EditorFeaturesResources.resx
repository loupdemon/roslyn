--- conflicted
+++ resolved
@@ -929,15 +929,13 @@
   <data name="Removal_of_document_not_supported" xml:space="preserve">
     <value>Removal of document not supported</value>
   </data>
-<<<<<<< HEAD
   <data name="Split_comment" xml:space="preserve">
     <value>Split Comment</value>
-=======
+  </data>
   <data name="_0_implemented_members" xml:space="preserve">
     <value>'{0}' implemented members</value>
   </data>
   <data name="external" xml:space="preserve">
     <value>(external)</value>
->>>>>>> b104b88c
   </data>
 </root>