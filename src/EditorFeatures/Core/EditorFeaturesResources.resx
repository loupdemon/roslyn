--- conflicted
+++ resolved
@@ -895,8 +895,6 @@
   <data name="_0_bases" xml:space="preserve">
     <value>'{0}' bases</value>
   </data>
-<<<<<<< HEAD
-=======
   <data name="Rename_file" xml:space="preserve">
     <value>Rename _file</value>
   </data>
@@ -907,7 +905,6 @@
   <data name="Rename_file_name_doesnt_match" xml:space="preserve">
     <value>Rename _file (type does not match file name)</value>
   </data>
->>>>>>> 52b5410b
   <data name="Toggle_Block_Comment" xml:space="preserve">
     <value>Toggle Block Comment</value>
   </data>
