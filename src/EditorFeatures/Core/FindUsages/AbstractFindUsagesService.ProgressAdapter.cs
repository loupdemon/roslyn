﻿// Licensed to the .NET Foundation under one or more agreements.
// The .NET Foundation licenses this file to you under the MIT license.
// See the LICENSE file in the project root for more information.

using System.Collections.Generic;
using System.Threading;
using System.Threading.Tasks;
using Microsoft.CodeAnalysis.Classification;
using Microsoft.CodeAnalysis.Editor.Shared.Utilities;
using Microsoft.CodeAnalysis.FindSymbols;
using Microsoft.CodeAnalysis.FindUsages;
using Microsoft.CodeAnalysis.Navigation;
using Microsoft.CodeAnalysis.Shared.Utilities;
using Microsoft.CodeAnalysis.Text;
using Roslyn.Utilities;

namespace Microsoft.CodeAnalysis.Editor.FindUsages
{
    internal abstract partial class AbstractFindUsagesService
    {
        /// <summary>
        /// Forwards <see cref="IStreamingFindLiteralReferencesProgress"/> calls to an
        /// <see cref="IFindUsagesContext"/> instance.
        /// </summary>
        private class FindLiteralsProgressAdapter : IStreamingFindLiteralReferencesProgress
        {
            private readonly IFindUsagesContext _context;
            private readonly DefinitionItem _definition;

            public IStreamingProgressTracker ProgressTracker
                => _context.ProgressTracker;

            public FindLiteralsProgressAdapter(
                IFindUsagesContext context, DefinitionItem definition)
            {
                _context = context;
                _definition = definition;
            }

            public async Task OnReferenceFoundAsync(Document document, TextSpan span)
            {
                var documentSpan = await ClassifiedSpansAndHighlightSpanFactory.GetClassifiedDocumentSpanAsync(
                    document, span, _context.CancellationToken).ConfigureAwait(false);
                await _context.OnReferenceFoundAsync(new SourceReferenceItem(
                    _definition, documentSpan, SymbolUsageInfo.None)).ConfigureAwait(false);
            }
        }

        /// <summary>
        /// Forwards IFindReferencesProgress calls to an IFindUsagesContext instance.
        /// </summary>
        private class FindReferencesProgressAdapter : ForegroundThreadAffinitizedObject, IStreamingFindReferencesProgress
        {
            private readonly Solution _solution;
            private readonly IFindUsagesContext _context;
            private readonly FindReferencesSearchOptions _options;

            /// <summary>
            /// We will hear about definition symbols many times while performing FAR.  We'll
            /// here about it first when the FAR engine discovers the symbol, and then for every
            /// reference it finds to the symbol.  However, we only want to create and pass along
            /// a single instance of <see cref="INavigableItem" /> for that definition no matter
            /// how many times we see it.
            /// 
            /// This dictionary allows us to make that mapping once and then keep it around for
            /// all future callbacks.
            /// </summary>
            private readonly Dictionary<ISymbol, DefinitionItem> _definitionToItem =
                new Dictionary<ISymbol, DefinitionItem>(MetadataUnifyingEquivalenceComparer.Instance);

            private readonly SemaphoreSlim _gate = new SemaphoreSlim(initialCount: 1);

            public IStreamingProgressTracker ProgressTracker
                => _context.ProgressTracker;

            public FindReferencesProgressAdapter(
                IThreadingContext threadingContext, Solution solution,
                IFindUsagesContext context, FindReferencesSearchOptions options)
                : base(threadingContext)
            {
                _solution = solution;
                _context = context;
                _options = options;
            }

            // Do nothing functions.  The streaming far service doesn't care about
            // any of these.
            public Task OnStartedAsync() => Task.CompletedTask;
            public Task OnCompletedAsync() => Task.CompletedTask;
            public Task OnFindInDocumentStartedAsync(Document document) => Task.CompletedTask;
            public Task OnFindInDocumentCompletedAsync(Document document) => Task.CompletedTask;

            // More complicated forwarding functions.  These need to map from the symbols
            // used by the FAR engine to the INavigableItems used by the streaming FAR 
            // feature.

            private async Task<DefinitionItem> GetDefinitionItemAsync(ISymbol definition)
            {
                var cancellationToken = _context.CancellationToken;
                using (await _gate.DisposableWaitAsync(cancellationToken).ConfigureAwait(false))
                {
                    if (!_definitionToItem.TryGetValue(definition, out var definitionItem))
                    {
<<<<<<< HEAD
                        definitionItem = await definition.Symbol.ToClassifiedDefinitionItemAsync(
                            _solution.GetProject(definition.ProjectId),
                            isPrimary: _definitionToItem.Count == 0,
                            includeHiddenLocations: false,
                            _options,
                            _context.CancellationToken).ConfigureAwait(false);
=======
                        definitionItem = await definition.ToClassifiedDefinitionItemAsync(
                            _solution, includeHiddenLocations: false, _options, _context.CancellationToken).ConfigureAwait(false);
>>>>>>> 8f4fdad9

                        _definitionToItem[definition] = definitionItem;
                    }

                    return definitionItem;
                }
            }

            public async Task OnDefinitionFoundAsync(ISymbol definition)
            {
                var definitionItem = await GetDefinitionItemAsync(definition).ConfigureAwait(false);
                await _context.OnDefinitionFoundAsync(definitionItem).ConfigureAwait(false);
            }

            public async Task OnReferenceFoundAsync(ISymbol definition, ReferenceLocation location)
            {
                var definitionItem = await GetDefinitionItemAsync(definition).ConfigureAwait(false);
                var referenceItem = await location.TryCreateSourceReferenceItemAsync(
                    definitionItem, includeHiddenLocations: false,
                    cancellationToken: _context.CancellationToken).ConfigureAwait(false);

                if (referenceItem != null)
                {
                    await _context.OnReferenceFoundAsync(referenceItem).ConfigureAwait(false);
                }
            }
        }
    }
}<|MERGE_RESOLUTION|>--- conflicted
+++ resolved
@@ -101,17 +101,12 @@
                 {
                     if (!_definitionToItem.TryGetValue(definition, out var definitionItem))
                     {
-<<<<<<< HEAD
-                        definitionItem = await definition.Symbol.ToClassifiedDefinitionItemAsync(
-                            _solution.GetProject(definition.ProjectId),
+                        definitionItem = await definition.ToClassifiedDefinitionItemAsync(
+                            _solution,
                             isPrimary: _definitionToItem.Count == 0,
                             includeHiddenLocations: false,
                             _options,
                             _context.CancellationToken).ConfigureAwait(false);
-=======
-                        definitionItem = await definition.ToClassifiedDefinitionItemAsync(
-                            _solution, includeHiddenLocations: false, _options, _context.CancellationToken).ConfigureAwait(false);
->>>>>>> 8f4fdad9
 
                         _definitionToItem[definition] = definitionItem;
                     }
