--- conflicted
+++ resolved
@@ -50,96 +50,24 @@
         public async Task FindReferencesAsync(
             Document document, int position, IFindUsagesContext context)
         {
-<<<<<<< HEAD
-            var findReferencesProgress = await TryFindReferencesInRemoteProcessAsync(
-                document, position, context).ConfigureAwait(false);
-
-            if (findReferencesProgress == null)
-            {
-                findReferencesProgress = await TryFindReferencesInCurrentProcessAsync(
-                    document, position, context).ConfigureAwait(false);
-            }
-
-            if (findReferencesProgress == null)
-            {
-                return;
-            }
-
-            // After the FAR engine is done call into any third party extensions to see
-            // if they want to add results.
-            await findReferencesProgress.CallThirdPartyExtensionsAsync(
-                context.CancellationToken).ConfigureAwait(true);
-        }
-
-        private async Task TryFindReferencesInRemoteProcessAsync(Document document, int position, IFindUsagesContext context)
-        {
-            var cancellationToken = context.CancellationToken;
-            using (var session = await TryGetRemoteSessionAsync(
-                document.Project.Solution, callback, cancellationToken).ConfigureAwait(false))
-            {
-                if (session )
-            }
-        }
-
-        private static async Task<RemoteHostClient.Session> TryGetRemoteSessionAsync(
-            Solution solution, object callback, CancellationToken cancellationToken)
-        {
-            var outOfProcessAllowed = solution.Workspace.Options.GetOption(FindUsagesOptions.OutOfProcessAllowed);
-            if (!outOfProcessAllowed)
-            {
-                return null;
-            }
-
-            var client = await solution.Workspace.TryGetRemoteHostClientAsync(cancellationToken).ConfigureAwait(false);
-            if (client == null)
-            {
-                return null;
-            }
-
-            return await client.TryCreateCodeAnalysisServiceSessionAsync(
-                solution, callback, cancellationToken).ConfigureAwait(false);
-        }
-
-        private async Task<FindReferencesProgressAdapter> TryFindReferencesInCurrentProcessAsync(Document document, int position, IFindUsagesContext context)
-        {
-=======
             var definitionTrackingContext = new DefinitionTrackingContext(context);
 
->>>>>>> 0cfdfb8a
             // NOTE: All ConFigureAwaits in this method need to pass 'true' so that
             // we return to the caller's context.  that's so the call to 
             // CallThirdPartyExtensionsAsync will happen on the UI thread.  We need
             // this to maintain the threading guarantee we had around that method
             // from pre-Roslyn days.
-            await FindLiteralOrSymbolReferencesAsync(
-                document, position, definitionTrackingContext).ConfigureAwait(true);
+            if (!await TryFindReferencesInRemoteProcessAsync(
+                    document, position, definitionTrackingContext).ConfigureAwait(true))
+            {
+                await TryFindReferencesInCurrentProcessAsync(
+                    document, position, definitionTrackingContext).ConfigureAwait(true);
+            }
 
             // After the FAR engine is done call into any third party extensions to see
             // if they want to add results.
-            await CallThirdPartyExtensionsAsync( 
+            await CallThirdPartyExtensionsAsync(
                 document.Project.Solution, definitionTrackingContext, context).ConfigureAwait(true);
-        }
-
-        private async Task FindLiteralOrSymbolReferencesAsync(
-            Document document, int position, IFindUsagesContext context)
-        {
-            // First, see if we're on a literal.  If so search for literals in the solution with
-            // the same value.
-            var found = await TryFindLiteralReferencesAsync(
-                document, position, context).ConfigureAwait(false);
-            if (found)
-            {
-                return null;
-            }
-
-<<<<<<< HEAD
-            var findReferencesProgress = await FindSymbolReferencesAsync(
-                document, position, context).ConfigureAwait(true);
-            return findReferencesProgress;
-=======
-            // Wasn't a literal.  Try again as a symbol.
-            await FindSymbolReferencesAsync(
-                document, position, context).ConfigureAwait(false);
         }
 
         private async Task CallThirdPartyExtensionsAsync(
@@ -160,10 +88,64 @@
                     await underlyingContext.OnDefinitionFoundAsync(item).ConfigureAwait(true);
                 }
             }
->>>>>>> 0cfdfb8a
-        }
-
-        private async Task FindSymbolReferencesAsync(
+        }
+
+        private async Task<bool> TryFindReferencesInRemoteProcessAsync(
+            Document document, int position, IFindUsagesContext context)
+        {
+            var cancellationToken = context.CancellationToken;
+            using (var session = await TryGetRemoteSessionAsync(
+                document.Project.Solution, null, cancellationToken).ConfigureAwait(false))
+            {
+                if (session == null)
+                {
+                    return false;
+                }
+
+                await session.InvokeAsync(nameof(IRemoteSymbolFinder.FindDocReferencesAsync),
+                    document.Id, position).ConfigureAwait(false);
+                return true;
+            }
+        }
+
+        // Internal so it can be used by the remote process.
+        internal static async Task TryFindReferencesInCurrentProcessAsync(
+            Document document, int position, IFindUsagesContext context)
+        {
+            // First, see if we're on a literal.  If so search for literals in the solution with
+            // the same value.
+            var found = await TryFindLiteralReferencesAsync(
+                document, position, context).ConfigureAwait(false);
+            if (found)
+            {
+                return;
+            }
+
+            // Wasn't a literal.  Try again as a symbol.
+            await FindSymbolReferencesAsync(
+                document, position, context).ConfigureAwait(false);
+        }
+
+        private static async Task<RemoteHostClient.Session> TryGetRemoteSessionAsync(
+            Solution solution, object callback, CancellationToken cancellationToken)
+        {
+            var outOfProcessAllowed = solution.Workspace.Options.GetOption(FindUsagesOptions.OutOfProcessAllowed);
+            if (!outOfProcessAllowed)
+            {
+                return null;
+            }
+
+            var client = await solution.Workspace.TryGetRemoteHostClientAsync(cancellationToken).ConfigureAwait(false);
+            if (client == null)
+            {
+                return null;
+            }
+
+            return await client.TryCreateCodeAnalysisServiceSessionAsync(
+                solution, callback, cancellationToken).ConfigureAwait(false);
+        }
+
+        private static async Task FindSymbolReferencesAsync(
             Document document, int position, IFindUsagesContext context)
         {
             var cancellationToken = context.CancellationToken;
@@ -205,7 +187,7 @@
                 cancellationToken: cancellationToken).ConfigureAwait(false);
         }
 
-        private async Task<bool> TryFindLiteralReferencesAsync(
+        private async static Task<bool> TryFindLiteralReferencesAsync(
             Document document, int position, IFindUsagesContext context)
         {
             var cancellationToken = context.CancellationToken;
