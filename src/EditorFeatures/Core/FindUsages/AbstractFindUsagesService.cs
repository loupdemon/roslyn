--- conflicted
+++ resolved
@@ -1,5 +1,6 @@
 ﻿// Copyright (c) Microsoft.  All Rights Reserved.  Licensed under the Apache License, Version 2.0.  See License.txt in the project root for license information.
 
+using System;
 using System.Collections.Immutable;
 using System.Linq;
 using System.Threading;
@@ -53,25 +54,6 @@
             Document document, int position, IFindUsagesContext context)
         {
             var definitionTrackingContext = new DefinitionTrackingContext(context);
-
-<<<<<<< HEAD
-            // NOTE: All ConFigureAwaits in this method need to pass 'true' so that
-            // we return to the caller's context.  that's so the call to 
-            // CallThirdPartyExtensionsAsync will happen on the UI thread.  We need
-            // this to maintain the threading guarantee we had around that method
-            // from pre-Roslyn days.
-            if (!await TryFindReferencesInRemoteProcessAsync(
-                    document, position, definitionTrackingContext).ConfigureAwait(true))
-            {
-                await TryFindReferencesInCurrentProcessAsync(
-                    document, position, definitionTrackingContext).ConfigureAwait(true);
-            }
-
-            // After the FAR engine is done call into any third party extensions to see
-            // if they want to add results.
-            await CallThirdPartyExtensionsAsync(
-                document.Project.Solution, definitionTrackingContext, context).ConfigureAwait(true);
-=======
             // Need ConfigureAwait(true) here so we get back to the UI thread before calling 
             // GetThirdPartyDefinitions.  We need to call that on the UI thread to match behavior
             // of how the language service always worked in the past.
@@ -93,30 +75,19 @@
                 // Don't need ConfigureAwait(true) here 
                 await context.OnDefinitionFoundAsync(definition).ConfigureAwait(false);
             }
->>>>>>> fac8eb6d
-        }
-
-        private async Task CallThirdPartyExtensionsAsync(
-            Solution solution,
-            DefinitionTrackingContext definitionTrackingContext,
-            IFindUsagesContext underlyingContext)
-        {
-            var cancellationToken = definitionTrackingContext.CancellationToken;
-            var factory = solution.Workspace.Services.GetService<IDefinitionsAndReferencesFactory>();
-
-            foreach (var definition in definitionTrackingContext.GetDefinitions())
-            {
-                var item = factory.GetThirdPartyDefinitionItem(solution, definition, cancellationToken);
-                if (item != null)
-                {
-                    // ConfigureAwait(true) because we want to come back on the 
-                    // same thread after calling into extensions.
-                    await underlyingContext.OnDefinitionFoundAsync(item).ConfigureAwait(true);
-                }
-            }
-        }
-
-        private async Task<bool> TryFindReferencesInRemoteProcessAsync(
+        }
+
+        private async Task FindLiteralOrSymbolReferencesAsync(Document document, int position, IFindUsagesContext context)
+        {
+            if (!await TryFindLiteralOrSymbolReferencesInRemoteProcessAsync(
+                    document, position, context).ConfigureAwait(false))
+            {
+                await FindLiteralOrSymbolReferencesInCurrentProcessAsync(
+                    document, position, context).ConfigureAwait(false);
+            }
+        }
+
+        private async Task<bool> TryFindLiteralOrSymbolReferencesInRemoteProcessAsync(
             Document document, int position, IFindUsagesContext context)
         {
             var cancellationToken = context.CancellationToken;
@@ -137,7 +108,7 @@
         }
 
         // Internal so it can be used by the remote process.
-        internal static async Task TryFindReferencesInCurrentProcessAsync(
+        internal static async Task FindLiteralOrSymbolReferencesInCurrentProcessAsync(
             Document document, int position, IFindUsagesContext context)
         {
             // First, see if we're on a literal.  If so search for literals in the solution with
@@ -154,7 +125,6 @@
                 document, position, context).ConfigureAwait(false);
         }
 
-<<<<<<< HEAD
         private static async Task<RemoteHostClient.Session> TryGetRemoteSessionAsync(
             Solution solution, object callback, CancellationToken cancellationToken)
         {
@@ -172,7 +142,8 @@
 
             return await client.TryCreateCodeAnalysisServiceSessionAsync(
                 solution, callback, cancellationToken).ConfigureAwait(false);
-=======
+        }
+
         private ImmutableArray<DefinitionItem> GetThirdPartyDefinitions(
             Solution solution,
             ImmutableArray<DefinitionItem> definitions,
@@ -182,7 +153,6 @@
             return definitions.Select(d => factory.GetThirdPartyDefinitionItem(solution, d, cancellationToken))
                               .WhereNotNull()
                               .ToImmutableArray();
->>>>>>> fac8eb6d
         }
 
         private static async Task FindSymbolReferencesAsync(
