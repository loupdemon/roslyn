--- conflicted
+++ resolved
@@ -41,12 +41,7 @@
         private readonly MockDebuggeeModuleMetadataProvider _mockDebugeeModuleMetadataProvider;
         private readonly Mock<IActiveStatementTrackingService> _mockActiveStatementTrackingService;
 
-<<<<<<< HEAD
-        private Mock<IActiveStatementProvider> _mockActiveStatementProvider;
         private Func<Project, CompilationOutputs> _mockCompilationOutputsProvider;
-        private readonly List<Guid> _modulesPreparedForUpdate;
-=======
->>>>>>> 2c3f1e33
         private readonly List<DiagnosticsUpdatedArgs> _emitDiagnosticsUpdated;
         private int _emitDiagnosticsClearedCount;
         private readonly List<string> _telemetryLog;
@@ -1391,7 +1386,7 @@
             Assert.Equal(SolutionUpdateStatus.Blocked, solutionStatusEmit);
             Assert.Empty(deltas);
 
-            // TODO: https://github.com/dotnet/roslyn/issues/36061 
+            // TODO: https://github.com/dotnet/roslyn/issues/36061
             // Semantic errors should not be reported in emit diagnostics.
             AssertEx.Equal(new[] { "CS0266" }, _emitDiagnosticsUpdated.Single().Diagnostics.Select(d => d.Id));
             Assert.Equal(SolutionUpdateStatus.Blocked, solutionStatusEmit);
@@ -1535,7 +1530,7 @@
             // SaveDocument=true
             // workspace:     --V0-------------|--V2--------|------------|
             // file system:   --V0---------V1--|-----V2-----|------------|
-            //                   \--build--/   F5    ^      F10  ^       F10 
+            //                   \--build--/   F5    ^      F10  ^       F10
             //                                       save        file watcher: no-op
             // SaveDocument=false
             // workspace:     --V0-------------|--V2--------|----V1------|
