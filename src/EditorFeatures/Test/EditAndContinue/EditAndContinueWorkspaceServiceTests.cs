--- conflicted
+++ resolved
@@ -41,10 +41,7 @@
         private readonly MockDebuggeeModuleMetadataProvider _mockDebugeeModuleMetadataProvider;
         private readonly Mock<IActiveStatementTrackingService> _mockActiveStatementTrackingService;
 
-<<<<<<< HEAD
-=======
         private Func<Project, CompilationOutputs> _mockCompilationOutputsProvider;
->>>>>>> 5a493830
         private readonly List<DiagnosticsUpdatedArgs> _emitDiagnosticsUpdated;
         private int _emitDiagnosticsClearedCount;
         private readonly List<string> _telemetryLog;
