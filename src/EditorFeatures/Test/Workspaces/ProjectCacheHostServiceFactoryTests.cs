﻿// Copyright (c) Microsoft.  All Rights Reserved.  Licensed under the Apache License, Version 2.0.  See License.txt in the project root for license information.

using System;
using System.Collections.Generic;
using System.Collections.Immutable;
using System.Linq;
using System.Threading;
using System.Threading.Tasks;
using Microsoft.CodeAnalysis.CSharp;
using Microsoft.CodeAnalysis.Host;
<<<<<<< HEAD
using Microsoft.CodeAnalysis.Options;
=======
using Microsoft.CodeAnalysis.Host.Mef;
using Microsoft.CodeAnalysis.Options;
using Microsoft.CodeAnalysis.Options.Providers;
>>>>>>> 5453053d
using Microsoft.CodeAnalysis.Test.Utilities;
using Roslyn.Test.Utilities;
using Roslyn.Utilities;
using Xunit;

namespace Microsoft.CodeAnalysis.Editor.UnitTests.Workspaces
{
    [UseExportProvider]
    public class ProjectCacheHostServiceFactoryTests
    {
        private void Test(Action<IProjectCacheHostService, ProjectId, ICachedObjectOwner, ObjectReference<object>> action)
        {
            // Putting cacheService.CreateStrongReference in a using statement
            // creates a temporary local that isn't collected in Debug builds
            // Wrapping it in a lambda allows it to get collected.
            var cacheService = new ProjectCacheService(null, int.MaxValue);
            var projectId = ProjectId.CreateNewId();
            var owner = new Owner();
            var instance = ObjectReference.CreateFromFactory(() => new object());

            action(cacheService, projectId, owner, instance);
        }

        [WorkItem(28639, "https://github.com/dotnet/roslyn/issues/28639")]
        [ConditionalFact(typeof(x86))]
        public void TestCacheKeepsObjectAlive1()
        {
            Test((cacheService, projectId, owner, instance) =>
            {
                using (cacheService.EnableCaching(projectId))
                {
                    instance.UseReference(i => cacheService.CacheObjectIfCachingEnabledForKey(projectId, (object)owner, i));

                    instance.AssertHeld();
                }

                instance.AssertReleased();

                GC.KeepAlive(owner);
            });
        }

        [WorkItem(28639, "https://github.com/dotnet/roslyn/issues/28639")]
        [ConditionalFact(typeof(x86))]
        public void TestCacheKeepsObjectAlive2()
        {
            Test((cacheService, projectId, owner, instance) =>
            {
                using (cacheService.EnableCaching(projectId))
                {
                    instance.UseReference(i => cacheService.CacheObjectIfCachingEnabledForKey(projectId, owner, i));

                    instance.AssertHeld();
                }

                instance.AssertReleased();

                GC.KeepAlive(owner);
            });
        }

        [WorkItem(28639, "https://github.com/dotnet/roslyn/issues/28639")]
        [ConditionalFact(typeof(x86))]
        public void TestCacheDoesNotKeepObjectsAliveAfterOwnerIsCollected1()
        {
            Test((cacheService, projectId, owner, instance) =>
            {
                using (cacheService.EnableCaching(projectId))
                {
                    cacheService.CacheObjectIfCachingEnabledForKey(projectId, (object)owner, instance);
                    owner = null;

                    instance.AssertReleased();
                }
            });
        }

        [WorkItem(28639, "https://github.com/dotnet/roslyn/issues/28639")]
        [ConditionalFact(typeof(x86))]
        public void TestCacheDoesNotKeepObjectsAliveAfterOwnerIsCollected2()
        {
            Test((cacheService, projectId, owner, instance) =>
            {
                using (cacheService.EnableCaching(projectId))
                {
                    cacheService.CacheObjectIfCachingEnabledForKey(projectId, owner, instance);
                    owner = null;

                    instance.AssertReleased();
                }
            });
        }

        [WorkItem(28639, "https://github.com/dotnet/roslyn/issues/28639")]
        [ConditionalFact(typeof(x86))]
        public void TestImplicitCacheKeepsObjectAlive1()
        {
            var workspace = new AdhocWorkspace(MockHostServices.Instance, workspaceKind: WorkspaceKind.Host);
            var cacheService = new ProjectCacheService(workspace, int.MaxValue);
            var reference = ObjectReference.CreateFromFactory(() => new object());
            reference.UseReference(r => cacheService.CacheObjectIfCachingEnabledForKey(ProjectId.CreateNewId(), (object)null, r));
            reference.AssertHeld();

            GC.KeepAlive(cacheService);
        }

        [Fact(Skip = "https://github.com/dotnet/roslyn/issues/14592")]
        public void TestImplicitCacheMonitoring()
        {
            var workspace = new AdhocWorkspace(MockHostServices.Instance, workspaceKind: WorkspaceKind.Host);
            var cacheService = new ProjectCacheService(workspace, 10);
            var weak = PutObjectInImplicitCache(cacheService);

            weak.AssertReleased();

            GC.KeepAlive(cacheService);
        }

        private static ObjectReference<object> PutObjectInImplicitCache(ProjectCacheService cacheService)
        {
            var reference = ObjectReference.CreateFromFactory(() => new object());

            reference.UseReference(r => cacheService.CacheObjectIfCachingEnabledForKey(ProjectId.CreateNewId(), (object)null, r));

            return reference;
        }

        [WorkItem(28639, "https://github.com/dotnet/roslyn/issues/28639")]
        [ConditionalFact(typeof(x86))]
        public void TestP2PReference()
        {
            var workspace = new AdhocWorkspace();

            var project1 = ProjectInfo.Create(ProjectId.CreateNewId(), VersionStamp.Default, "proj1", "proj1", LanguageNames.CSharp);
            var project2 = ProjectInfo.Create(ProjectId.CreateNewId(), VersionStamp.Default, "proj2", "proj2", LanguageNames.CSharp, projectReferences: SpecializedCollections.SingletonEnumerable(new ProjectReference(project1.Id)));
            var solutionInfo = SolutionInfo.Create(SolutionId.CreateNewId(), VersionStamp.Default, projects: new ProjectInfo[] { project1, project2 });

            var solution = workspace.AddSolution(solutionInfo);

            var instanceTracker = ObjectReference.CreateFromFactory(() => new object());

            var cacheService = new ProjectCacheService(workspace, int.MaxValue);
            using (var cache = cacheService.EnableCaching(project2.Id))
            {
                instanceTracker.UseReference(r => cacheService.CacheObjectIfCachingEnabledForKey(project1.Id, (object)null, r));
                solution = null;

                workspace.OnProjectRemoved(project1.Id);
                workspace.OnProjectRemoved(project2.Id);
            }

            // make sure p2p reference doesn't go to implicit cache
            instanceTracker.AssertReleased();
        }

        [WorkItem(28639, "https://github.com/dotnet/roslyn/issues/28639")]
        [ConditionalFact(typeof(x86))]
        public void TestEjectFromImplicitCache()
        {
            var compilations = new List<Compilation>();
            for (var i = 0; i < ProjectCacheService.ImplicitCacheSize + 1; i++)
            {
                compilations.Add(CSharpCompilation.Create(i.ToString()));
            }

            var weakFirst = ObjectReference.Create(compilations[0]);
            var weakLast = ObjectReference.Create(compilations[compilations.Count - 1]);

            var workspace = new AdhocWorkspace(MockHostServices.Instance, workspaceKind: WorkspaceKind.Host);
            var cache = new ProjectCacheService(workspace, int.MaxValue);
            for (var i = 0; i < ProjectCacheService.ImplicitCacheSize + 1; i++)
            {
                cache.CacheObjectIfCachingEnabledForKey(ProjectId.CreateNewId(), (object)null, compilations[i]);
            }

            compilations = null;

            weakFirst.AssertReleased();
            weakLast.AssertHeld();

            GC.KeepAlive(cache);
        }

        [WorkItem(28639, "https://github.com/dotnet/roslyn/issues/28639")]
        [ConditionalFact(typeof(x86))]
        public void TestCacheCompilationTwice()
        {
            var comp1 = CSharpCompilation.Create("1");
            var comp2 = CSharpCompilation.Create("2");
            var comp3 = CSharpCompilation.Create("3");

            var weak3 = ObjectReference.Create(comp3);
            var weak1 = ObjectReference.Create(comp1);

            var workspace = new AdhocWorkspace(MockHostServices.Instance, workspaceKind: WorkspaceKind.Host);
            var cache = new ProjectCacheService(workspace, int.MaxValue);
            var key = ProjectId.CreateNewId();
            var owner = new object();
            cache.CacheObjectIfCachingEnabledForKey(key, owner, comp1);
            cache.CacheObjectIfCachingEnabledForKey(key, owner, comp2);
            cache.CacheObjectIfCachingEnabledForKey(key, owner, comp3);

            // When we cache 3 again, 1 should stay in the cache
            cache.CacheObjectIfCachingEnabledForKey(key, owner, comp3);
            comp1 = null;
            comp2 = null;
            comp3 = null;

            weak3.AssertHeld();
            weak1.AssertHeld();

            GC.KeepAlive(cache);
        }

        private class Owner : ICachedObjectOwner
        {
            object ICachedObjectOwner.CachedObject { get; set; }
        }

        private static void CollectGarbage()
        {
            for (var i = 0; i < 10; i++)
            {
                GC.Collect();
                GC.WaitForPendingFinalizers();
                GC.Collect();
            }
        }

        private class MockHostServices : HostServices
        {
            public static readonly MockHostServices Instance = new MockHostServices();

            private MockHostServices() { }

            protected internal override HostWorkspaceServices CreateWorkspaceServices(Workspace workspace)
            {
                return new MockHostWorkspaceServices(this, workspace);
            }
        }

        private class MockOptionService : IWorkspaceOptionService
        {
            private readonly OptionSet _optionSet = new WorkspaceOptionSet(null);

#pragma warning disable CS0067 // unused event
            public event EventHandler<OptionChangedEventArgs> OptionChanged;
#pragma warning restore CS0067

            public T GetOption<T>(Option<T> option) => option.DefaultValue;

            public T GetOption<T>(PerLanguageOption<T> option, string languageName) => option.DefaultValue;

            public object GetOption(OptionKey optionKey) => optionKey.Option.DefaultValue;

            public OptionSet GetOptions() => _optionSet;

            public IEnumerable<IOption> GetRegisteredOptions() => Enumerable.Empty<IOption>();

            public Task<OptionSet> GetUpdatedOptionSetForDocumentAsync(Document document, OptionSet optionSet, CancellationToken cancellationToken) => SpecializedTasks.FromResult(_optionSet);
            public void OnWorkspaceDisposed(Workspace workspace) { }

            public void RegisterDocumentOptionsProvider(IDocumentOptionsProvider documentOptionsProvider) { }

            public void SetOptions(OptionSet optionSet) { }
        }

        private class MockHostWorkspaceServices : HostWorkspaceServices
        {
            private readonly HostServices _hostServices;
            private readonly Workspace _workspace;
            private static readonly IWorkspaceTaskSchedulerFactory s_taskSchedulerFactory = new WorkspaceTaskSchedulerFactory();
<<<<<<< HEAD
            private static readonly IWorkspaceOptionService s_optionService = new MockOptionService();
=======
            private readonly OptionServiceFactory.OptionService _optionService;
>>>>>>> 5453053d

            public MockHostWorkspaceServices(HostServices hostServices, Workspace workspace)
            {
                _hostServices = hostServices;
                _workspace = workspace;

                var globalOptionService = new GlobalOptionService(ImmutableArray<Lazy<IOptionProvider, LanguageMetadata>>.Empty, ImmutableArray<Lazy<IOptionPersister>>.Empty);
                _optionService = new OptionServiceFactory.OptionService(globalOptionService, this);
            }

            public override HostServices HostServices => _hostServices;

            public override Workspace Workspace => _workspace;

            public override IEnumerable<TLanguageService> FindLanguageServices<TLanguageService>(MetadataFilter filter)
            {
                return ImmutableArray<TLanguageService>.Empty;
            }

            public override TWorkspaceService GetService<TWorkspaceService>()
            {
                if (s_taskSchedulerFactory is TWorkspaceService)
                {
                    return (TWorkspaceService)s_taskSchedulerFactory;
                }
<<<<<<< HEAD
                else if (s_optionService is TWorkspaceService)
                {
                    return (TWorkspaceService)s_optionService;
=======
                else if (_optionService is TWorkspaceService workspaceOptionService)
                {
                    return workspaceOptionService;
>>>>>>> 5453053d
                }

                return default;
            }
        }
    }
}<|MERGE_RESOLUTION|>--- conflicted
+++ resolved
@@ -1,20 +1,14 @@
-﻿// Copyright (c) Microsoft.  All Rights Reserved.  Licensed under the Apache License, Version 2.0.  See License.txt in the project root for license information.
+﻿
+// Copyright (c) Microsoft.  All Rights Reserved.  Licensed under the Apache License, Version 2.0.  See License.txt in the project root for license information.
 
 using System;
 using System.Collections.Generic;
 using System.Collections.Immutable;
-using System.Linq;
-using System.Threading;
-using System.Threading.Tasks;
 using Microsoft.CodeAnalysis.CSharp;
 using Microsoft.CodeAnalysis.Host;
-<<<<<<< HEAD
-using Microsoft.CodeAnalysis.Options;
-=======
 using Microsoft.CodeAnalysis.Host.Mef;
 using Microsoft.CodeAnalysis.Options;
 using Microsoft.CodeAnalysis.Options.Providers;
->>>>>>> 5453053d
 using Microsoft.CodeAnalysis.Test.Utilities;
 using Roslyn.Test.Utilities;
 using Roslyn.Utilities;
@@ -256,42 +250,12 @@
             }
         }
 
-        private class MockOptionService : IWorkspaceOptionService
-        {
-            private readonly OptionSet _optionSet = new WorkspaceOptionSet(null);
-
-#pragma warning disable CS0067 // unused event
-            public event EventHandler<OptionChangedEventArgs> OptionChanged;
-#pragma warning restore CS0067
-
-            public T GetOption<T>(Option<T> option) => option.DefaultValue;
-
-            public T GetOption<T>(PerLanguageOption<T> option, string languageName) => option.DefaultValue;
-
-            public object GetOption(OptionKey optionKey) => optionKey.Option.DefaultValue;
-
-            public OptionSet GetOptions() => _optionSet;
-
-            public IEnumerable<IOption> GetRegisteredOptions() => Enumerable.Empty<IOption>();
-
-            public Task<OptionSet> GetUpdatedOptionSetForDocumentAsync(Document document, OptionSet optionSet, CancellationToken cancellationToken) => SpecializedTasks.FromResult(_optionSet);
-            public void OnWorkspaceDisposed(Workspace workspace) { }
-
-            public void RegisterDocumentOptionsProvider(IDocumentOptionsProvider documentOptionsProvider) { }
-
-            public void SetOptions(OptionSet optionSet) { }
-        }
-
         private class MockHostWorkspaceServices : HostWorkspaceServices
         {
             private readonly HostServices _hostServices;
             private readonly Workspace _workspace;
             private static readonly IWorkspaceTaskSchedulerFactory s_taskSchedulerFactory = new WorkspaceTaskSchedulerFactory();
-<<<<<<< HEAD
-            private static readonly IWorkspaceOptionService s_optionService = new MockOptionService();
-=======
             private readonly OptionServiceFactory.OptionService _optionService;
->>>>>>> 5453053d
 
             public MockHostWorkspaceServices(HostServices hostServices, Workspace workspace)
             {
@@ -317,15 +281,9 @@
                 {
                     return (TWorkspaceService)s_taskSchedulerFactory;
                 }
-<<<<<<< HEAD
-                else if (s_optionService is TWorkspaceService)
-                {
-                    return (TWorkspaceService)s_optionService;
-=======
                 else if (_optionService is TWorkspaceService workspaceOptionService)
                 {
                     return workspaceOptionService;
->>>>>>> 5453053d
                 }
 
                 return default;
