﻿// Licensed to the .NET Foundation under one or more agreements.
// The .NET Foundation licenses this file to you under the MIT license.
// See the LICENSE file in the project root for more information.

using System;
using System.Collections.Generic;
using System.Collections.Immutable;
using System.ComponentModel.Composition;
using System.Diagnostics.CodeAnalysis;
using System.Linq;
using System.Text.RegularExpressions;
using System.Threading;
using System.Threading.Tasks;
using Microsoft.CodeAnalysis;
using Microsoft.CodeAnalysis.Editor.Shared.Extensions;
using Microsoft.CodeAnalysis.Editor.Test;
using Microsoft.CodeAnalysis.Editor.UnitTests;
using Microsoft.CodeAnalysis.Editor.UnitTests.Workspaces;
using Microsoft.CodeAnalysis.Host;
using Microsoft.CodeAnalysis.Host.Mef;
using Microsoft.CodeAnalysis.LanguageServer;
using Microsoft.CodeAnalysis.LanguageServer.Handler;
using Microsoft.CodeAnalysis.LanguageServer.Handler.CodeActions;
using Microsoft.CodeAnalysis.Shared.Extensions;
using Microsoft.CodeAnalysis.Test.Utilities;
using Microsoft.CodeAnalysis.Text;
using Microsoft.VisualStudio.Composition;
using Microsoft.VisualStudio.Text.Adornments;
using Newtonsoft.Json;
using Newtonsoft.Json.Linq;
using Roslyn.Utilities;
using Xunit;
using LSP = Microsoft.VisualStudio.LanguageServer.Protocol;

namespace Roslyn.Test.Utilities
{
    [UseExportProvider]
    public abstract class AbstractLanguageServerProtocolTests
    {
        // TODO: remove WPF dependency (IEditorInlineRenameService)
        private static readonly TestComposition s_composition = EditorTestCompositions.LanguageServerProtocolWpf
            .AddParts(typeof(TestLspWorkspaceRegistrationService))
            .AddParts(typeof(TestDocumentTrackingService))
            .RemoveParts(typeof(MockWorkspaceEventListenerProvider));

        [Export(typeof(ILspWorkspaceRegistrationService)), PartNotDiscoverable]
        internal class TestLspWorkspaceRegistrationService : ILspWorkspaceRegistrationService
        {
            private Workspace? _workspace;

            [ImportingConstructor]
            [Obsolete(MefConstruction.ImportingConstructorMessage, error: true)]
            public TestLspWorkspaceRegistrationService()
            {
            }

            public ImmutableArray<Workspace> GetAllRegistrations()
            {
                Contract.ThrowIfNull(_workspace, "No workspace has been registered");

                return ImmutableArray.Create(_workspace);
            }

            public void Register(Workspace workspace)
            {
                Contract.ThrowIfTrue(_workspace != null);

                _workspace = workspace;
            }
        }

        private class TestSpanMapperProvider : IDocumentServiceProvider
        {
            TService IDocumentServiceProvider.GetService<TService>()
                => (TService)(object)new TestSpanMapper();
        }

        internal class TestSpanMapper : ISpanMappingService
        {
            private static readonly LinePositionSpan s_mappedLinePosition = new LinePositionSpan(new LinePosition(0, 0), new LinePosition(0, 5));
            private static readonly string s_mappedFilePath = "c:\\MappedFile.cs";

            internal static readonly string GeneratedFileName = "GeneratedFile.cs";

            internal static readonly LSP.Location MappedFileLocation = new LSP.Location
            {
                Range = ProtocolConversions.LinePositionToRange(s_mappedLinePosition),
                Uri = new Uri(s_mappedFilePath)
            };

            /// <summary>
            /// LSP tests are simulating the new razor system which does support mapping import directives.
            /// </summary>
            public bool SupportsMappingImportDirectives => true;

            public Task<ImmutableArray<MappedSpanResult>> MapSpansAsync(Document document, IEnumerable<TextSpan> spans, CancellationToken cancellationToken)
            {
                ImmutableArray<MappedSpanResult> mappedResult = default;
                if (document.Name == GeneratedFileName)
                {
                    mappedResult = spans.Select(span => new MappedSpanResult(s_mappedFilePath, s_mappedLinePosition, new TextSpan(0, 5))).ToImmutableArray();
                }

                return Task.FromResult(mappedResult);
            }
        }

        protected class OrderLocations : Comparer<LSP.Location>
        {
            public override int Compare(LSP.Location x, LSP.Location y) => CompareLocations(x, y);
        }

        protected virtual TestComposition Composition => s_composition;

        /// <summary>
        /// Asserts two objects are equivalent by converting to JSON and ignoring whitespace.
        /// </summary>
        /// <typeparam name="T">the JSON object type.</typeparam>
        /// <param name="expected">the expected object to be converted to JSON.</param>
        /// <param name="actual">the actual object to be converted to JSON.</param>
        public static void AssertJsonEquals<T>(T expected, T actual)
        {
            var expectedStr = JsonConvert.SerializeObject(expected);
            var actualStr = JsonConvert.SerializeObject(actual);
            AssertEqualIgnoringWhitespace(expectedStr, actualStr);
        }

        protected static void AssertEqualIgnoringWhitespace(string expected, string actual)
        {
            var expectedWithoutWhitespace = Regex.Replace(expected, @"\s+", string.Empty);
            var actualWithoutWhitespace = Regex.Replace(actual, @"\s+", string.Empty);
            Assert.Equal(expectedWithoutWhitespace, actualWithoutWhitespace);
        }

        /// <summary>
        /// Assert that two location lists are equivalent.
        /// Locations are not always returned in a consistent order so they must be sorted.
        /// </summary>
        protected static void AssertLocationsEqual(IEnumerable<LSP.Location> expectedLocations, IEnumerable<LSP.Location> actualLocations)
        {
            var orderedActualLocations = actualLocations.OrderBy(CompareLocations);
            var orderedExpectedLocations = expectedLocations.OrderBy(CompareLocations);

            AssertJsonEquals(orderedExpectedLocations, orderedActualLocations);
        }

        protected static int CompareLocations(LSP.Location l1, LSP.Location l2)
        {
            var compareDocument = l1.Uri.OriginalString.CompareTo(l2.Uri.OriginalString);
            var compareRange = CompareRange(l1.Range, l2.Range);
            return compareDocument != 0 ? compareDocument : compareRange;
        }

        protected static int CompareRange(LSP.Range r1, LSP.Range r2)
        {
            var compareLine = r1.Start.Line.CompareTo(r2.Start.Line);
            var compareChar = r1.Start.Character.CompareTo(r2.Start.Character);
            return compareLine != 0 ? compareLine : compareChar;
        }

        protected static string ApplyTextEdits(LSP.TextEdit[] edits, SourceText originalMarkup)
        {
            var text = originalMarkup;
            foreach (var edit in edits)
            {
                var lines = text.Lines;
                var startPosition = ProtocolConversions.PositionToLinePosition(edit.Range.Start);
                var endPosition = ProtocolConversions.PositionToLinePosition(edit.Range.End);
                var textSpan = lines.GetTextSpan(new LinePositionSpan(startPosition, endPosition));
                text = text.Replace(textSpan, edit.NewText);
            }

            return text.ToString();
        }

        internal static LSP.SymbolInformation CreateSymbolInformation(LSP.SymbolKind kind, string name, LSP.Location location, Glyph glyph, string? containerName = null)
        {
            var info = new LSP.VSSymbolInformation()
            {
                Kind = kind,
                Name = name,
                Location = location,
                Icon = new ImageElement(glyph.GetImageId()),
            };

            if (containerName != null)
            {
                info.ContainerName = containerName;
            }

            return info;
        }

        protected static LSP.TextDocumentIdentifier CreateTextDocumentIdentifier(Uri uri, ProjectId? projectContext = null)
        {
            var documentIdentifier = new LSP.VSTextDocumentIdentifier { Uri = uri };

            if (projectContext != null)
            {
                documentIdentifier.ProjectContext =
                    new LSP.ProjectContext { Id = ProtocolConversions.ProjectIdToProjectContextId(projectContext) };
            }

            return documentIdentifier;
        }

        protected static LSP.TextDocumentPositionParams CreateTextDocumentPositionParams(LSP.Location caret, ProjectId? projectContext = null)
            => new LSP.TextDocumentPositionParams()
            {
                TextDocument = CreateTextDocumentIdentifier(caret.Uri, projectContext),
                Position = caret.Range.Start
            };

        protected static LSP.MarkupContent CreateMarkupContent(LSP.MarkupKind kind, string value)
            => new LSP.MarkupContent()
            {
                Kind = kind,
                Value = value
            };

        protected static LSP.CompletionParams CreateCompletionParams(LSP.Location caret, string triggerCharacter, LSP.CompletionTriggerKind triggerKind)
            => new LSP.CompletionParams()
            {
                TextDocument = CreateTextDocumentIdentifier(caret.Uri),
                Position = caret.Range.Start,
                Context = new LSP.CompletionContext()
                {
                    TriggerCharacter = triggerCharacter,
                    TriggerKind = triggerKind
                }
            };

        protected static LSP.VSCompletionItem CreateCompletionItem(
            string insertText,
            LSP.CompletionItemKind kind,
            string[] tags,
            LSP.CompletionParams requestParameters,
            bool preselect = false,
            ImmutableArray<char>? commitCharacters = null,
            string? sortText = null,
            int resultId = 0)
        {
            var item = new LSP.VSCompletionItem()
            {
                FilterText = insertText,
                InsertText = insertText,
                Label = insertText,
                SortText = sortText ?? insertText,
                InsertTextFormat = LSP.InsertTextFormat.Plaintext,
                Kind = kind,
                Data = JObject.FromObject(new CompletionResolveData()
                {
                    DisplayText = insertText,
                    TextDocument = requestParameters.TextDocument,
                    Position = requestParameters.Position,
                    CompletionTrigger = ProtocolConversions.LSPToRoslynCompletionTrigger(requestParameters.Context),
                    ResultId = resultId,
                }),
                Preselect = preselect
            };

            if (tags != null)
                item.Icon = tags.ToImmutableArray().GetFirstGlyph().GetImageElement();

            if (commitCharacters != null)
                item.CommitCharacters = commitCharacters.Value.Select(c => c.ToString()).ToArray();

            return item;
        }

        private protected static CodeActionResolveData CreateCodeActionResolveData(string uniqueIdentifier, LSP.Location location)
            => new CodeActionResolveData(uniqueIdentifier, location.Range, CreateTextDocumentIdentifier(location.Uri));

        /// <summary>
        /// Creates an LSP server backed by a workspace instance with a solution containing the markup.
        /// </summary>
        protected TestLspServer CreateTestLspServer(string markup, out Dictionary<string, IList<LSP.Location>> locations)
            => CreateTestLspServer(new string[] { markup }, out locations, LanguageNames.CSharp);

        protected TestLspServer CreateVisualBasicTestLspServer(string markup, out Dictionary<string, IList<LSP.Location>> locations)
            => CreateTestLspServer(new string[] { markup }, out locations, LanguageNames.VisualBasic);

        /// <summary>
        /// Creates an LSP server backed by a workspace instance with a solution containing the specified documents.
        /// </summary>
        protected TestLspServer CreateTestLspServer(string[] markups, out Dictionary<string, IList<LSP.Location>> locations)
            => CreateTestLspServer(markups, out locations, LanguageNames.CSharp);

        private TestLspServer CreateTestLspServer(string[] markups, out Dictionary<string, IList<LSP.Location>> locations, string languageName)
        {
            var workspace = languageName switch
            {
                LanguageNames.CSharp => TestWorkspace.CreateCSharp(markups, composition: Composition),
                LanguageNames.VisualBasic => TestWorkspace.CreateVisualBasic(markups, composition: Composition),
                _ => throw new ArgumentException($"language name {languageName} is not valid for a test workspace"),
            };

            RegisterWorkspaceForLsp(workspace);
            var solution = workspace.CurrentSolution;

            foreach (var document in workspace.Documents)
            {
                solution = solution.WithDocumentFilePath(document.Id, GetDocumentFilePathFromName(document.Name));
            }

            workspace.ChangeSolution(solution);

            locations = GetAnnotatedLocations(workspace, solution);

            return new TestLspServer(workspace);
        }

        protected TestLspServer CreateXmlTestLspServer(string xmlContent, out Dictionary<string, IList<LSP.Location>> locations)
        {
            var workspace = TestWorkspace.Create(xmlContent, composition: Composition);
            RegisterWorkspaceForLsp(workspace);
            locations = GetAnnotatedLocations(workspace, workspace.CurrentSolution);
            return new TestLspServer(workspace);
        }

        protected static void AddMappedDocument(Workspace workspace, string markup)
        {
            var generatedDocumentId = DocumentId.CreateNewId(workspace.CurrentSolution.ProjectIds.First());
            var version = VersionStamp.Create();
            var loader = TextLoader.From(TextAndVersion.Create(SourceText.From(markup), version, TestSpanMapper.GeneratedFileName));
            var generatedDocumentInfo = DocumentInfo.Create(generatedDocumentId, TestSpanMapper.GeneratedFileName, SpecializedCollections.EmptyReadOnlyList<string>(),
                SourceCodeKind.Regular, loader, $"C:\\{TestSpanMapper.GeneratedFileName}", isGenerated: true, designTimeOnly: false, new TestSpanMapperProvider());
            var newSolution = workspace.CurrentSolution.AddDocument(generatedDocumentInfo);
            workspace.TryApplyChanges(newSolution);
        }

        private protected static void RegisterWorkspaceForLsp(TestWorkspace workspace)
        {
            var provider = workspace.ExportProvider.GetExportedValue<ILspWorkspaceRegistrationService>();
            provider.Register(workspace);
        }

        public static Dictionary<string, IList<LSP.Location>> GetAnnotatedLocations(TestWorkspace workspace, Solution solution)
        {
            var locations = new Dictionary<string, IList<LSP.Location>>();
            foreach (var testDocument in workspace.Documents)
            {
                var document = solution.GetRequiredDocument(testDocument.Id);
                var text = document.GetTextSynchronously(CancellationToken.None);
                foreach (var (name, spans) in testDocument.AnnotatedSpans)
                {
                    var locationsForName = locations.GetValueOrDefault(name, new List<LSP.Location>());
                    locationsForName.AddRange(spans.Select(span => ConvertTextSpanWithTextToLocation(span, text, new Uri(document.FilePath))));

                    // Linked files will return duplicate annotated Locations for each document that links to the same file.
                    // Since the test output only cares about the actual file, make sure we de-dupe before returning.
                    locations[name] = locationsForName.Distinct().ToList();
                }
            }

            return locations;

            static LSP.Location ConvertTextSpanWithTextToLocation(TextSpan span, SourceText text, Uri documentUri)
            {
                var location = new LSP.Location
                {
                    Uri = documentUri,
                    Range = ProtocolConversions.TextSpanToRange(span, text),
                };

                return location;
            }
        }

        private static RequestDispatcher CreateRequestDispatcher(TestWorkspace workspace)
        {
            var factory = workspace.ExportProvider.GetExportedValue<CSharpVisualBasicRequestDispatcherFactory>();
            return factory.CreateRequestDispatcher();
        }

        private static RequestExecutionQueue CreateRequestQueue(TestWorkspace workspace)
        {
            var registrationService = workspace.ExportProvider.GetExportedValue<ILspWorkspaceRegistrationService>();
<<<<<<< HEAD
            return new RequestExecutionQueue(NoOpLspLogger.Instance, registrationService, serverName: "Tests");
=======
            return new RequestExecutionQueue(NoOpLspLogger.Instance, registrationService, serverName: "Tests", "TestClient");
>>>>>>> 63bf9e9f
        }

        private static string GetDocumentFilePathFromName(string documentName)
            => "C:\\" + documentName;

        public sealed class TestLspServer : IDisposable
        {
            public readonly TestWorkspace TestWorkspace;
            private readonly RequestDispatcher _requestDispatcher;
            private readonly RequestExecutionQueue _executionQueue;

            internal TestLspServer(TestWorkspace testWorkspace)
            {
                TestWorkspace = testWorkspace;
                _requestDispatcher = CreateRequestDispatcher(testWorkspace);
                _executionQueue = CreateRequestQueue(testWorkspace);
            }

            public Task<ResponseType> ExecuteRequestAsync<RequestType, ResponseType>(string methodName, RequestType request, LSP.ClientCapabilities clientCapabilities,
                string? clientName, CancellationToken cancellationToken) where RequestType : class
            {
                return _requestDispatcher.ExecuteRequestAsync<RequestType, ResponseType>(
                    _executionQueue, methodName, request, clientCapabilities, clientName, cancellationToken);
            }

            public Solution GetCurrentSolution() => TestWorkspace.CurrentSolution;

            internal RequestExecutionQueue.TestAccessor GetQueueAccessor() => _executionQueue.GetTestAccessor();

            internal RequestDispatcher.TestAccessor GetDispatcherAccessor() => _requestDispatcher.GetTestAccessor();

            public void Dispose()
            {
                TestWorkspace.Dispose();
                _executionQueue.Shutdown();
            }
        }
    }
}<|MERGE_RESOLUTION|>--- conflicted
+++ resolved
@@ -376,11 +376,7 @@
         private static RequestExecutionQueue CreateRequestQueue(TestWorkspace workspace)
         {
             var registrationService = workspace.ExportProvider.GetExportedValue<ILspWorkspaceRegistrationService>();
-<<<<<<< HEAD
-            return new RequestExecutionQueue(NoOpLspLogger.Instance, registrationService, serverName: "Tests");
-=======
             return new RequestExecutionQueue(NoOpLspLogger.Instance, registrationService, serverName: "Tests", "TestClient");
->>>>>>> 63bf9e9f
         }
 
         private static string GetDocumentFilePathFromName(string documentName)
