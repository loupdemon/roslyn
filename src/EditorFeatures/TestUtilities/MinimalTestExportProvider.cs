--- conflicted
+++ resolved
@@ -126,14 +126,10 @@
 
         public static ExportProvider CreateExportProvider(ComposableCatalog catalog)
         {
-<<<<<<< HEAD
             // make sure we enable this for all unit tests
             AsynchronousOperationListenerProvider.Enable(true);
 
             var configuration = CompositionConfiguration.Create(catalog.WithDesktopSupport().WithCompositionService());
-=======
-            var configuration = CompositionConfiguration.Create(catalog.WithCompositionService());
->>>>>>> 72dca734
             var runtimeComposition = RuntimeComposition.CreateRuntimeComposition(configuration);
             return runtimeComposition.CreateExportProviderFactory().CreateExportProvider();
         }
