﻿// Copyright (c) Microsoft.  All Rights Reserved.  Licensed under the Apache License, Version 2.0.  See License.txt in the project root for license information.

using System;
using System.Collections.Immutable;
using System.Diagnostics;
using System.Linq;
using System.Threading.Tasks;
using Microsoft.CodeAnalysis.Editor.UnitTests.Classification;
using Microsoft.CodeAnalysis.LanguageServices;
using Microsoft.CodeAnalysis.QuickInfo;
using Xunit;

namespace Microsoft.CodeAnalysis.Editor.UnitTests.QuickInfo
{
    public abstract class AbstractSemanticQuickInfoSourceTests
    {
        protected readonly ClassificationBuilder ClassificationBuilder;

        protected AbstractSemanticQuickInfoSourceTests()
        {
            this.ClassificationBuilder = new ClassificationBuilder();
        }

        [DebuggerStepThrough]
        protected Tuple<string, string> Struct(string value)
        {
            return ClassificationBuilder.Struct(value);
        }

        [DebuggerStepThrough]
        protected Tuple<string, string> Enum(string value)
        {
            return ClassificationBuilder.Enum(value);
        }

        [DebuggerStepThrough]
        protected Tuple<string, string> Interface(string value)
        {
            return ClassificationBuilder.Interface(value);
        }

        [DebuggerStepThrough]
        protected Tuple<string, string> Class(string value)
        {
            return ClassificationBuilder.Class(value);
        }

        [DebuggerStepThrough]
        protected Tuple<string, string> Delegate(string value)
        {
            return ClassificationBuilder.Delegate(value);
        }

        [DebuggerStepThrough]
        protected Tuple<string, string> TypeParameter(string value)
        {
            return ClassificationBuilder.TypeParameter(value);
        }

        [DebuggerStepThrough]
        protected Tuple<string, string> String(string value)
        {
            return ClassificationBuilder.String(value);
        }

        [DebuggerStepThrough]
        protected Tuple<string, string> Verbatim(string value)
        {
            return ClassificationBuilder.Verbatim(value);
        }

        [DebuggerStepThrough]
        protected Tuple<string, string> Keyword(string value)
        {
            return ClassificationBuilder.Keyword(value);
        }

        [DebuggerStepThrough]
        protected Tuple<string, string> WhiteSpace(string value)
        {
            return ClassificationBuilder.WhiteSpace(value);
        }

        [DebuggerStepThrough]
        protected Tuple<string, string> Text(string value)
        {
            return ClassificationBuilder.Text(value);
        }

        [DebuggerStepThrough]
        protected Tuple<string, string> NumericLiteral(string value)
        {
            return ClassificationBuilder.NumericLiteral(value);
        }

        [DebuggerStepThrough]
        protected Tuple<string, string> PPKeyword(string value)
        {
            return ClassificationBuilder.PPKeyword(value);
        }

        [DebuggerStepThrough]
        protected Tuple<string, string> PPText(string value)
        {
            return ClassificationBuilder.PPText(value);
        }

        [DebuggerStepThrough]
        protected Tuple<string, string> Identifier(string value)
        {
            return ClassificationBuilder.Identifier(value);
        }

        [DebuggerStepThrough]
        protected Tuple<string, string> Inactive(string value)
        {
            return ClassificationBuilder.Inactive(value);
        }

        [DebuggerStepThrough]
        protected Tuple<string, string> Comment(string value)
        {
            return ClassificationBuilder.Comment(value);
        }

        [DebuggerStepThrough]
        protected Tuple<string, string> Number(string value)
        {
            return ClassificationBuilder.Number(value);
        }

        protected ClassificationBuilder.PunctuationClassificationTypes Punctuation
        {
            get { return ClassificationBuilder.Punctuation; }
        }

        protected ClassificationBuilder.OperatorClassificationTypes Operators
        {
            get { return ClassificationBuilder.Operator; }
        }

        protected ClassificationBuilder.XmlDocClassificationTypes XmlDoc
        {
            get { return ClassificationBuilder.XmlDoc; }
        }

        protected string Lines(params string[] lines)
        {
            return string.Join("\r\n", lines);
        }

        protected Tuple<string, string>[] ExpectedClassifications(
            params Tuple<string, string>[] expectedClassifications)
        {
            return expectedClassifications;
        }

        protected Tuple<string, string>[] NoClassifications()
        {
            return null;
        }

<<<<<<< HEAD
        internal Action<QuickInfoItem> SymbolGlyph(Glyph expectedGlyph)
=======
        private static void AssertTextAndClassifications(string expectedText, Tuple<string, string>[] expectedClassifications, IDeferredQuickInfoContent actualContent)
        {
            var actualClassifications = ((ClassifiableDeferredContent)actualContent).ClassifiableContent;

            ClassificationTestHelper.VerifyTextAndClassifications(expectedText, expectedClassifications, actualClassifications);
        }

        protected void WaitForDocumentationComment(object content)
>>>>>>> 1d28ff9b
        {
            return qi =>
            {
                Assert.True(qi.Tags.GetGlyphs().Contains(expectedGlyph));
            };
        }

        internal Action<QuickInfoItem> WarningGlyph(Glyph expectedGlyph)
        {
<<<<<<< HEAD
            return SymbolGlyph(expectedGlyph);
=======
            return content =>
            {
                var actualIcon = (SymbolGlyphDeferredContent)((QuickInfoDisplayDeferredContent)content).SymbolGlyph;
                Assert.Equal(expectedGlyph, actualIcon.Glyph);
            };
>>>>>>> 1d28ff9b
        }

        internal void AssertSection(
            string expectedText,
            ImmutableArray<QuickInfoSection> sections,
            string textBlockKind,
            Tuple<string, string>[] expectedClassifications = null)
        {
<<<<<<< HEAD
            var textBlock = sections.FirstOrDefault(tb => tb.Kind == textBlockKind);
            var text = textBlock != null ? textBlock.TaggedParts : ImmutableArray<TaggedText>.Empty;
            AssertTaggedText(expectedText, text, expectedClassifications);
=======
            return content =>
            {
                switch (content)
                {
                    case QuickInfoDisplayDeferredContent qiContent:
                        {
                            AssertTextAndClassifications(expectedText, expectedClassifications, (ClassifiableDeferredContent)qiContent.MainDescription);
                        }
                        break;

                    case ClassifiableDeferredContent classifiable:
                        {
                            var actualContent = classifiable.ClassifiableContent;
                            ClassificationTestHelper.VerifyTextAndClassifications(expectedText, expectedClassifications, actualContent);
                        }
                        break;
                }
            };
>>>>>>> 1d28ff9b
        }

        protected void AssertTaggedText(
            string expectedText,
            ImmutableArray<TaggedText> taggedText,
            Tuple<string, string>[] expectedClassifications = null)
        {
<<<<<<< HEAD
            var actualText = string.Concat(taggedText.Select(tt => tt.Text));
            Assert.Equal(expectedText, actualText);
=======
            return content =>
            {
                var documentationCommentContent = ((QuickInfoDisplayDeferredContent)content).Documentation;
                switch (documentationCommentContent)
                {
                    case DocumentationCommentDeferredContent docComment:
                        {
                            Assert.Equal(expectedText, docComment.DocumentationComment);
                        }
                        break;

                    case ClassifiableDeferredContent classifiable:
                        {
                            var actualContent = classifiable.ClassifiableContent;
                            Assert.Equal(expectedText, actualContent.GetFullText());
                            ClassificationTestHelper.VerifyTextAndClassifications(expectedText, expectedClassifications, actualContent);
                        }
                        break;
                }
            };
>>>>>>> 1d28ff9b
        }

        protected Action<QuickInfoItem> MainDescription(
            string expectedText,
            Tuple<string, string>[] expectedClassifications = null)
        {
<<<<<<< HEAD
            return item => AssertSection(expectedText, item.Sections, QuickInfoSectionKinds.Description, expectedClassifications);
=======
            return content =>
            {
                AssertTextAndClassifications(expectedText, expectedClassifications, ((QuickInfoDisplayDeferredContent)content).TypeParameterMap);
            };
>>>>>>> 1d28ff9b
        }

        protected Action<QuickInfoItem> Documentation(
            string expectedText,
            Tuple<string, string>[] expectedClassifications = null)
        {
<<<<<<< HEAD
            return item => AssertSection(expectedText, item.Sections, QuickInfoSectionKinds.DocumentationComments, expectedClassifications);
        }

        protected Action<QuickInfoItem> TypeParameterMap(
            string expectedText,
            Tuple<string, string>[] expectedClassifications = null)
        {
            return item => AssertSection(expectedText, item.Sections, QuickInfoSectionKinds.TypeParameters, expectedClassifications);
        }

        protected Action<QuickInfoItem> AnonymousTypes(
            string expectedText,
            Tuple<string, string>[] expectedClassifications = null)
        {
            return item => AssertSection(expectedText, item.Sections, QuickInfoSectionKinds.AnonymousTypes, expectedClassifications);
        }

        protected Action<QuickInfoItem> NoTypeParameterMap
        {
            get
            {
                return item => AssertSection(string.Empty, item.Sections, QuickInfoSectionKinds.TypeParameters);
=======
            return content =>
            {
                AssertTextAndClassifications(expectedText, expectedClassifications, ((QuickInfoDisplayDeferredContent)content).AnonymousTypes);
            };
        }


        protected Action<object> NoTypeParameterMap
        {
            get
            {
                return content =>
                {
                    AssertTextAndClassifications("", NoClassifications(), ((QuickInfoDisplayDeferredContent)content).TypeParameterMap);
                };
>>>>>>> 1d28ff9b
            }
        }

        protected Action<QuickInfoItem> Usage(string expectedText, bool expectsWarningGlyph = false)
        {
            return item => 
            {
<<<<<<< HEAD
                AssertSection(expectedText, item.Sections, QuickInfoSectionKinds.Usage);

                if (expectsWarningGlyph)
                {
                    WarningGlyph(Glyph.CompletionWarning)(item);
                }
                else
                {
                    Assert.False(item.Tags.GetGlyphs().Contains(Glyph.CompletionWarning));
                }
=======
                var quickInfoContent = (QuickInfoDisplayDeferredContent)content;
                Assert.Equal(expectedText, ((ClassifiableDeferredContent)quickInfoContent.UsageText).ClassifiableContent.GetFullText());
                var warningGlyph = quickInfoContent.WarningGlyph as SymbolGlyphDeferredContent;
                Assert.Equal(expectsWarningGlyph, warningGlyph != null && warningGlyph.Glyph == Glyph.CompletionWarning);
>>>>>>> 1d28ff9b
            };
        }

        protected Action<QuickInfoItem> Exceptions(string expectedText)
        {
<<<<<<< HEAD
            return item => AssertSection(expectedText, item.Sections, QuickInfoSectionKinds.Exception);
=======
            return content =>
            {
                AssertTextAndClassifications(expectedText, expectedClassifications: null, actualContent: ((QuickInfoDisplayDeferredContent)content).ExceptionText);
            };
>>>>>>> 1d28ff9b
        }

        protected static async Task<bool> CanUseSpeculativeSemanticModelAsync(Document document, int position)
        {
            var service = document.Project.LanguageServices.GetService<ISyntaxFactsService>();
            var node = (await document.GetSyntaxRootAsync()).FindToken(position).Parent;

            return !service.GetMemberBodySpanForSpeculativeBinding(node).IsEmpty;
        }

        protected abstract Task TestAsync(string markup, params Action<QuickInfoItem>[] expectedResults);
    }
}<|MERGE_RESOLUTION|>--- conflicted
+++ resolved
@@ -160,18 +160,7 @@
             return null;
         }
 
-<<<<<<< HEAD
         internal Action<QuickInfoItem> SymbolGlyph(Glyph expectedGlyph)
-=======
-        private static void AssertTextAndClassifications(string expectedText, Tuple<string, string>[] expectedClassifications, IDeferredQuickInfoContent actualContent)
-        {
-            var actualClassifications = ((ClassifiableDeferredContent)actualContent).ClassifiableContent;
-
-            ClassificationTestHelper.VerifyTextAndClassifications(expectedText, expectedClassifications, actualClassifications);
-        }
-
-        protected void WaitForDocumentationComment(object content)
->>>>>>> 1d28ff9b
         {
             return qi =>
             {
@@ -181,15 +170,7 @@
 
         internal Action<QuickInfoItem> WarningGlyph(Glyph expectedGlyph)
         {
-<<<<<<< HEAD
             return SymbolGlyph(expectedGlyph);
-=======
-            return content =>
-            {
-                var actualIcon = (SymbolGlyphDeferredContent)((QuickInfoDisplayDeferredContent)content).SymbolGlyph;
-                Assert.Equal(expectedGlyph, actualIcon.Glyph);
-            };
->>>>>>> 1d28ff9b
         }
 
         internal void AssertSection(
@@ -198,30 +179,9 @@
             string textBlockKind,
             Tuple<string, string>[] expectedClassifications = null)
         {
-<<<<<<< HEAD
             var textBlock = sections.FirstOrDefault(tb => tb.Kind == textBlockKind);
             var text = textBlock != null ? textBlock.TaggedParts : ImmutableArray<TaggedText>.Empty;
             AssertTaggedText(expectedText, text, expectedClassifications);
-=======
-            return content =>
-            {
-                switch (content)
-                {
-                    case QuickInfoDisplayDeferredContent qiContent:
-                        {
-                            AssertTextAndClassifications(expectedText, expectedClassifications, (ClassifiableDeferredContent)qiContent.MainDescription);
-                        }
-                        break;
-
-                    case ClassifiableDeferredContent classifiable:
-                        {
-                            var actualContent = classifiable.ClassifiableContent;
-                            ClassificationTestHelper.VerifyTextAndClassifications(expectedText, expectedClassifications, actualContent);
-                        }
-                        break;
-                }
-            };
->>>>>>> 1d28ff9b
         }
 
         protected void AssertTaggedText(
@@ -229,52 +189,21 @@
             ImmutableArray<TaggedText> taggedText,
             Tuple<string, string>[] expectedClassifications = null)
         {
-<<<<<<< HEAD
             var actualText = string.Concat(taggedText.Select(tt => tt.Text));
             Assert.Equal(expectedText, actualText);
-=======
-            return content =>
-            {
-                var documentationCommentContent = ((QuickInfoDisplayDeferredContent)content).Documentation;
-                switch (documentationCommentContent)
-                {
-                    case DocumentationCommentDeferredContent docComment:
-                        {
-                            Assert.Equal(expectedText, docComment.DocumentationComment);
-                        }
-                        break;
-
-                    case ClassifiableDeferredContent classifiable:
-                        {
-                            var actualContent = classifiable.ClassifiableContent;
-                            Assert.Equal(expectedText, actualContent.GetFullText());
-                            ClassificationTestHelper.VerifyTextAndClassifications(expectedText, expectedClassifications, actualContent);
-                        }
-                        break;
-                }
-            };
->>>>>>> 1d28ff9b
         }
 
         protected Action<QuickInfoItem> MainDescription(
             string expectedText,
             Tuple<string, string>[] expectedClassifications = null)
         {
-<<<<<<< HEAD
             return item => AssertSection(expectedText, item.Sections, QuickInfoSectionKinds.Description, expectedClassifications);
-=======
-            return content =>
-            {
-                AssertTextAndClassifications(expectedText, expectedClassifications, ((QuickInfoDisplayDeferredContent)content).TypeParameterMap);
-            };
->>>>>>> 1d28ff9b
         }
 
         protected Action<QuickInfoItem> Documentation(
             string expectedText,
             Tuple<string, string>[] expectedClassifications = null)
         {
-<<<<<<< HEAD
             return item => AssertSection(expectedText, item.Sections, QuickInfoSectionKinds.DocumentationComments, expectedClassifications);
         }
 
@@ -297,31 +226,13 @@
             get
             {
                 return item => AssertSection(string.Empty, item.Sections, QuickInfoSectionKinds.TypeParameters);
-=======
-            return content =>
+            }
+        }
+
+        protected Action<QuickInfoItem> Usage(string expectedText, bool expectsWarningGlyph = false)
+        {
+            return item =>
             {
-                AssertTextAndClassifications(expectedText, expectedClassifications, ((QuickInfoDisplayDeferredContent)content).AnonymousTypes);
-            };
-        }
-
-
-        protected Action<object> NoTypeParameterMap
-        {
-            get
-            {
-                return content =>
-                {
-                    AssertTextAndClassifications("", NoClassifications(), ((QuickInfoDisplayDeferredContent)content).TypeParameterMap);
-                };
->>>>>>> 1d28ff9b
-            }
-        }
-
-        protected Action<QuickInfoItem> Usage(string expectedText, bool expectsWarningGlyph = false)
-        {
-            return item => 
-            {
-<<<<<<< HEAD
                 AssertSection(expectedText, item.Sections, QuickInfoSectionKinds.Usage);
 
                 if (expectsWarningGlyph)
@@ -332,25 +243,12 @@
                 {
                     Assert.False(item.Tags.GetGlyphs().Contains(Glyph.CompletionWarning));
                 }
-=======
-                var quickInfoContent = (QuickInfoDisplayDeferredContent)content;
-                Assert.Equal(expectedText, ((ClassifiableDeferredContent)quickInfoContent.UsageText).ClassifiableContent.GetFullText());
-                var warningGlyph = quickInfoContent.WarningGlyph as SymbolGlyphDeferredContent;
-                Assert.Equal(expectsWarningGlyph, warningGlyph != null && warningGlyph.Glyph == Glyph.CompletionWarning);
->>>>>>> 1d28ff9b
             };
         }
 
         protected Action<QuickInfoItem> Exceptions(string expectedText)
         {
-<<<<<<< HEAD
             return item => AssertSection(expectedText, item.Sections, QuickInfoSectionKinds.Exception);
-=======
-            return content =>
-            {
-                AssertTextAndClassifications(expectedText, expectedClassifications: null, actualContent: ((QuickInfoDisplayDeferredContent)content).ExceptionText);
-            };
->>>>>>> 1d28ff9b
         }
 
         protected static async Task<bool> CanUseSpeculativeSemanticModelAsync(Document document, int position)
