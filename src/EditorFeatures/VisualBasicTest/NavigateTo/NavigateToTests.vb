--- conflicted
+++ resolved
@@ -1,18 +1,7 @@
 ' Copyright (c) Microsoft.  All Rights Reserved.  Licensed under the Apache License, Version 2.0.  See License.txt in the project root for license information.
 
-<<<<<<< HEAD
-Imports System.Windows.Media
-Imports System.Windows.Media.Imaging
-Imports System.Xml.Linq
-Imports Microsoft.CodeAnalysis.Editor.Extensibility.Composition
-Imports Microsoft.CodeAnalysis.Editor.Implementation.NavigateTo
-Imports Microsoft.CodeAnalysis.Editor.UnitTests
-Imports Microsoft.CodeAnalysis.Editor.UnitTests.Workspaces
-Imports Microsoft.CodeAnalysis.Shared.TestHooks
-=======
 Imports Microsoft.CodeAnalysis.Editor.UnitTests.NavigateTo
 Imports Microsoft.CodeAnalysis.Editor.UnitTests.Workspaces
->>>>>>> 4cdc3d8b
 Imports Microsoft.VisualStudio.Composition
 Imports Microsoft.VisualStudio.Language.Intellisense
 Imports Microsoft.VisualStudio.Language.NavigateTo.Interfaces
@@ -21,36 +10,10 @@
     Public Class NavigateToTests
         Inherits AbstractNavigateToTests
 
-<<<<<<< HEAD
-        Private Shared s_exportProvider As ExportProvider =
-            MinimalTestExportProvider.CreateExportProvider(
-                TestExportProvider.CreateAssemblyCatalogWithCSharpAndVisualBasic().WithPart(
-                GetType(Dev14NavigateToOptionsService)))
-
-        Private Async Function SetupWorkspaceAsync(content As String) As Task(Of TestWorkspace)
-            Dim workspace = Await TestWorkspace.CreateVisualBasicAsync(content, exportProvider:=s_exportProvider)
-            SetupNavigateTo(workspace)
-            Return workspace
-        End Function
-
-        Private Sub SetupNavigateTo(workspace As TestWorkspace)
-            Dim aggregateListener = New AggregateAsynchronousOperationListener(Array.Empty(Of Lazy(Of IAsynchronousOperationListener, FeatureMetadata))(), FeatureAttribute.NavigateTo)
-            _provider = New NavigateToItemProvider(
-                workspace, _glyphServiceMock.Object, aggregateListener,
-                workspace.ExportProvider.GetExportedValues(Of Lazy(Of INavigateToOptionsService, VisualStudioVersionMetadata))())
-            _aggregator = New NavigateToTestAggregator(_provider)
-        End Sub
-
-        Private Async Function SetupWorkspaceAsync(workspaceElement As XElement) As Task(Of TestWorkspace)
-            Dim workspace = Await TestWorkspace.CreateAsync(workspaceElement, exportProvider:=s_exportProvider)
-            SetupNavigateTo(workspace)
-            Return workspace
-=======
         Protected Overrides ReadOnly Property Language As String = "vb"
 
         Protected Overrides Function CreateWorkspace(content As String, exportProvider As ExportProvider) As Task(Of TestWorkspace)
             Return TestWorkspace.CreateVisualBasicAsync(content, exportProvider:=exportProvider)
->>>>>>> 4cdc3d8b
         End Function
 
         <WpfFact, Trait(Traits.Feature, Traits.Features.NavigateTo)>
