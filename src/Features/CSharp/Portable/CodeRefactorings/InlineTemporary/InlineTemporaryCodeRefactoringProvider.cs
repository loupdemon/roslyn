--- conflicted
+++ resolved
@@ -44,11 +44,7 @@
 
             var root = await document.GetSyntaxRootAsync(cancellationToken).ConfigureAwait(false);
 
-<<<<<<< HEAD
-            var variableDeclarator = await context.TryGetSelectedNodeAsync<VariableDeclaratorSyntax>().ConfigureAwait(false);
-=======
             var variableDeclarator = await context.TryGetRelevantNodeAsync<VariableDeclaratorSyntax>().ConfigureAwait(false);
->>>>>>> 1113a88f
             if (variableDeclarator == default)
             {
                 return;
