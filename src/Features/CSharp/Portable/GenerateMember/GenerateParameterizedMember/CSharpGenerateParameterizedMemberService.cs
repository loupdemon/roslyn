--- conflicted
+++ resolved
@@ -154,13 +154,7 @@
                 => _invocationExpression.ArgumentList.Arguments.Select(a => false).ToImmutableArray();
 
             protected override bool IsIdentifierName()
-<<<<<<< HEAD
-            {
-                return State.SimpleNameOpt.Kind() == SyntaxKind.IdentifierName;
-            }
-=======
                 => State.SimpleNameOpt.Kind() == SyntaxKind.IdentifierName;
->>>>>>> d73229b4
 
             protected override bool IsImplicitReferenceConversion(Compilation compilation, ITypeSymbol sourceType, ITypeSymbol targetType)
             {
