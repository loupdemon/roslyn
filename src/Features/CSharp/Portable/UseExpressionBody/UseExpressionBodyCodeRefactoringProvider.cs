--- conflicted
+++ resolved
@@ -80,42 +80,24 @@
             var succeeded = false;
             if (helper.CanOfferUseExpressionBody(optionSet, declaration, forAnalyzer: false))
             {
-<<<<<<< HEAD
-                context.RegisterRefactoring(
-                    new MyCodeAction(
-                        helper.UseExpressionBodyTitle.ToString(),
-                        c => UpdateDocumentAsync(
-                            document, root, declaration, optionSet, helper,
-                            useExpressionBody: true, cancellationToken: c)),
-                        declaration.Span);
-=======
                 context.RegisterRefactoring(new MyCodeAction(
                     helper.UseExpressionBodyTitle.ToString(),
                     c => UpdateDocumentAsync(
                         document, root, declaration, helper,
-                        useExpressionBody: true, cancellationToken: c)));
->>>>>>> 8e6bc97e
+                        useExpressionBody: true, cancellationToken: c)),
+                    declaration.Span);
                 succeeded = true;
             }
 
             var (canOffer, _) = helper.CanOfferUseBlockBody(optionSet, declaration, forAnalyzer: false);
             if (canOffer)
             {
-<<<<<<< HEAD
-                context.RegisterRefactoring(
-                    new MyCodeAction(
-                        helper.UseBlockBodyTitle.ToString(),
-                        c => UpdateDocumentAsync(
-                            document, root, declaration, optionSet, helper,
-                            useExpressionBody: false, cancellationToken: c)),
-                    declaration.Span);
-=======
                 context.RegisterRefactoring(new MyCodeAction(
                     helper.UseBlockBodyTitle.ToString(),
                     c => UpdateDocumentAsync(
                         document, root, declaration, helper,
-                        useExpressionBody: false, cancellationToken: c)));
->>>>>>> 8e6bc97e
+                        useExpressionBody: false, cancellationToken: c)),
+                    declaration.Span);
                 succeeded = true;
             }
 
