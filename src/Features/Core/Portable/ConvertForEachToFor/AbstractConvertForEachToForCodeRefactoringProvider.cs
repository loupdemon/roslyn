--- conflicted
+++ resolved
@@ -42,21 +42,9 @@
 
         public override async Task ComputeRefactoringsAsync(CodeRefactoringContext context)
         {
-<<<<<<< HEAD
-            var document = context.Document;
-            var cancellationToken = context.CancellationToken;
-
-            var helperService = context.Document.GetLanguageService<IRefactoringHelpersService>();
-            var foreachStatement = await helperService.TryGetSelectedNodeAsync<TForEachStatement>(context).ConfigureAwait(false);
+            var (document, textSpan, cancellationToken) = context;
+            var foreachStatement = await context.TryGetSelectedNodeAsync<TForEachStatement>().ConfigureAwait(false);
             if (foreachStatement == null || !IsValid(foreachStatement))
-=======
-            var (document, textSpan, cancellationToken) = context;
-            var root = await document.GetSyntaxRootAsync(cancellationToken).ConfigureAwait(false);
-            var token = root.FindToken(textSpan.Start);
-
-            var foreachStatement = GetForEachStatement(textSpan, token);
-            if (foreachStatement == null)
->>>>>>> 9fbd6658
             {
                 return;
             }
