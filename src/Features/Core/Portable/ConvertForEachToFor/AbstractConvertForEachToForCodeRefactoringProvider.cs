--- conflicted
+++ resolved
@@ -55,11 +55,7 @@
         public override async Task ComputeRefactoringsAsync(CodeRefactoringContext context)
         {
             var (document, textSpan, cancellationToken) = context;
-<<<<<<< HEAD
-            var foreachStatement = await context.TryGetSelectedNodeAsync<TForEachStatement>().ConfigureAwait(false);
-=======
             var foreachStatement = await context.TryGetRelevantNodeAsync<TForEachStatement>().ConfigureAwait(false);
->>>>>>> 1113a88f
             if (foreachStatement == null || !IsValid(foreachStatement))
             {
                 return;
