﻿// Licensed to the .NET Foundation under one or more agreements.
// The .NET Foundation licenses this file to you under the MIT license.
// See the LICENSE file in the project root for more information.

#nullable enable

using System;
using System.Collections.Generic;
using System.Collections.Immutable;
using System.Linq;
using Roslyn.Utilities;

namespace Microsoft.CodeAnalysis.Diagnostics.EngineV2
{
    internal partial class DiagnosticIncrementalAnalyzer
    {
        private partial class StateManager
        {
            public IEnumerable<StateSet> GetAllHostStateSets()
                => _hostAnalyzerStateMap.Values.SelectMany(v => v.OrderedStateSets);

            private HostAnalyzerStateSets GetOrCreateHostStateSets(string language, ProjectAnalyzerStateSets projectStateSets)
            {
<<<<<<< HEAD
                var hostStateSets = ImmutableInterlocked.GetOrAdd(ref _hostAnalyzerStateMap, language, CreateLanguageSpecificAnalyzerMap, _analyzerInfoCache);
                return hostStateSets.WithExcludedAnalyzers(projectStateSets.SkippedAnalyzersInfo.SkippedAnalyzers);

                // Local functions.
                static HostAnalyzerStateSets CreateLanguageSpecificAnalyzerMap(string language, DiagnosticAnalyzerInfoCache analyzerInfoCache)
=======
                static HostAnalyzerStateSets CreateLanguageSpecificAnalyzerMap(string language, HostDiagnosticAnalyzers hostAnalyzers)
>>>>>>> 06ad1bb6
                {
                    var analyzersPerReference = hostAnalyzers.GetOrCreateHostDiagnosticAnalyzersPerReference(language);

                    var analyzerMap = CreateStateSetMap(language, analyzersPerReference.Values, includeFileContentLoadAnalyzer: true);
                    VerifyUniqueStateNames(analyzerMap.Values);

                    return new HostAnalyzerStateSets(analyzerMap);
                }
<<<<<<< HEAD
=======

                return ImmutableInterlocked.GetOrAdd(ref _hostAnalyzerStateMap, language, CreateLanguageSpecificAnalyzerMap, _hostAnalyzers);
>>>>>>> 06ad1bb6
            }

            private sealed class HostAnalyzerStateSets
            {
                private const int FileContentLoadAnalyzerPriority = -3;
                private const int BuiltInCompilerPriority = -2;
                private const int RegularDiagnosticAnalyzerPriority = -1;

                // ordered by priority
                public readonly ImmutableArray<StateSet> OrderedStateSets;

                public readonly ImmutableDictionary<DiagnosticAnalyzer, StateSet> StateSetMap;

<<<<<<< HEAD
                private HostAnalyzerStateSets(
                    ImmutableDictionary<DiagnosticAnalyzer, StateSet> stateSetMap,
                    DiagnosticAnalyzer? compilerAnalyzer,
                    ImmutableArray<StateSet> orderedStateSets)
                {
                    StateSetMap = stateSetMap;
                    _compilerAnalyzer = compilerAnalyzer;
                    OrderedStateSets = orderedStateSets;
                }

                public HostAnalyzerStateSets(DiagnosticAnalyzerInfoCache analyzerInfoCache, string language, ImmutableDictionary<DiagnosticAnalyzer, StateSet> analyzerMap)
=======
                public HostAnalyzerStateSets(ImmutableDictionary<DiagnosticAnalyzer, StateSet> analyzerMap)
>>>>>>> 06ad1bb6
                {
                    StateSetMap = analyzerMap;

                    // order statesets
                    // order will be in this order
                    // BuiltIn Compiler Analyzer (C#/VB) < Regular DiagnosticAnalyzers < Document/ProjectDiagnosticAnalyzers
                    OrderedStateSets = StateSetMap.Values.OrderBy(PriorityComparison).ToImmutableArray();
                }

                public HostAnalyzerStateSets WithExcludedAnalyzers(ImmutableHashSet<DiagnosticAnalyzer> excludedAnalyzers)
                {
                    if (excludedAnalyzers.IsEmpty)
                    {
                        return this;
                    }

                    var stateSetMap = StateSetMap.Where(kvp => !excludedAnalyzers.Contains(kvp.Key)).ToImmutableDictionary();
                    var orderedStateSets = OrderedStateSets.WhereAsArray(stateSet => !excludedAnalyzers.Contains(stateSet.Analyzer));
                    return new HostAnalyzerStateSets(stateSetMap, _compilerAnalyzer, orderedStateSets);
                }

                private int PriorityComparison(StateSet state1, StateSet state2)
                {
                    return GetPriority(state1) - GetPriority(state2);
                }

                private int GetPriority(StateSet state)
                {
                    // compiler gets highest priority
                    if (state.Analyzer.IsCompilerAnalyzer())
                    {
                        return BuiltInCompilerPriority;
                    }

                    return state.Analyzer switch
                    {
                        FileContentLoadAnalyzer _ => FileContentLoadAnalyzerPriority,
                        DocumentDiagnosticAnalyzer analyzer => Math.Max(0, analyzer.Priority),
                        ProjectDiagnosticAnalyzer analyzer => Math.Max(0, analyzer.Priority),
                        _ => RegularDiagnosticAnalyzerPriority,
                    };
                }
            }
        }
    }
}<|MERGE_RESOLUTION|>--- conflicted
+++ resolved
@@ -21,15 +21,10 @@
 
             private HostAnalyzerStateSets GetOrCreateHostStateSets(string language, ProjectAnalyzerStateSets projectStateSets)
             {
-<<<<<<< HEAD
-                var hostStateSets = ImmutableInterlocked.GetOrAdd(ref _hostAnalyzerStateMap, language, CreateLanguageSpecificAnalyzerMap, _analyzerInfoCache);
+                var hostStateSets = ImmutableInterlocked.GetOrAdd(ref _hostAnalyzerStateMap, language, CreateLanguageSpecificAnalyzerMap, _hostAnalyzers);
                 return hostStateSets.WithExcludedAnalyzers(projectStateSets.SkippedAnalyzersInfo.SkippedAnalyzers);
 
-                // Local functions.
-                static HostAnalyzerStateSets CreateLanguageSpecificAnalyzerMap(string language, DiagnosticAnalyzerInfoCache analyzerInfoCache)
-=======
                 static HostAnalyzerStateSets CreateLanguageSpecificAnalyzerMap(string language, HostDiagnosticAnalyzers hostAnalyzers)
->>>>>>> 06ad1bb6
                 {
                     var analyzersPerReference = hostAnalyzers.GetOrCreateHostDiagnosticAnalyzersPerReference(language);
 
@@ -38,11 +33,6 @@
 
                     return new HostAnalyzerStateSets(analyzerMap);
                 }
-<<<<<<< HEAD
-=======
-
-                return ImmutableInterlocked.GetOrAdd(ref _hostAnalyzerStateMap, language, CreateLanguageSpecificAnalyzerMap, _hostAnalyzers);
->>>>>>> 06ad1bb6
             }
 
             private sealed class HostAnalyzerStateSets
@@ -56,21 +46,13 @@
 
                 public readonly ImmutableDictionary<DiagnosticAnalyzer, StateSet> StateSetMap;
 
-<<<<<<< HEAD
-                private HostAnalyzerStateSets(
-                    ImmutableDictionary<DiagnosticAnalyzer, StateSet> stateSetMap,
-                    DiagnosticAnalyzer? compilerAnalyzer,
-                    ImmutableArray<StateSet> orderedStateSets)
+                private HostAnalyzerStateSets(ImmutableDictionary<DiagnosticAnalyzer, StateSet> stateSetMap, ImmutableArray<StateSet> orderedStateSets)
                 {
                     StateSetMap = stateSetMap;
-                    _compilerAnalyzer = compilerAnalyzer;
                     OrderedStateSets = orderedStateSets;
                 }
 
-                public HostAnalyzerStateSets(DiagnosticAnalyzerInfoCache analyzerInfoCache, string language, ImmutableDictionary<DiagnosticAnalyzer, StateSet> analyzerMap)
-=======
                 public HostAnalyzerStateSets(ImmutableDictionary<DiagnosticAnalyzer, StateSet> analyzerMap)
->>>>>>> 06ad1bb6
                 {
                     StateSetMap = analyzerMap;
 
@@ -89,7 +71,7 @@
 
                     var stateSetMap = StateSetMap.Where(kvp => !excludedAnalyzers.Contains(kvp.Key)).ToImmutableDictionary();
                     var orderedStateSets = OrderedStateSets.WhereAsArray(stateSet => !excludedAnalyzers.Contains(stateSet.Analyzer));
-                    return new HostAnalyzerStateSets(stateSetMap, _compilerAnalyzer, orderedStateSets);
+                    return new HostAnalyzerStateSets(stateSetMap, orderedStateSets);
                 }
 
                 private int PriorityComparison(StateSet state1, StateSet state2)
