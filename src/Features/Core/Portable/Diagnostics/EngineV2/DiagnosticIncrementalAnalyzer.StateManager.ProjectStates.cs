--- conflicted
+++ resolved
@@ -78,11 +78,7 @@
                     return ImmutableDictionary<DiagnosticAnalyzer, StateSet>.Empty;
                 }
 
-<<<<<<< HEAD
-                return CreateStateSetMap(_analyzerInfoCache, project.Language, analyzersPerReference.Values, includeFileContentLoadAnalyzer: false);
-=======
                 return CreateStateSetMap(_analyzerInfoCache, project.Language, analyzersPerReference.Values);
->>>>>>> 10ccd1be
             }
 
             private ImmutableDictionary<DiagnosticAnalyzer, StateSet> GetOrUpdateProjectAnalyzerMap(Project project)
@@ -94,11 +90,7 @@
             private ImmutableDictionary<DiagnosticAnalyzer, StateSet> UpdateProjectAnalyzerMap(Project project)
             {
                 var newAnalyzersPerReference = _analyzerInfoCache.CreateProjectDiagnosticAnalyzersPerReference(project);
-<<<<<<< HEAD
-                var newMap = CreateStateSetMap(_analyzerInfoCache, project.Language, newAnalyzersPerReference.Values, includeFileContentLoadAnalyzer: false);
-=======
                 var newMap = CreateStateSetMap(_analyzerInfoCache, project.Language, newAnalyzersPerReference.Values);
->>>>>>> 10ccd1be
 
                 RaiseProjectAnalyzerReferenceChangedIfNeeded(project, newAnalyzersPerReference, newMap);
 
