--- conflicted
+++ resolved
@@ -10,7 +10,6 @@
 using System.Threading;
 using System.Threading.Tasks;
 using Microsoft.CodeAnalysis.ErrorReporting;
-using Microsoft.CodeAnalysis.Host;
 using Microsoft.CodeAnalysis.Internal.Log;
 using Microsoft.CodeAnalysis.LanguageServices;
 using Microsoft.CodeAnalysis.Shared.Extensions;
@@ -22,18 +21,6 @@
 {
     internal partial class DiagnosticIncrementalAnalyzer
     {
-<<<<<<< HEAD
-        public async Task<bool> TryAppendDiagnosticsForSpanAsync(Document document, TextSpan range, List<DiagnosticData> result, string? diagnosticId, bool includeSuppressedDiagnostics, bool blockForData, CancellationToken cancellationToken)
-        {
-            var getter = await LatestDiagnosticsForSpanGetter.CreateAsync(this, document, range, blockForData, includeSuppressedDiagnostics, diagnosticId, cancellationToken).ConfigureAwait(false);
-            return await getter.TryGetAsync(result, cancellationToken).ConfigureAwait(false);
-        }
-
-        public async Task<IEnumerable<DiagnosticData>> GetDiagnosticsForSpanAsync(Document document, TextSpan range, string? diagnosticId, bool includeSuppressedDiagnostics, bool blockForData, CancellationToken cancellationToken)
-        {
-            var list = new List<DiagnosticData>();
-            var result = await TryAppendDiagnosticsForSpanAsync(document, range, list, diagnosticId, includeSuppressedDiagnostics, blockForData, cancellationToken).ConfigureAwait(false);
-=======
         public async Task<bool> TryAppendDiagnosticsForSpanAsync(Document document, TextSpan range, List<DiagnosticData> result, string? diagnosticId, bool includeSuppressedDiagnostics, bool blockForData, Func<string, IDisposable?>? addOperationScope, CancellationToken cancellationToken)
         {
             var getter = await LatestDiagnosticsForSpanGetter.CreateAsync(this, document, range, blockForData, includeSuppressedDiagnostics, diagnosticId, cancellationToken).ConfigureAwait(false);
@@ -44,7 +31,6 @@
         {
             var list = new List<DiagnosticData>();
             var result = await TryAppendDiagnosticsForSpanAsync(document, range, list, diagnosticId, includeSuppressedDiagnostics, blockForData, addOperationScope, cancellationToken).ConfigureAwait(false);
->>>>>>> 10ccd1be
             Debug.Assert(result);
             return list;
         }
@@ -232,11 +218,7 @@
 
             private Task<IEnumerable<DiagnosticData>> GetSyntaxDiagnosticsAsync(DiagnosticAnalyzer analyzer, CancellationToken cancellationToken)
             {
-<<<<<<< HEAD
-                return _owner.AnalyzerService.ComputeDiagnosticsAsync(_compilation, _document, analyzer, AnalysisKind.Syntax, _range, _owner.DiagnosticLogAggregator, cancellationToken);
-=======
                 return _owner.ComputeDiagnosticsAsync(_compilation, _document, analyzer, AnalysisKind.Syntax, _range, cancellationToken);
->>>>>>> 10ccd1be
             }
 
             private Task<IEnumerable<DiagnosticData>> GetSemanticDiagnosticsAsync(DiagnosticAnalyzer analyzer, CancellationToken cancellationToken)
@@ -244,11 +226,7 @@
                 var supportsSemanticInSpan = analyzer.SupportsSpanBasedSemanticDiagnosticAnalysis();
 
                 var analysisSpan = supportsSemanticInSpan ? (TextSpan?)_range : null;
-<<<<<<< HEAD
-                return _owner.AnalyzerService.ComputeDiagnosticsAsync(_compilation, _document, analyzer, AnalysisKind.Semantic, analysisSpan, _owner.DiagnosticLogAggregator, cancellationToken);
-=======
                 return _owner.ComputeDiagnosticsAsync(_compilation, _document, analyzer, AnalysisKind.Semantic, analysisSpan, cancellationToken);
->>>>>>> 10ccd1be
             }
 
             private async Task<ImmutableArray<DiagnosticData>> GetProjectDiagnosticsAsync(DiagnosticAnalyzer analyzer, CancellationToken cancellationToken)
