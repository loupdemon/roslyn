﻿// Licensed to the .NET Foundation under one or more agreements.
// The .NET Foundation licenses this file to you under the MIT license.
// See the LICENSE file in the project root for more information.

using System;
using System.Collections.Generic;
using System.Collections.Immutable;
using System.Diagnostics;
using System.Linq;
using System.Reflection.Metadata;
using System.Reflection.Metadata.Ecma335;
using System.Runtime.CompilerServices;
using System.Threading;
using System.Threading.Tasks;
using Microsoft.CodeAnalysis.Emit;
using Microsoft.CodeAnalysis.ErrorReporting;
using Microsoft.CodeAnalysis.PooledObjects;
using Microsoft.CodeAnalysis.Shared.Collections;
using Microsoft.CodeAnalysis.Shared.Extensions;
using Microsoft.CodeAnalysis.Text;
using Microsoft.VisualStudio.Debugger.Contracts.EditAndContinue;
using Roslyn.Utilities;

namespace Microsoft.CodeAnalysis.EditAndContinue
{
    internal sealed class EditSession
    {
        internal readonly DebuggingSession DebuggingSession;
        internal readonly EditSessionTelemetry Telemetry;

        private readonly ImmutableDictionary<ManagedMethodId, ImmutableArray<NonRemappableRegion>> _nonRemappableRegions;

        /// <summary>
        /// Lazily calculated map of base active statements.
        /// </summary>
        internal readonly AsyncLazy<ActiveStatementsMap> BaseActiveStatements;

        /// <summary>
        /// Cache of document EnC analyses. 
        /// </summary>
        internal readonly EditAndContinueDocumentAnalysesCache Analyses;

        internal readonly bool InBreakState;

        /// <summary>
        /// A <see cref="DocumentId"/> is added whenever EnC analyzer reports 
        /// rude edits or module diagnostics. At the end of the session we ask the diagnostic analyzer to reanalyze 
        /// the documents to clean up the diagnostics.
        /// </summary>
        private readonly HashSet<DocumentId> _documentsWithReportedDiagnostics = new();
        private readonly object _documentsWithReportedDiagnosticsGuard = new();

        internal EditSession(DebuggingSession debuggingSession, EditSessionTelemetry telemetry, bool inBreakState)
        {
            DebuggingSession = debuggingSession;
            Telemetry = telemetry;

            _nonRemappableRegions = debuggingSession.NonRemappableRegions;

            InBreakState = inBreakState;

            BaseActiveStatements = inBreakState ?
                new AsyncLazy<ActiveStatementsMap>(cancellationToken => GetBaseActiveStatementsAsync(cancellationToken), cacheResult: true) :
                new AsyncLazy<ActiveStatementsMap>(ActiveStatementsMap.Empty);

            Analyses = new EditAndContinueDocumentAnalysesCache(BaseActiveStatements);
        }

        /// <summary>
        /// Errors to be reported when a project is updated but the corresponding module does not support EnC.
        /// </summary>
        /// <returns><see langword="default"/> if the module is not loaded.</returns>
        public async Task<ImmutableArray<Diagnostic>?> GetModuleDiagnosticsAsync(Guid mvid, string projectDisplayName, CancellationToken cancellationToken)
        {
            var availability = await DebuggingSession.DebuggerService.GetAvailabilityAsync(mvid, cancellationToken).ConfigureAwait(false);
            if (availability.Status == ManagedEditAndContinueAvailabilityStatus.ModuleNotLoaded)
            {
                return null;
            }

            if (availability.Status == ManagedEditAndContinueAvailabilityStatus.Available)
            {
                return ImmutableArray<Diagnostic>.Empty;
            }

            var descriptor = EditAndContinueDiagnosticDescriptors.GetModuleDiagnosticDescriptor(availability.Status);
            return ImmutableArray.Create(Diagnostic.Create(descriptor, Location.None, new[] { projectDisplayName, availability.LocalizedMessage }));
        }

        private async Task<ActiveStatementsMap> GetBaseActiveStatementsAsync(CancellationToken cancellationToken)
        {
            try
            {
                // Last committed solution reflects the state of the source that is in sync with the binaries that are loaded in the debuggee.
                var debugInfos = await DebuggingSession.DebuggerService.GetActiveStatementsAsync(cancellationToken).ConfigureAwait(false);
                return ActiveStatementsMap.Create(debugInfos, _nonRemappableRegions);
            }
            catch (Exception e) when (FatalError.ReportAndCatchUnlessCanceled(e, cancellationToken))
            {
                return ActiveStatementsMap.Empty;
            }
        }

        private static async Task PopulateChangedAndAddedDocumentsAsync(CommittedSolution oldSolution, Project newProject, ArrayBuilder<Document> changedOrAddedDocuments, CancellationToken cancellationToken)
        {
            changedOrAddedDocuments.Clear();

            if (!newProject.SupportsEditAndContinue())
            {
                return;
            }

            var oldProject = oldSolution.GetProject(newProject.Id);

            // When debugging session is started some projects might not have been loaded to the workspace yet. 
            // We capture the base solution. Edits in files that are in projects that haven't been loaded won't be applied
            // and will result in source mismatch when the user steps into them.
            //
            // TODO (https://github.com/dotnet/roslyn/issues/1204):
            // hook up the debugger reported error, check that the project has not been loaded and report a better error.
            // Here, we assume these projects are not modified.
            if (oldProject == null)
            {
                EditAndContinueWorkspaceService.Log.Write("EnC state of '{0}' [0x{1:X8}] queried: project not loaded", newProject.Id.DebugName, newProject.Id);
                return;
            }

            if (oldProject.State == newProject.State)
            {
                return;
            }

            foreach (var documentId in newProject.State.DocumentStates.GetChangedStateIds(oldProject.State.DocumentStates, ignoreUnchangedContent: true))
            {
                var document = newProject.GetRequiredDocument(documentId);
                if (document.State.Attributes.DesignTimeOnly)
                {
                    continue;
                }

                // Check if the currently observed document content has changed compared to the base document content.
                // This is an important optimization that aims to avoid IO while stepping in sources that have not changed.
                //
                // We may be comparing out-of-date committed document content but we only make a decision based on that content
                // if it matches the current content. If the current content is equal to baseline content that does not match
                // the debuggee then the workspace has not observed the change made to the file on disk since baseline was captured
                // (there had to be one as the content doesn't match). When we are about to apply changes it is ok to ignore this
                // document because the user does not see the change yet in the buffer (if the doc is open) and won't be confused
                // if it is not applied yet. The change will be applied later after it's observed by the workspace.
                var baseSource = await oldProject.GetRequiredDocument(documentId).GetTextAsync(cancellationToken).ConfigureAwait(false);
                var source = await document.GetTextAsync(cancellationToken).ConfigureAwait(false);
                if (baseSource.ContentEquals(source))
                {
                    continue;
                }

                changedOrAddedDocuments.Add(document);
            }

            foreach (var documentId in newProject.State.DocumentStates.GetAddedStateIds(oldProject.State.DocumentStates))
            {
                var document = newProject.GetRequiredDocument(documentId);
                if (document.State.Attributes.DesignTimeOnly)
                {
                    continue;
                }

                changedOrAddedDocuments.Add(document);
            }

            // TODO: support document removal/rename (see https://github.com/dotnet/roslyn/issues/41144, https://github.com/dotnet/roslyn/issues/49013).
            if (changedOrAddedDocuments.IsEmpty() && !HasChangesThatMayAffectSourceGenerators(oldProject.State, newProject.State))
            {
                // Based on the above assumption there are no changes in source generated files.
                return;
            }

            cancellationToken.ThrowIfCancellationRequested();

            var oldSourceGeneratedDocumentStates = await oldProject.Solution.State.GetSourceGeneratedDocumentStatesAsync(oldProject.State, cancellationToken).ConfigureAwait(false);

            cancellationToken.ThrowIfCancellationRequested();

            var newSourceGeneratedDocumentStates = await newProject.Solution.State.GetSourceGeneratedDocumentStatesAsync(newProject.State, cancellationToken).ConfigureAwait(false);

            foreach (var documentId in newSourceGeneratedDocumentStates.GetChangedStateIds(oldSourceGeneratedDocumentStates, ignoreUnchangedContent: true))
            {
                var newState = newSourceGeneratedDocumentStates.GetRequiredState(documentId);
                if (newState.Attributes.DesignTimeOnly)
                {
                    continue;
                }

                changedOrAddedDocuments.Add(newProject.GetOrCreateSourceGeneratedDocument(newState));
            }

            foreach (var documentId in newSourceGeneratedDocumentStates.GetAddedStateIds(oldSourceGeneratedDocumentStates))
            {
                var newState = newSourceGeneratedDocumentStates.GetRequiredState(documentId);
                if (newState.Attributes.DesignTimeOnly)
                {
                    continue;
                }

                changedOrAddedDocuments.Add(newProject.GetOrCreateSourceGeneratedDocument(newState));
            }
        }

        internal static async IAsyncEnumerable<DocumentId> GetChangedDocumentsAsync(CommittedSolution oldSolution, Project newProject, [EnumeratorCancellation] CancellationToken cancellationToken)
        {
            var oldProject = oldSolution.GetRequiredProject(newProject.Id);

            if (!newProject.SupportsEditAndContinue() || oldProject.State == newProject.State)
            {
                yield break;
            }

            foreach (var documentId in newProject.State.DocumentStates.GetChangedStateIds(oldProject.State.DocumentStates, ignoreUnchangedContent: true))
            {
                yield return documentId;
            }

            if (!HasChangesThatMayAffectSourceGenerators(oldProject.State, newProject.State))
            {
                // Based on the above assumption there are no changes in source generated files.
                yield break;
            }

            cancellationToken.ThrowIfCancellationRequested();

            var oldSourceGeneratedDocumentStates = await oldProject.Solution.State.GetSourceGeneratedDocumentStatesAsync(oldProject.State, cancellationToken).ConfigureAwait(false);

            cancellationToken.ThrowIfCancellationRequested();

            var newSourceGeneratedDocumentStates = await newProject.Solution.State.GetSourceGeneratedDocumentStatesAsync(newProject.State, cancellationToken).ConfigureAwait(false);

            foreach (var documentId in newSourceGeneratedDocumentStates.GetChangedStateIds(oldSourceGeneratedDocumentStates, ignoreUnchangedContent: true))
            {
                yield return documentId;
            }
        }

        /// <summary>
        /// Given the following assumptions:
        /// - source generators are deterministic,
        /// - source documents, metadata references and compilation options have not changed,
        /// - additional documents have not changed,
        /// - analyzer config documents have not changed,
        /// the outputs of source generators will not change.
        /// 
        /// Currently it's not possible to change compilation options (Project System is readonly during debugging).
        /// </summary>
        private static bool HasChangesThatMayAffectSourceGenerators(ProjectState oldProject, ProjectState newProject)
            => newProject.DocumentStates.HasAnyStateChanges(oldProject.DocumentStates) ||
               newProject.AdditionalDocumentStates.HasAnyStateChanges(oldProject.AdditionalDocumentStates) ||
               newProject.AnalyzerConfigDocumentStates.HasAnyStateChanges(oldProject.AnalyzerConfigDocumentStates);

        private async Task<(ImmutableArray<DocumentAnalysisResults> results, ImmutableArray<Diagnostic> diagnostics)> AnalyzeDocumentsAsync(
            ArrayBuilder<Document> changedOrAddedDocuments,
            ActiveStatementSpanProvider newDocumentActiveStatementSpanProvider,
            CancellationToken cancellationToken)
        {
            using var _1 = ArrayBuilder<Diagnostic>.GetInstance(out var documentDiagnostics);
            using var _2 = ArrayBuilder<(Document? oldDocument, Document newDocument)>.GetInstance(out var documents);

            foreach (var newDocument in changedOrAddedDocuments)
            {
                var (oldDocument, oldDocumentState) = await DebuggingSession.LastCommittedSolution.GetDocumentAndStateAsync(newDocument.Id, newDocument, cancellationToken, reloadOutOfSyncDocument: true).ConfigureAwait(false);
                switch (oldDocumentState)
                {
                    case CommittedSolution.DocumentState.DesignTimeOnly:
                        break;

                    case CommittedSolution.DocumentState.Indeterminate:
                    case CommittedSolution.DocumentState.OutOfSync:
                        var descriptor = EditAndContinueDiagnosticDescriptors.GetDescriptor((oldDocumentState == CommittedSolution.DocumentState.Indeterminate) ?
                            EditAndContinueErrorCode.UnableToReadSourceFileOrPdb : EditAndContinueErrorCode.DocumentIsOutOfSyncWithDebuggee);
                        documentDiagnostics.Add(Diagnostic.Create(descriptor, Location.Create(newDocument.FilePath!, textSpan: default, lineSpan: default), new[] { newDocument.FilePath }));
                        break;

                    case CommittedSolution.DocumentState.MatchesBuildOutput:
                        // Include the document regardless of whether the module it was built into has been loaded or not.
                        // If the module has been built it might get loaded later during the debugging session,
                        // at which point we apply all changes that have been made to the project so far.

                        documents.Add((oldDocument, newDocument));
                        break;

                    default:
                        throw ExceptionUtilities.UnexpectedValue(oldDocumentState);
                }
            }

            var analyses = await Analyses.GetDocumentAnalysesAsync(DebuggingSession.LastCommittedSolution, documents, newDocumentActiveStatementSpanProvider, DebuggingSession.Capabilities, cancellationToken).ConfigureAwait(false);
            return (analyses, documentDiagnostics.ToImmutable());
        }

        internal ImmutableArray<DocumentId> GetDocumentsWithReportedDiagnostics()
        {
            lock (_documentsWithReportedDiagnosticsGuard)
            {
                return ImmutableArray.CreateRange(_documentsWithReportedDiagnostics);
            }
        }

        internal void TrackDocumentWithReportedDiagnostics(DocumentId documentId)
        {
            lock (_documentsWithReportedDiagnosticsGuard)
            {
                _documentsWithReportedDiagnostics.Add(documentId);
            }
        }

        /// <summary>
        /// Determines whether projects contain any changes that might need to be applied.
        /// Checks only projects containing a given <paramref name="sourceFilePath"/> or all projects of the solution if <paramref name="sourceFilePath"/> is null.
        /// Invoked by the debugger on every step. It is critical for stepping performance that this method returns as fast as possible in absence of changes.
        /// </summary>
        public async ValueTask<bool> HasChangesAsync(Solution solution, ActiveStatementSpanProvider solutionActiveStatementSpanProvider, string? sourceFilePath, CancellationToken cancellationToken)
        {
            try
            {
                var baseSolution = DebuggingSession.LastCommittedSolution;
                if (baseSolution.HasNoChanges(solution))
                {
                    return false;
                }

                // TODO: source generated files?
                var projects = (sourceFilePath == null) ? solution.Projects :
                    from documentId in solution.GetDocumentIdsWithFilePath(sourceFilePath)
                    select solution.GetProject(documentId.ProjectId)!;

                using var _ = ArrayBuilder<Document>.GetInstance(out var changedOrAddedDocuments);

                foreach (var project in projects)
                {
                    await PopulateChangedAndAddedDocumentsAsync(baseSolution, project, changedOrAddedDocuments, cancellationToken).ConfigureAwait(false);
                    if (changedOrAddedDocuments.IsEmpty())
                    {
                        continue;
                    }

                    // Check MVID before analyzing documents as the analysis needs to read the PDB which will likely fail if we can't even read the MVID.
                    var (mvid, mvidReadError) = await DebuggingSession.GetProjectModuleIdAsync(project, cancellationToken).ConfigureAwait(false);
                    if (mvidReadError != null)
                    {
                        // Can't read MVID. This might be an intermittent failure, so don't report it here.
                        // Report the project as containing changes, so that we proceed to EmitSolutionUpdateAsync where we report the error if it still persists.
                        EditAndContinueWorkspaceService.Log.Write("EnC state of '{0}' [0x{1:X8}] queried: project not built", project.Id.DebugName, project.Id);
                        return true;
                    }

                    if (mvid == Guid.Empty)
                    {
                        // Project not built. We ignore any changes made in its sources.
                        EditAndContinueWorkspaceService.Log.Write("EnC state of '{0}' [0x{1:X8}] queried: project not built", project.Id.DebugName, project.Id);
                        continue;
                    }

                    var (changedDocumentAnalyses, documentDiagnostics) = await AnalyzeDocumentsAsync(changedOrAddedDocuments, solutionActiveStatementSpanProvider, cancellationToken).ConfigureAwait(false);
                    if (documentDiagnostics.Any())
                    {
                        EditAndContinueWorkspaceService.Log.Write("EnC state of '{0}' [0x{1:X8}] queried: out-of-sync documents present (diagnostic: '{2}')",
                            project.Id.DebugName, project.Id, documentDiagnostics[0]);

                        // Although we do not apply changes in out-of-sync/indeterminate documents we report that changes are present,
                        // so that the debugger triggers emit of updates. There we check if these documents are still in a bad state and report warnings
                        // that any changes in such documents are not applied.
                        return true;
                    }

                    var projectSummary = GetProjectAnalysisSymmary(changedDocumentAnalyses);
                    if (projectSummary != ProjectAnalysisSummary.NoChanges)
                    {
                        EditAndContinueWorkspaceService.Log.Write("EnC state of '{0}' [0x{1:X8}] queried: {2}", project.Id.DebugName, project.Id, projectSummary);
                        return true;
                    }
                }

                return false;
            }
            catch (Exception e) when (FatalError.ReportAndPropagateUnlessCanceled(e, cancellationToken))
            {
                throw ExceptionUtilities.Unreachable;
            }
        }

        private static ProjectAnalysisSummary GetProjectAnalysisSymmary(ImmutableArray<DocumentAnalysisResults> documentAnalyses)
        {
            var hasChanges = false;
            var hasSignificantValidChanges = false;

            foreach (var analysis in documentAnalyses)
            {
                // skip documents that actually were not changed:
                if (!analysis.HasChanges)
                {
                    continue;
                }

                // rude edit detection wasn't completed due to errors that prevent us from analyzing the document:
                if (analysis.HasChangesAndSyntaxErrors)
                {
                    return ProjectAnalysisSummary.CompilationErrors;
                }

                // rude edits detected:
                if (!analysis.RudeEditErrors.IsEmpty)
                {
                    return ProjectAnalysisSummary.RudeEdits;
                }

                hasChanges = true;
                hasSignificantValidChanges |= analysis.HasSignificantValidChanges;
            }

            if (!hasChanges)
            {
                // we get here if a document is closed and reopen without any actual change:
                return ProjectAnalysisSummary.NoChanges;
            }

            if (!hasSignificantValidChanges)
            {
                return ProjectAnalysisSummary.ValidInsignificantChanges;
            }

            return ProjectAnalysisSummary.ValidChanges;
        }

        internal static async ValueTask<ProjectChanges> GetProjectChangesAsync(
            ActiveStatementsMap baseActiveStatements,
            Compilation oldCompilation,
            Compilation newCompilation,
            Project oldProject,
            Project newProject,
            ImmutableArray<DocumentAnalysisResults> changedDocumentAnalyses,
            CancellationToken cancellationToken)
        {
            try
            {
                using var _1 = ArrayBuilder<SemanticEditInfo>.GetInstance(out var allEdits);
                using var _2 = ArrayBuilder<SequencePointUpdates>.GetInstance(out var allLineEdits);
                using var _3 = ArrayBuilder<DocumentActiveStatementChanges>.GetInstance(out var activeStatementsInChangedDocuments);

                var analyzer = newProject.LanguageServices.GetRequiredService<IEditAndContinueAnalyzer>();

                foreach (var analysis in changedDocumentAnalyses)
                {
                    if (!analysis.HasSignificantValidChanges)
                    {
                        continue;
                    }

                    // we shouldn't be asking for deltas in presence of errors:
                    Contract.ThrowIfTrue(analysis.HasChangesAndErrors);

                    // Active statements are calculated if document changed and has no syntax errors:
                    Contract.ThrowIfTrue(analysis.ActiveStatements.IsDefault);

                    allEdits.AddRange(analysis.SemanticEdits);
                    allLineEdits.AddRange(analysis.LineEdits);

                    if (analysis.ActiveStatements.Length > 0)
                    {
                        var oldDocument = await oldProject.GetDocumentAsync(analysis.DocumentId, includeSourceGenerated: true, cancellationToken).ConfigureAwait(false);

                        var oldActiveStatements = (oldDocument == null) ? ImmutableArray<UnmappedActiveStatement>.Empty :
                            await baseActiveStatements.GetOldActiveStatementsAsync(analyzer, oldDocument, cancellationToken).ConfigureAwait(false);

                        activeStatementsInChangedDocuments.Add(new(oldActiveStatements, analysis.ActiveStatements, analysis.ExceptionRegions));
                    }
                }

                MergePartialEdits(oldCompilation, newCompilation, allEdits, out var mergedEdits, out var addedSymbols, cancellationToken);

                return new ProjectChanges(
                    mergedEdits,
                    allLineEdits.ToImmutable(),
                    addedSymbols,
                    activeStatementsInChangedDocuments.ToImmutable());
            }
            catch (Exception e) when (FatalError.ReportAndPropagateUnlessCanceled(e, cancellationToken))
            {
                throw ExceptionUtilities.Unreachable;
            }
        }

        internal static void MergePartialEdits(
            Compilation oldCompilation,
            Compilation newCompilation,
            IReadOnlyList<SemanticEditInfo> edits,
            out ImmutableArray<SemanticEdit> mergedEdits,
            out ImmutableHashSet<ISymbol> addedSymbols,
            CancellationToken cancellationToken)
        {
            using var _0 = ArrayBuilder<SemanticEdit>.GetInstance(edits.Count, out var mergedEditsBuilder);
            using var _1 = PooledHashSet<ISymbol>.GetInstance(out var addedSymbolsBuilder);
            using var _2 = ArrayBuilder<(ISymbol? oldSymbol, ISymbol newSymbol)>.GetInstance(edits.Count, out var resolvedSymbols);

            foreach (var edit in edits)
            {
                SymbolKeyResolution oldResolution;
                if (edit.Kind == SemanticEditKind.Update)
                {
                    oldResolution = edit.Symbol.Resolve(oldCompilation, ignoreAssemblyKey: true, cancellationToken);
                    Contract.ThrowIfNull(oldResolution.Symbol);
                }
                else
                {
                    oldResolution = default;
                }

                var newResolution = edit.Symbol.Resolve(newCompilation, ignoreAssemblyKey: true, cancellationToken);
                Contract.ThrowIfNull(newResolution.Symbol);

                resolvedSymbols.Add((oldResolution.Symbol, newResolution.Symbol));
            }

            for (var i = 0; i < edits.Count; i++)
            {
                var edit = edits[i];

                if (edit.PartialType == null)
                {
                    var (oldSymbol, newSymbol) = resolvedSymbols[i];

                    if (edit.Kind == SemanticEditKind.Insert)
                    {
                        // Inserts do not need partial type merging.
                        addedSymbolsBuilder.Add(newSymbol);
                    }

                    mergedEditsBuilder.Add(new SemanticEdit(
                        edit.Kind,
                        oldSymbol: oldSymbol,
                        newSymbol: newSymbol,
                        syntaxMap: edit.SyntaxMap,
                        preserveLocalVariables: edit.SyntaxMap != null));
                }
            }

            // no partial type merging needed:
            if (edits.Count == mergedEditsBuilder.Count)
            {
                mergedEdits = mergedEditsBuilder.ToImmutable();
                addedSymbols = addedSymbolsBuilder.ToImmutableHashSet();
                return;
            }

            // Calculate merged syntax map for each partial type symbol:

            var symbolKeyComparer = SymbolKey.GetComparer(ignoreCase: false, ignoreAssemblyKeys: true);
            var mergedSyntaxMaps = new Dictionary<SymbolKey, Func<SyntaxNode, SyntaxNode?>>(symbolKeyComparer);

            var editsByPartialType = edits
                .Where(edit => edit.PartialType != null)
                .GroupBy(edit => edit.PartialType!.Value, symbolKeyComparer);

            foreach (var partialTypeEdits in editsByPartialType)
            {
                Debug.Assert(partialTypeEdits.All(edit => edit.SyntaxMapTree != null && edit.SyntaxMap != null));

                var newTrees = partialTypeEdits.SelectAsArray(edit => edit.SyntaxMapTree!);
                var syntaxMaps = partialTypeEdits.SelectAsArray(edit => edit.SyntaxMap!);

                mergedSyntaxMaps.Add(partialTypeEdits.Key, node => syntaxMaps[newTrees.IndexOf(node.SyntaxTree)](node));
            }

            // Deduplicate updates based on new symbol and use merged syntax map calculated above for a given partial type.

            using var _3 = PooledHashSet<ISymbol>.GetInstance(out var visitedSymbols);

            for (var i = 0; i < edits.Count; i++)
            {
                var edit = edits[i];

                if (edit.PartialType != null)
                {
                    Contract.ThrowIfFalse(edit.Kind == SemanticEditKind.Update);

                    var (oldSymbol, newSymbol) = resolvedSymbols[i];
                    if (visitedSymbols.Add(newSymbol))
                    {
                        mergedEditsBuilder.Add(new SemanticEdit(SemanticEditKind.Update, oldSymbol, newSymbol, mergedSyntaxMaps[edit.PartialType.Value], preserveLocalVariables: true));
                    }
                }
            }

            mergedEdits = mergedEditsBuilder.ToImmutable();
            addedSymbols = addedSymbolsBuilder.ToImmutableHashSet();
        }

        public async ValueTask<SolutionUpdate> EmitSolutionUpdateAsync(Solution solution, ActiveStatementSpanProvider solutionActiveStatementSpanProvider, CancellationToken cancellationToken)
        {
            try
            {
                using var _1 = ArrayBuilder<ManagedModuleUpdate>.GetInstance(out var deltas);
                using var _2 = ArrayBuilder<(Guid ModuleId, ImmutableArray<(ManagedModuleMethodId Method, NonRemappableRegion Region)>)>.GetInstance(out var nonRemappableRegions);
                using var _3 = ArrayBuilder<(ProjectId, EmitBaseline)>.GetInstance(out var emitBaselines);
                using var _4 = ArrayBuilder<(ProjectId, ImmutableArray<Diagnostic>)>.GetInstance(out var diagnostics);
                using var _5 = ArrayBuilder<Document>.GetInstance(out var changedOrAddedDocuments);
                using var _6 = ArrayBuilder<(DocumentId, ImmutableArray<RudeEditDiagnostic>)>.GetInstance(out var documentsWithRudeEdits);

                var oldSolution = DebuggingSession.LastCommittedSolution;

                var isBlocked = false;
                foreach (var newProject in solution.Projects)
                {
                    await PopulateChangedAndAddedDocumentsAsync(oldSolution, newProject, changedOrAddedDocuments, cancellationToken).ConfigureAwait(false);
                    if (changedOrAddedDocuments.IsEmpty())
                    {
                        continue;
                    }

                    var (mvid, mvidReadError) = await DebuggingSession.GetProjectModuleIdAsync(newProject, cancellationToken).ConfigureAwait(false);
                    if (mvidReadError != null)
                    {
                        // The error hasn't been reported by GetDocumentDiagnosticsAsync since it might have been intermittent.
                        // The MVID is required for emit so we consider the error permanent and report it here.
                        // Bail before analyzing documents as the analysis needs to read the PDB which will likely fail if we can't even read the MVID.
                        diagnostics.Add((newProject.Id, ImmutableArray.Create(mvidReadError)));

                        Telemetry.LogProjectAnalysisSummary(ProjectAnalysisSummary.ValidChanges, ImmutableArray.Create(mvidReadError.Descriptor.Id));
                        isBlocked = true;
                        continue;
                    }

                    if (mvid == Guid.Empty)
                    {
                        EditAndContinueWorkspaceService.Log.Write("Emitting update of '{0}' [0x{1:X8}]: project not built", newProject.Id.DebugName, newProject.Id);
                        continue;
                    }

                    // PopulateChangedAndAddedDocumentsAsync returns no changes if base project does not exist
                    var oldProject = oldSolution.GetProject(newProject.Id);
                    Contract.ThrowIfNull(oldProject);

                    // Ensure that all changed documents are in-sync. Once a document is in-sync it can't get out-of-sync.
                    // Therefore, results of further computations based on base snapshots of changed documents can't be invalidated by 
                    // incoming events updating the content of out-of-sync documents.
                    // 
                    // If in past we concluded that a document is out-of-sync, attempt to check one more time before we block apply.
                    // The source file content might have been updated since the last time we checked.
                    //
                    // TODO (investigate): https://github.com/dotnet/roslyn/issues/38866
                    // It is possible that the result of Rude Edit semantic analysis of an unchanged document will change if there
                    // another document is updated. If we encounter a significant case of this we should consider caching such a result per project,
                    // rather then per document. Also, we might be observing an older semantics if the document that is causing the change is out-of-sync --
                    // e.g. the binary was built with an overload C.M(object), but a generator updated class C to also contain C.M(string),
                    // which change we have not observed yet. Then call-sites of C.M in a changed document observed by the analysis will be seen as C.M(object) 
                    // instead of the true C.M(string).

                    var (changedDocumentAnalyses, documentDiagnostics) = await AnalyzeDocumentsAsync(changedOrAddedDocuments, solutionActiveStatementSpanProvider, cancellationToken).ConfigureAwait(false);
                    if (documentDiagnostics.Any())
                    {
                        // The diagnostic hasn't been reported by GetDocumentDiagnosticsAsync since out-of-sync documents are likely to be synchronized
                        // before the changes are attempted to be applied. If we still have any out-of-sync documents we report warnings and ignore changes in them.
                        // If in future the file is updated so that its content matches the PDB checksum, the document transitions to a matching state, 
                        // and we consider any further changes to it for application.
                        diagnostics.Add((newProject.Id, documentDiagnostics));
                    }

                    // The capability of a module to apply edits may change during edit session if the user attaches debugger to 
                    // an additional process that doesn't support EnC (or detaches from such process). Before we apply edits 
                    // we need to check with the debugger.
                    var (moduleDiagnostics, isModuleLoaded) = await GetModuleDiagnosticsAsync(mvid, newProject.Name, cancellationToken).ConfigureAwait(false);

                    var isModuleEncBlocked = isModuleLoaded && !moduleDiagnostics.IsEmpty;
                    if (isModuleEncBlocked)
                    {
                        diagnostics.Add((newProject.Id, moduleDiagnostics));
                        isBlocked = true;
                    }

                    var projectSummary = GetProjectAnalysisSymmary(changedDocumentAnalyses);
                    if (projectSummary == ProjectAnalysisSummary.CompilationErrors)
                    {
                        isBlocked = true;
                    }
                    else if (projectSummary == ProjectAnalysisSummary.RudeEdits)
                    {
                        foreach (var analysis in changedDocumentAnalyses)
                        {
                            if (analysis.RudeEditErrors.Length > 0)
                            {
                                documentsWithRudeEdits.Add((analysis.DocumentId, analysis.RudeEditErrors));
                            }
                        }

                        isBlocked = true;
                    }

                    if (isModuleEncBlocked || projectSummary != ProjectAnalysisSummary.ValidChanges)
                    {
                        Telemetry.LogProjectAnalysisSummary(projectSummary, moduleDiagnostics.NullToEmpty().SelectAsArray(d => d.Descriptor.Id));
                        continue;
                    }

                    if (!DebuggingSession.TryGetOrCreateEmitBaseline(newProject, out var createBaselineDiagnostics, out var baseline))
                    {
                        Debug.Assert(!createBaselineDiagnostics.IsEmpty);

                        // Report diagnosics even when the module is never going to be loaded (e.g. in multi-targeting scenario, where only one framework being debugged).
                        // This is consistent with reporting compilation errors - the IDE reports them for all TFMs regardless of what framework the app is running on.
                        diagnostics.Add((newProject.Id, createBaselineDiagnostics));
                        Telemetry.LogProjectAnalysisSummary(projectSummary, createBaselineDiagnostics);
                        isBlocked = true;
                        continue;
                    }

                    EditAndContinueWorkspaceService.Log.Write("Emitting update of '{0}' [0x{1:X8}]", newProject.Id.DebugName, newProject.Id);

                    var oldCompilation = await oldProject.GetCompilationAsync(cancellationToken).ConfigureAwait(false);
                    var newCompilation = await newProject.GetCompilationAsync(cancellationToken).ConfigureAwait(false);
                    Contract.ThrowIfNull(oldCompilation);
                    Contract.ThrowIfNull(newCompilation);

                    var oldActiveStatementsMap = await BaseActiveStatements.GetValueAsync(cancellationToken).ConfigureAwait(false);
                    var projectChanges = await GetProjectChangesAsync(oldActiveStatementsMap, oldCompilation, newCompilation, oldProject, newProject, changedDocumentAnalyses, cancellationToken).ConfigureAwait(false);

                    using var pdbStream = SerializableBytes.CreateWritableStream();
                    using var metadataStream = SerializableBytes.CreateWritableStream();
                    using var ilStream = SerializableBytes.CreateWritableStream();

                    // project must support compilations since it supports EnC
                    Contract.ThrowIfNull(newCompilation);

                    var emitResult = newCompilation.EmitDifference(
                        baseline,
                        projectChanges.SemanticEdits,
                        projectChanges.AddedSymbols.Contains,
                        metadataStream,
                        ilStream,
                        pdbStream,
                        cancellationToken);

                    if (emitResult.Success)
                    {
                        Contract.ThrowIfNull(emitResult.Baseline);

<<<<<<< HEAD
                        // TODO: Pass these to ManagedModuleUpdate in the new debugger contracts API
=======
>>>>>>> 38bcbb3a
                        var updatedMethodTokens = emitResult.UpdatedMethods.SelectAsArray(h => MetadataTokens.GetToken(h));
                        var updatedTypeTokens = emitResult.UpdatedTypes.SelectAsArray(h => MetadataTokens.GetToken(h));

                        // Determine all active statements whose span changed and exception region span deltas.
                        GetActiveStatementAndExceptionRegionSpans(
                            mvid,
                            oldActiveStatementsMap,
                            updatedMethodTokens,
                            _nonRemappableRegions,
                            projectChanges.ActiveStatementChanges,
                            out var activeStatementsInUpdatedMethods,
                            out var moduleNonRemappableRegions,
                            out var exceptionRegionUpdates);

                        deltas.Add(new ManagedModuleUpdate(
                            mvid,
                            ilStream.ToImmutableArray(),
                            metadataStream.ToImmutableArray(),
                            pdbStream.ToImmutableArray(),
                            projectChanges.LineChanges,
                            updatedMethodTokens,
                            updatedTypeTokens,
                            activeStatementsInUpdatedMethods,
                            exceptionRegionUpdates));

                        nonRemappableRegions.Add((mvid, moduleNonRemappableRegions));
                        emitBaselines.Add((newProject.Id, emitResult.Baseline));
                    }
                    else
                    {
                        // error
                        isBlocked = true;
                    }

                    // TODO: https://github.com/dotnet/roslyn/issues/36061
                    // We should only report diagnostics from emit phase.
                    // Syntax and semantic diagnostics are already reported by the diagnostic analyzer.
                    // Currently we do not have means to distinguish between diagnostics reported from compilation and emit phases.
                    // Querying diagnostics of the entire compilation or just the updated files migth be slow.
                    // In fact, it is desirable to allow emitting deltas for symbols affected by the change while allowing untouched
                    // method bodies to have errors.
                    if (!emitResult.Diagnostics.IsEmpty)
                    {
                        diagnostics.Add((newProject.Id, emitResult.Diagnostics));
                    }

                    Telemetry.LogProjectAnalysisSummary(projectSummary, emitResult.Diagnostics);
                }

                if (isBlocked)
                {
                    return SolutionUpdate.Blocked(diagnostics.ToImmutable(), documentsWithRudeEdits.ToImmutable());
                }

                return new SolutionUpdate(
                    new ManagedModuleUpdates(
                        (deltas.Count > 0) ? ManagedModuleUpdateStatus.Ready : ManagedModuleUpdateStatus.None,
                        deltas.ToImmutable()),
                    nonRemappableRegions.ToImmutable(),

                    emitBaselines.ToImmutable(),
                    diagnostics.ToImmutable(),
                    documentsWithRudeEdits.ToImmutable());
            }
            catch (Exception e) when (FatalError.ReportAndPropagateUnlessCanceled(e, cancellationToken))
            {
                throw ExceptionUtilities.Unreachable;
            }
        }

        // internal for testing
        internal static void GetActiveStatementAndExceptionRegionSpans(
            Guid moduleId,
            ActiveStatementsMap oldActiveStatementMap,
            ImmutableArray<int> updatedMethodTokens,
            ImmutableDictionary<ManagedMethodId, ImmutableArray<NonRemappableRegion>> previousNonRemappableRegions,
            ImmutableArray<DocumentActiveStatementChanges> activeStatementsInChangedDocuments,
            out ImmutableArray<ManagedActiveStatementUpdate> activeStatementsInUpdatedMethods,
            out ImmutableArray<(ManagedModuleMethodId Method, NonRemappableRegion Region)> nonRemappableRegions,
            out ImmutableArray<ManagedExceptionRegionUpdate> exceptionRegionUpdates)
        {
            using var _1 = PooledDictionary<(ManagedModuleMethodId MethodId, SourceFileSpan BaseSpan), SourceFileSpan>.GetInstance(out var changedNonRemappableSpans);
            var activeStatementsInUpdatedMethodsBuilder = ArrayBuilder<ManagedActiveStatementUpdate>.GetInstance();
            var nonRemappableRegionsBuilder = ArrayBuilder<(ManagedModuleMethodId Method, NonRemappableRegion Region)>.GetInstance();

            // Process active statements and their exception regions in changed documents of this project/module:
            foreach (var (oldActiveStatements, newActiveStatements, newExceptionRegions) in activeStatementsInChangedDocuments)
            {
                Debug.Assert(oldActiveStatements.Length == newExceptionRegions.Length);
                Debug.Assert(newActiveStatements.Length == newExceptionRegions.Length);

                for (var i = 0; i < newActiveStatements.Length; i++)
                {
                    var (_, oldActiveStatement, oldActiveStatementExceptionRegions) = oldActiveStatements[i];
                    var newActiveStatement = newActiveStatements[i];
                    var newActiveStatementExceptionRegions = newExceptionRegions[i];

                    var instructionId = newActiveStatement.InstructionId;
                    var methodId = instructionId.Method.Method;

                    var isMethodUpdated = updatedMethodTokens.Contains(methodId.Token);
                    if (isMethodUpdated)
                    {
                        activeStatementsInUpdatedMethodsBuilder.Add(new ManagedActiveStatementUpdate(methodId, instructionId.ILOffset, newActiveStatement.Span.ToSourceSpan()));
                    }

                    // Adds a region with specified PDB spans.
                    void AddNonRemappableRegion(SourceFileSpan oldSpan, SourceFileSpan newSpan, bool isExceptionRegion)
                    {
                        // it is a rude edit to change the path of the region span:
                        Debug.Assert(oldSpan.Path == newSpan.Path);

                        if (newActiveStatement.IsMethodUpToDate)
                        {
                            // Start tracking non-remappable regions for active statements in methods that were up-to-date 
                            // when break state was entered and now being updated (regardless of whether the active span changed or not).
                            if (isMethodUpdated)
                            {
                                var lineDelta = oldSpan.Span.GetLineDelta(newSpan: newSpan.Span);
                                nonRemappableRegionsBuilder.Add((methodId, new NonRemappableRegion(oldSpan, lineDelta, isExceptionRegion)));
                            }

                            // If the method has been up-to-date and it is not updated now then either the active statement span has not changed,
                            // or the entire method containing it moved. In neither case do we need to start tracking non-remapable region
                            // for the active statement since movement of whole method bodies (if any) is handled only on PDB level without 
                            // triggering any remapping on the IL level.
                        }
                        else if (oldSpan.Span != newSpan.Span)
                        {
                            // The method is not up-to-date hence we maintain non-remapable span map for it that needs to be updated.
                            changedNonRemappableSpans[(methodId, oldSpan)] = newSpan;
                        }
                    }

                    AddNonRemappableRegion(oldActiveStatement.FileSpan, newActiveStatement.FileSpan, isExceptionRegion: false);

                    // The spans of the exception regions are known (non-default) for active statements in changed documents
                    // as we ensured earlier that all changed documents are in-sync.

                    for (var j = 0; j < oldActiveStatementExceptionRegions.Spans.Length; j++)
                    {
                        AddNonRemappableRegion(oldActiveStatementExceptionRegions.Spans[j], newActiveStatementExceptionRegions[j], isExceptionRegion: true);
                    }
                }
            }

            activeStatementsInUpdatedMethods = activeStatementsInUpdatedMethodsBuilder.ToImmutableAndFree();

            // Gather all active method instances contained in this project/module that are not up-to-date:
            using var _2 = PooledHashSet<ManagedModuleMethodId>.GetInstance(out var unremappedActiveMethods);
            foreach (var (instruction, baseActiveStatement) in oldActiveStatementMap.InstructionMap)
            {
                if (moduleId == instruction.Method.Module && !baseActiveStatement.IsMethodUpToDate)
                {
                    unremappedActiveMethods.Add(instruction.Method.Method);
                }
            }

            if (unremappedActiveMethods.Count > 0)
            {
                foreach (var (methodInstance, regionsInMethod) in previousNonRemappableRegions)
                {
                    if (methodInstance.Module != moduleId)
                    {
                        continue;
                    }

                    // Skip non-remappable regions that belong to method instances that are from a different module 
                    // or no longer active (all active statements in these method instances have been remapped to newer versions).
                    if (!unremappedActiveMethods.Contains(methodInstance.Method))
                    {
                        continue;
                    }

                    foreach (var region in regionsInMethod)
                    {
                        // We have calculated changes against a base snapshot (last break state):
                        var baseSpan = region.Span.AddLineDelta(region.LineDelta);

                        NonRemappableRegion newRegion;
                        if (changedNonRemappableSpans.TryGetValue((methodInstance.Method, baseSpan), out var newSpan))
                        {
                            // all spans must be of the same size:
                            Debug.Assert(newSpan.Span.End.Line - newSpan.Span.Start.Line == baseSpan.Span.End.Line - baseSpan.Span.Start.Line);
                            Debug.Assert(region.Span.Span.End.Line - region.Span.Span.Start.Line == baseSpan.Span.End.Line - baseSpan.Span.Start.Line);
                            Debug.Assert(newSpan.Path == region.Span.Path);

                            newRegion = region.WithLineDelta(region.Span.Span.GetLineDelta(newSpan: newSpan.Span));
                        }
                        else
                        {
                            newRegion = region;
                        }

                        nonRemappableRegionsBuilder.Add((methodInstance.Method, newRegion));
                    }
                }
            }

            nonRemappableRegions = nonRemappableRegionsBuilder.ToImmutableAndFree();

            // Note: https://devdiv.visualstudio.com/DevDiv/_workitems/edit/1319289
            //
            // The update should include the file name, otherwise it is not possible for the debugger to find 
            // the right IL span of the exception handler in case when multiple handlers in the same method
            // have the same mapped span but different mapped file name:
            //
            //   try { active statement }
            //   #line 20 "bar"
            //   catch (IOException) { }
            //   #line 20 "baz"
            //   catch (Exception) { }
            //
            // The range span in exception region updates is the new span. Deltas are inverse.
            //   old = new + delta
            //   new = old – delta
            exceptionRegionUpdates = nonRemappableRegions.SelectAsArray(
                r => r.Region.IsExceptionRegion,
                r => new ManagedExceptionRegionUpdate(
                    r.Method,
                    -r.Region.LineDelta,
                    r.Region.Span.AddLineDelta(r.Region.LineDelta).Span.ToSourceSpan()));
        }
    }
}<|MERGE_RESOLUTION|>--- conflicted
+++ resolved
@@ -740,10 +740,6 @@
                     {
                         Contract.ThrowIfNull(emitResult.Baseline);
 
-<<<<<<< HEAD
-                        // TODO: Pass these to ManagedModuleUpdate in the new debugger contracts API
-=======
->>>>>>> 38bcbb3a
                         var updatedMethodTokens = emitResult.UpdatedMethods.SelectAsArray(h => MetadataTokens.GetToken(h));
                         var updatedTypeTokens = emitResult.UpdatedTypes.SelectAsArray(h => MetadataTokens.GetToken(h));
 
