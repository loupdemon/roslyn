<?xml version="1.0" encoding="utf-8"?>
<root>
  <!-- 
    Microsoft ResX Schema 
    
    Version 2.0
    
    The primary goals of this format is to allow a simple XML format 
    that is mostly human readable. The generation and parsing of the 
    various data types are done through the TypeConverter classes 
    associated with the data types.
    
    Example:
    
    ... ado.net/XML headers & schema ...
    <resheader name="resmimetype">text/microsoft-resx</resheader>
    <resheader name="version">2.0</resheader>
    <resheader name="reader">System.Resources.ResXResourceReader, System.Windows.Forms, ...</resheader>
    <resheader name="writer">System.Resources.ResXResourceWriter, System.Windows.Forms, ...</resheader>
    <data name="Name1"><value>this is my long string</value><comment>this is a comment</comment></data>
    <data name="Color1" type="System.Drawing.Color, System.Drawing">Blue</data>
    <data name="Bitmap1" mimetype="application/x-microsoft.net.object.binary.base64">
        <value>[base64 mime encoded serialized .NET Framework object]</value>
    </data>
    <data name="Icon1" type="System.Drawing.Icon, System.Drawing" mimetype="application/x-microsoft.net.object.bytearray.base64">
        <value>[base64 mime encoded string representing a byte array form of the .NET Framework object]</value>
        <comment>This is a comment</comment>
    </data>
                
    There are any number of "resheader" rows that contain simple 
    name/value pairs.
    
    Each data row contains a name, and value. The row also contains a 
    type or mimetype. Type corresponds to a .NET class that support 
    text/value conversion through the TypeConverter architecture. 
    Classes that don't support this are serialized and stored with the 
    mimetype set.
    
    The mimetype is used for serialized objects, and tells the 
    ResXResourceReader how to depersist the object. This is currently not 
    extensible. For a given mimetype the value must be set accordingly:
    
    Note - application/x-microsoft.net.object.binary.base64 is the format 
    that the ResXResourceWriter will generate, however the reader can 
    read any of the formats listed below.
    
    mimetype: application/x-microsoft.net.object.binary.base64
    value   : The object must be serialized with 
            : System.Runtime.Serialization.Formatters.Binary.BinaryFormatter
            : and then encoded with base64 encoding.
    
    mimetype: application/x-microsoft.net.object.soap.base64
    value   : The object must be serialized with 
            : System.Runtime.Serialization.Formatters.Soap.SoapFormatter
            : and then encoded with base64 encoding.

    mimetype: application/x-microsoft.net.object.bytearray.base64
    value   : The object must be serialized into a byte array 
            : using a System.ComponentModel.TypeConverter
            : and then encoded with base64 encoding.
    -->
  <xsd:schema id="root" xmlns="" xmlns:xsd="http://www.w3.org/2001/XMLSchema" xmlns:msdata="urn:schemas-microsoft-com:xml-msdata">
    <xsd:import namespace="http://www.w3.org/XML/1998/namespace" />
    <xsd:element name="root" msdata:IsDataSet="true">
      <xsd:complexType>
        <xsd:choice maxOccurs="unbounded">
          <xsd:element name="metadata">
            <xsd:complexType>
              <xsd:sequence>
                <xsd:element name="value" type="xsd:string" minOccurs="0" />
              </xsd:sequence>
              <xsd:attribute name="name" use="required" type="xsd:string" />
              <xsd:attribute name="type" type="xsd:string" />
              <xsd:attribute name="mimetype" type="xsd:string" />
              <xsd:attribute ref="xml:space" />
            </xsd:complexType>
          </xsd:element>
          <xsd:element name="assembly">
            <xsd:complexType>
              <xsd:attribute name="alias" type="xsd:string" />
              <xsd:attribute name="name" type="xsd:string" />
            </xsd:complexType>
          </xsd:element>
          <xsd:element name="data">
            <xsd:complexType>
              <xsd:sequence>
                <xsd:element name="value" type="xsd:string" minOccurs="0" msdata:Ordinal="1" />
                <xsd:element name="comment" type="xsd:string" minOccurs="0" msdata:Ordinal="2" />
              </xsd:sequence>
              <xsd:attribute name="name" type="xsd:string" use="required" msdata:Ordinal="1" />
              <xsd:attribute name="type" type="xsd:string" msdata:Ordinal="3" />
              <xsd:attribute name="mimetype" type="xsd:string" msdata:Ordinal="4" />
              <xsd:attribute ref="xml:space" />
            </xsd:complexType>
          </xsd:element>
          <xsd:element name="resheader">
            <xsd:complexType>
              <xsd:sequence>
                <xsd:element name="value" type="xsd:string" minOccurs="0" msdata:Ordinal="1" />
              </xsd:sequence>
              <xsd:attribute name="name" type="xsd:string" use="required" />
            </xsd:complexType>
          </xsd:element>
        </xsd:choice>
      </xsd:complexType>
    </xsd:element>
  </xsd:schema>
  <resheader name="resmimetype">
    <value>text/microsoft-resx</value>
  </resheader>
  <resheader name="version">
    <value>2.0</value>
  </resheader>
  <resheader name="reader">
    <value>System.Resources.ResXResourceReader, System.Windows.Forms, Version=4.0.0.0, Culture=neutral, PublicKeyToken=b77a5c561934e089</value>
  </resheader>
  <resheader name="writer">
    <value>System.Resources.ResXResourceWriter, System.Windows.Forms, Version=4.0.0.0, Culture=neutral, PublicKeyToken=b77a5c561934e089</value>
  </resheader>
  <data name="Add_project_reference_to_0" xml:space="preserve">
    <value>Add project reference to '{0}'.</value>
  </data>
  <data name="Add_reference_to_0" xml:space="preserve">
    <value>Add reference to '{0}'.</value>
  </data>
  <data name="Actions_can_not_be_empty" xml:space="preserve">
    <value>Actions can not be empty.</value>
  </data>
  <data name="generic_overload" xml:space="preserve">
    <value>generic overload</value>
  </data>
  <data name="generic_overloads" xml:space="preserve">
    <value>generic overloads</value>
  </data>
  <data name="overload" xml:space="preserve">
    <value>overload</value>
  </data>
  <data name="overloads_" xml:space="preserve">
    <value>overloads</value>
  </data>
  <data name="_0_Keyword" xml:space="preserve">
    <value>{0} Keyword</value>
  </data>
  <data name="Encapsulate_field_colon_0_and_use_property" xml:space="preserve">
    <value>Encapsulate field: '{0}' (and use property)</value>
  </data>
  <data name="Encapsulate_field_colon_0_but_still_use_field" xml:space="preserve">
    <value>Encapsulate field: '{0}' (but still use field)</value>
  </data>
  <data name="Encapsulate_fields_and_use_property" xml:space="preserve">
    <value>Encapsulate fields (and use property)</value>
  </data>
  <data name="Encapsulate_fields_but_still_use_field" xml:space="preserve">
    <value>Encapsulate fields (but still use field)</value>
  </data>
  <data name="Could_not_extract_interface_colon_The_selection_is_not_inside_a_class_interface_struct" xml:space="preserve">
    <value>Could not extract interface: The selection is not inside a class/interface/struct.</value>
  </data>
  <data name="Could_not_extract_interface_colon_The_type_does_not_contain_any_member_that_can_be_extracted_to_an_interface" xml:space="preserve">
    <value>Could not extract interface: The type does not contain any member that can be extracted to an interface.</value>
  </data>
  <data name="can_t_not_construct_final_tree" xml:space="preserve">
    <value>can't not construct final tree</value>
  </data>
  <data name="Parameters_type_or_return_type_cannot_be_an_anonymous_type_colon_bracket_0_bracket" xml:space="preserve">
    <value>Parameters' type or return type cannot be an anonymous type : [{0}]</value>
  </data>
  <data name="The_selection_contains_no_active_statement" xml:space="preserve">
    <value>The selection contains no active statement.</value>
  </data>
  <data name="The_selection_contains_a_local_function_call_without_its_declaration" xml:space="preserve">
    <value>The selection contains a local function call without its declaration.</value>
  </data>
  <data name="The_selection_contains_an_error_or_unknown_type" xml:space="preserve">
    <value>The selection contains an error or unknown type.</value>
  </data>
  <data name="Type_parameter_0_is_hidden_by_another_type_parameter_1" xml:space="preserve">
    <value>Type parameter '{0}' is hidden by another type parameter '{1}'.</value>
  </data>
  <data name="The_address_of_a_variable_is_used_inside_the_selected_code" xml:space="preserve">
    <value>The address of a variable is used inside the selected code.</value>
  </data>
  <data name="Assigning_to_readonly_fields_must_be_done_in_a_constructor_colon_bracket_0_bracket" xml:space="preserve">
    <value>Assigning to readonly fields must be done in a constructor : [{0}].</value>
  </data>
  <data name="generated_code_is_overlapping_with_hidden_portion_of_the_code" xml:space="preserve">
    <value>generated code is overlapping with hidden portion of the code</value>
  </data>
  <data name="Add_optional_parameters_to_0" xml:space="preserve">
    <value>Add optional parameters to '{0}'</value>
  </data>
  <data name="Add_parameters_to_0" xml:space="preserve">
    <value>Add parameters to '{0}'</value>
  </data>
  <data name="Generate_delegating_constructor_0_1" xml:space="preserve">
    <value>Generate delegating constructor '{0}({1})'</value>
  </data>
  <data name="Generate_constructor_0_1" xml:space="preserve">
    <value>Generate constructor '{0}({1})'</value>
  </data>
  <data name="Generate_field_assigning_constructor_0_1" xml:space="preserve">
    <value>Generate field assigning constructor '{0}({1})'</value>
  </data>
  <data name="Generate_Equals_and_GetHashCode" xml:space="preserve">
    <value>Generate Equals and GetHashCode</value>
  </data>
  <data name="Generate_Equals_object" xml:space="preserve">
    <value>Generate Equals(object)</value>
  </data>
  <data name="Generate_GetHashCode" xml:space="preserve">
    <value>Generate GetHashCode()</value>
  </data>
  <data name="Generate_constructor_in_0" xml:space="preserve">
    <value>Generate constructor in '{0}'</value>
  </data>
  <data name="Generate_all" xml:space="preserve">
    <value>Generate all</value>
  </data>
  <data name="Generate_enum_member_1_0" xml:space="preserve">
    <value>Generate enum member '{1}.{0}'</value>
  </data>
  <data name="Generate_constant_1_0" xml:space="preserve">
    <value>Generate constant '{1}.{0}'</value>
  </data>
  <data name="Generate_read_only_property_1_0" xml:space="preserve">
    <value>Generate read-only property '{1}.{0}'</value>
  </data>
  <data name="Generate_property_1_0" xml:space="preserve">
    <value>Generate property '{1}.{0}'</value>
  </data>
  <data name="Generate_read_only_field_1_0" xml:space="preserve">
    <value>Generate read-only field '{1}.{0}'</value>
  </data>
  <data name="Generate_field_1_0" xml:space="preserve">
    <value>Generate field '{1}.{0}'</value>
  </data>
  <data name="Generate_local_0" xml:space="preserve">
    <value>Generate local '{0}'</value>
  </data>
  <data name="Generate_0_1_in_new_file" xml:space="preserve">
    <value>Generate {0} '{1}' in new file</value>
  </data>
  <data name="Generate_nested_0_1" xml:space="preserve">
    <value>Generate nested {0} '{1}'</value>
  </data>
  <data name="Global_Namespace" xml:space="preserve">
    <value>Global Namespace</value>
  </data>
  <data name="Implement_all_members_explicitly" xml:space="preserve">
    <value>Implement all members explicitly</value>
  </data>
  <data name="Implement_interface_abstractly" xml:space="preserve">
    <value>Implement interface abstractly</value>
  </data>
  <data name="Implement_interface_through_0" xml:space="preserve">
    <value>Implement interface through '{0}'</value>
  </data>
  <data name="Implement_interface" xml:space="preserve">
    <value>Implement interface</value>
  </data>
  <data name="Introduce_field_for_0" xml:space="preserve">
    <value>Introduce field for '{0}'</value>
  </data>
  <data name="Introduce_local_for_0" xml:space="preserve">
    <value>Introduce local for '{0}'</value>
  </data>
  <data name="Introduce_constant_for_0" xml:space="preserve">
    <value>Introduce constant for '{0}'</value>
  </data>
  <data name="Introduce_local_constant_for_0" xml:space="preserve">
    <value>Introduce local constant for '{0}'</value>
  </data>
  <data name="Introduce_field_for_all_occurrences_of_0" xml:space="preserve">
    <value>Introduce field for all occurrences of '{0}'</value>
  </data>
  <data name="Introduce_local_for_all_occurrences_of_0" xml:space="preserve">
    <value>Introduce local for all occurrences of '{0}'</value>
  </data>
  <data name="Introduce_constant_for_all_occurrences_of_0" xml:space="preserve">
    <value>Introduce constant for all occurrences of '{0}'</value>
  </data>
  <data name="Introduce_local_constant_for_all_occurrences_of_0" xml:space="preserve">
    <value>Introduce local constant for all occurrences of '{0}'</value>
  </data>
  <data name="Introduce_query_variable_for_all_occurrences_of_0" xml:space="preserve">
    <value>Introduce query variable for all occurrences of '{0}'</value>
  </data>
  <data name="Introduce_query_variable_for_0" xml:space="preserve">
    <value>Introduce query variable for '{0}'</value>
  </data>
  <data name="Anonymous_Types_colon" xml:space="preserve">
    <value>Anonymous Types:</value>
  </data>
  <data name="is_" xml:space="preserve">
    <value>is</value>
  </data>
  <data name="Represents_an_object_whose_operations_will_be_resolved_at_runtime" xml:space="preserve">
    <value>Represents an object whose operations will be resolved at runtime.</value>
  </data>
  <data name="constant" xml:space="preserve">
    <value>constant</value>
  </data>
  <data name="field" xml:space="preserve">
    <value>field</value>
  </data>
  <data name="local_constant" xml:space="preserve">
    <value>local constant</value>
  </data>
  <data name="local_variable" xml:space="preserve">
    <value>local variable</value>
  </data>
  <data name="label" xml:space="preserve">
    <value>label</value>
  </data>
  <data name="range_variable" xml:space="preserve">
    <value>range variable</value>
  </data>
  <data name="parameter" xml:space="preserve">
    <value>parameter</value>
  </data>
  <data name="discard" xml:space="preserve">
    <value>discard</value>
  </data>
  <data name="in_" xml:space="preserve">
    <value>in</value>
  </data>
  <data name="Summary_colon" xml:space="preserve">
    <value>Summary:</value>
  </data>
  <data name="Locals_and_parameters" xml:space="preserve">
    <value>Locals and parameters</value>
  </data>
  <data name="Type_parameters_colon" xml:space="preserve">
    <value>Type parameters:</value>
  </data>
  <data name="Returns_colon" xml:space="preserve">
    <value>Returns:</value>
  </data>
  <data name="Exceptions_colon" xml:space="preserve">
    <value>Exceptions:</value>
  </data>
  <data name="Remarks_colon" xml:space="preserve">
    <value>Remarks:</value>
  </data>
  <data name="generating_source_for_symbols_of_this_type_is_not_supported" xml:space="preserve">
    <value>generating source for symbols of this type is not supported</value>
  </data>
  <data name="Assembly" xml:space="preserve">
    <value>Assembly</value>
  </data>
  <data name="location_unknown" xml:space="preserve">
    <value>location unknown</value>
  </data>
  <data name="Extract_interface" xml:space="preserve">
    <value>Extract interface...</value>
  </data>
  <data name="Updating_0_will_prevent_the_debug_session_from_continuing" xml:space="preserve">
    <value>Updating '{0}' will prevent the debug session from continuing.</value>
  </data>
  <data name="Changing_0_to_1_will_prevent_the_debug_session_from_continuing_because_it_changes_the_shape_of_the_state_machine" xml:space="preserve">
    <value>Changing '{0}' to '{1}' will prevent the debug session from continuing because it changes the shape of the state machine.</value>
  </data>
  <data name="Updating_a_complex_statement_containing_an_await_expression_will_prevent_the_debug_session_from_continuing" xml:space="preserve">
    <value>Updating a complex statement containing an await expression will prevent the debug session from continuing.</value>
  </data>
  <data name="Changing_visibility_of_a_constructor_will_prevent_the_debug_session_from_continuing" xml:space="preserve">
    <value>Changing visibility of a constructor will prevent the debug session from continuing.</value>
  </data>
  <data name="Capturing_variable_0_that_hasn_t_been_captured_before_will_prevent_the_debug_session_from_continuing" xml:space="preserve">
    <value>Capturing variable '{0}' that hasn't been captured before will prevent the debug session from continuing.</value>
  </data>
  <data name="Ceasing_to_capture_variable_0_will_prevent_the_debug_session_from_continuing" xml:space="preserve">
    <value>Ceasing to capture variable '{0}' will prevent the debug session from continuing.</value>
  </data>
  <data name="Deleting_captured_variable_0_will_prevent_the_debug_session_from_continuing" xml:space="preserve">
    <value>Deleting captured variable '{0}' will prevent the debug session from continuing.</value>
  </data>
  <data name="Changing_the_type_of_a_captured_variable_0_previously_of_type_1_will_prevent_the_debug_session_from_continuing" xml:space="preserve">
    <value>Changing the type of a captured variable '{0}' previously of type '{1}' will prevent the debug session from continuing.</value>
  </data>
  <data name="Changing_the_parameters_of_0_will_prevent_the_debug_session_from_continuing" xml:space="preserve">
    <value>Changing the parameters of '{0}' will prevent the debug session from continuing.</value>
  </data>
  <data name="Changing_the_return_type_of_0_will_prevent_the_debug_session_from_continuing" xml:space="preserve">
    <value>Changing the return type of '{0}' will prevent the debug session from continuing.</value>
  </data>
  <data name="Changing_the_type_of_0_will_prevent_the_debug_session_from_continuing" xml:space="preserve">
    <value>Changing the type of '{0}' will prevent the debug session from continuing.</value>
  </data>
  <data name="Changing_the_declaration_scope_of_a_captured_variable_0_will_prevent_the_debug_session_from_continuing" xml:space="preserve">
    <value>Changing the declaration scope of a captured variable '{0}' will prevent the debug session from continuing.</value>
  </data>
  <data name="Accessing_captured_variable_0_that_hasn_t_been_accessed_before_in_1_will_prevent_the_debug_session_from_continuing" xml:space="preserve">
    <value>Accessing captured variable '{0}' that hasn't been accessed before in {1} will prevent the debug session from continuing.</value>
  </data>
  <data name="Ceasing_to_access_captured_variable_0_in_1_will_prevent_the_debug_session_from_continuing" xml:space="preserve">
    <value>Ceasing to access captured variable '{0}' in {1} will prevent the debug session from continuing.</value>
  </data>
  <data name="Adding_0_that_accesses_captured_variables_1_and_2_declared_in_different_scopes_will_prevent_the_debug_session_from_continuing" xml:space="preserve">
    <value>Adding '{0}' that accesses captured variables '{1}' and '{2}' declared in different scopes will prevent the debug session from continuing.</value>
  </data>
  <data name="Removing_0_that_accessed_captured_variables_1_and_2_declared_in_different_scopes_will_prevent_the_debug_session_from_continuing" xml:space="preserve">
    <value>Removing '{0}' that accessed captured variables '{1}' and '{2}' declared in different scopes will prevent the debug session from continuing.</value>
  </data>
  <data name="Adding_0_into_a_1_will_prevent_the_debug_session_from_continuing" xml:space="preserve">
    <value>Adding '{0}' into a '{1}' will prevent the debug session from continuing.</value>
  </data>
  <data name="Adding_0_into_an_interface_will_prevent_the_debug_session_from_continuing" xml:space="preserve">
    <value>Adding '{0}' into an interface will prevent the debug session from continuing.</value>
  </data>
  <data name="Adding_0_into_an_interface_method_will_prevent_the_debug_session_from_continuing" xml:space="preserve">
    <value>Adding '{0}' into an interface method will prevent the debug session from continuing.</value>
  </data>
  <data name="Adding_0_into_a_class_with_explicit_or_sequential_layout_will_prevent_the_debug_session_from_continuing" xml:space="preserve">
    <value>Adding '{0}' into a class with explicit or sequential layout will prevent the debug session from continuing.</value>
  </data>
  <data name="Updating_the_modifiers_of_0_will_prevent_the_debug_session_from_continuing" xml:space="preserve">
    <value>Updating the modifiers of '{0}' will prevent the debug session from continuing.</value>
  </data>
  <data name="Updating_the_Handles_clause_of_0_will_prevent_the_debug_session_from_continuing" xml:space="preserve">
    <value>Updating the Handles clause of '{0}' will prevent the debug session from continuing.</value>
  </data>
  <data name="Adding_0_with_the_Handles_clause_will_prevent_the_debug_session_from_continuing" xml:space="preserve">
    <value>Adding '{0}' with the Handles clause will prevent the debug session from continuing.</value>
  </data>
  <data name="Updating_the_Implements_clause_of_a_0_will_prevent_the_debug_session_from_continuing" xml:space="preserve">
    <value>Updating the Implements clause of a '{0}' will prevent the debug session from continuing.</value>
  </data>
  <data name="Changing_the_constraint_from_0_to_1_will_prevent_the_debug_session_from_continuing" xml:space="preserve">
    <value>Changing the constraint from '{0}' to '{1}' will prevent the debug session from continuing.</value>
  </data>
  <data name="Updating_the_variance_of_0_will_prevent_the_debug_session_from_continuing" xml:space="preserve">
    <value>Updating the variance of '{0}' will prevent the debug session from continuing.</value>
  </data>
  <data name="Updating_the_type_of_0_will_prevent_the_debug_session_from_continuing" xml:space="preserve">
    <value>Updating the type of '{0}' will prevent the debug session from continuing.</value>
  </data>
  <data name="Updating_the_initializer_of_0_will_prevent_the_debug_session_from_continuing" xml:space="preserve">
    <value>Updating the initializer of '{0}' will prevent the debug session from continuing.</value>
  </data>
  <data name="Updating_the_size_of_a_0_will_prevent_the_debug_session_from_continuing" xml:space="preserve">
    <value>Updating the size of a '{0}' will prevent the debug session from continuing.</value>
  </data>
  <data name="Updating_the_underlying_type_of_0_will_prevent_the_debug_session_from_continuing" xml:space="preserve">
    <value>Updating the underlying type of '{0}' will prevent the debug session from continuing.</value>
  </data>
  <data name="Updating_the_base_class_and_or_base_interface_s_of_0_will_prevent_the_debug_session_from_continuing" xml:space="preserve">
    <value>Updating the base class and/or base interface(s) of '{0}' will prevent the debug session from continuing.</value>
  </data>
  <data name="Updating_a_field_to_an_event_or_vice_versa_will_prevent_the_debug_session_from_continuing" xml:space="preserve">
    <value>Updating a field to an event or vice versa will prevent the debug session from continuing.</value>
  </data>
  <data name="Updating_the_kind_of_a_type_will_prevent_the_debug_session_from_continuing" xml:space="preserve">
    <value>Updating the kind of a type will prevent the debug session from continuing.</value>
  </data>
  <data name="Updating_the_kind_of_an_property_event_accessor_will_prevent_the_debug_session_from_continuing" xml:space="preserve">
    <value>Updating the kind of an property/event accessor will prevent the debug session from continuing.</value>
  </data>
  <data name="Updating_the_kind_of_a_method_Sub_Function_will_prevent_the_debug_session_from_continuing" xml:space="preserve">
    <value>Updating the kind of a method (Sub/Function) will prevent the debug session from continuing.</value>
  </data>
  <data name="Updating_the_library_name_of_Declare_Statement_will_prevent_the_debug_session_from_continuing" xml:space="preserve">
    <value>Updating the library name of Declare Statement will prevent the debug session from continuing.</value>
  </data>
  <data name="Updating_the_alias_of_Declare_Statement_will_prevent_the_debug_session_from_continuing" xml:space="preserve">
    <value>Updating the alias of Declare Statement will prevent the debug session from continuing.</value>
  </data>
  <data name="Renaming_0_will_prevent_the_debug_session_from_continuing" xml:space="preserve">
    <value>Renaming '{0}' will prevent the debug session from continuing.</value>
  </data>
  <data name="Adding_0_will_prevent_the_debug_session_from_continuing" xml:space="preserve">
    <value>Adding '{0}' will prevent the debug session from continuing.</value>
  </data>
  <data name="Adding_an_abstract_0_or_overriding_an_inherited_0_will_prevent_the_debug_session_from_continuing" xml:space="preserve">
    <value>Adding an abstract '{0}' or overriding an inherited '{0}' will prevent the debug session from continuing.</value>
  </data>
  <data name="Adding_a_MustOverride_0_or_overriding_an_inherited_0_will_prevent_the_debug_session_from_continuing" xml:space="preserve">
    <value>Adding a MustOverride '{0}' or overriding an inherited '{0}' will prevent the debug session from continuing.</value>
  </data>
  <data name="Adding_an_extern_0_will_prevent_the_debug_session_from_continuing" xml:space="preserve">
    <value>Adding an extern '{0}' will prevent the debug session from continuing.</value>
  </data>
  <data name="Adding_an_imported_method_will_prevent_the_debug_session_from_continuing" xml:space="preserve">
    <value>Adding an imported method will prevent the debug session from continuing.</value>
  </data>
  <data name="Adding_a_user_defined_0_will_prevent_the_debug_session_from_continuing" xml:space="preserve">
    <value>Adding a user defined '{0}' will prevent the debug session from continuing.</value>
  </data>
  <data name="Adding_a_generic_0_will_prevent_the_debug_session_from_continuing" xml:space="preserve">
    <value>Adding a generic '{0}' will prevent the debug session from continuing.</value>
  </data>
  <data name="Adding_0_around_an_active_statement_will_prevent_the_debug_session_from_continuing" xml:space="preserve">
    <value>Adding '{0}' around an active statement will prevent the debug session from continuing.</value>
  </data>
  <data name="Moving_0_will_prevent_the_debug_session_from_continuing" xml:space="preserve">
    <value>Moving '{0}' will prevent the debug session from continuing.</value>
  </data>
  <data name="Deleting_0_will_prevent_the_debug_session_from_continuing" xml:space="preserve">
    <value>Deleting '{0}' will prevent the debug session from continuing.</value>
  </data>
  <data name="Deleting_0_around_an_active_statement_will_prevent_the_debug_session_from_continuing" xml:space="preserve">
    <value>Deleting '{0}' around an active statement will prevent the debug session from continuing.</value>
  </data>
  <data name="Adding_a_method_body_will_prevent_the_debug_session_from_continuing" xml:space="preserve">
    <value>Adding a method body will prevent the debug session from continuing.</value>
  </data>
  <data name="Deleting_a_method_body_will_prevent_the_debug_session_from_continuing" xml:space="preserve">
    <value>Deleting a method body will prevent the debug session from continuing.</value>
  </data>
  <data name="An_active_statement_has_been_removed_from_its_original_method_You_must_revert_your_changes_to_continue_or_restart_the_debugging_session" xml:space="preserve">
    <value>An active statement has been removed from its original method. You must revert your changes to continue or restart the debugging session.</value>
  </data>
  <data name="Updating_a_0_around_an_active_statement_will_prevent_the_debug_session_from_continuing" xml:space="preserve">
    <value>Updating a '{0}' around an active statement will prevent the debug session from continuing.</value>
  </data>
  <data name="Updating_async_or_iterator_modifier_around_an_active_statement_will_prevent_the_debug_session_from_continuing" xml:space="preserve">
    <value>Updating async or iterator modifier around an active statement will prevent the debug session from continuing.</value>
    <comment>{Locked="async"}{Locked="iterator"} "async" and "iterator" are C#/VB keywords and should not be localized.</comment>
  </data>
  <data name="Changing_0_from_asynchronous_to_synchronous_will_prevent_the_debug_session_from_continuing" xml:space="preserve">
    <value>Changing '{0}' from asynchronous to synchronous will prevent the debug session from continuing.</value>
  </data>
  <data name="Modifying_a_generic_method_will_prevent_the_debug_session_from_continuing" xml:space="preserve">
    <value>Modifying a generic method will prevent the debug session from continuing.</value>
  </data>
  <data name="Modifying_whitespace_or_comments_in_a_generic_0_will_prevent_the_debug_session_from_continuing" xml:space="preserve">
    <value>Modifying whitespace or comments in a generic '{0}' will prevent the debug session from continuing.</value>
  </data>
  <data name="Modifying_a_method_inside_the_context_of_a_generic_type_will_prevent_the_debug_session_from_continuing" xml:space="preserve">
    <value>Modifying a method inside the context of a generic type will prevent the debug session from continuing.</value>
  </data>
  <data name="Modifying_whitespace_or_comments_in_0_inside_the_context_of_a_generic_type_will_prevent_the_debug_session_from_continuing" xml:space="preserve">
    <value>Modifying whitespace or comments in '{0}' inside the context of a generic type will prevent the debug session from continuing.</value>
  </data>
  <data name="Modifying_the_initializer_of_0_in_a_generic_type_will_prevent_the_debug_session_from_continuing" xml:space="preserve">
    <value>Modifying the initializer of '{0}' in a generic type will prevent the debug session from continuing.</value>
  </data>
  <data name="Modifying_the_initializer_of_0_in_a_partial_type_will_prevent_the_debug_session_from_continuing" xml:space="preserve">
    <value>Modifying the initializer of '{0}' in a partial type will prevent the debug session from continuing.</value>
  </data>
  <data name="Adding_a_constructor_to_a_type_with_a_field_or_property_initializer_that_contains_an_anonymous_function_will_prevent_the_debug_session_from_continuing" xml:space="preserve">
    <value>Adding a constructor to a type with a field or property initializer that contains an anonymous function will prevent the debug session from continuing.</value>
  </data>
  <data name="Renaming_a_captured_variable_from_0_to_1_will_prevent_the_debug_session_from_continuing" xml:space="preserve">
    <value>Renaming a captured variable, from '{0}' to '{1}' will prevent the debug session from continuing.</value>
  </data>
  <data name="Modifying_a_catch_finally_handler_with_an_active_statement_in_the_try_block_will_prevent_the_debug_session_from_continuing" xml:space="preserve">
    <value>Modifying a catch/finally handler with an active statement in the try block will prevent the debug session from continuing.</value>
  </data>
  <data name="Modifying_a_try_catch_finally_statement_when_the_finally_block_is_active_will_prevent_the_debug_session_from_continuing" xml:space="preserve">
    <value>Modifying a try/catch/finally statement when the finally block is active will prevent the debug session from continuing.</value>
  </data>
  <data name="Modifying_a_catch_handler_around_an_active_statement_will_prevent_the_debug_session_from_continuing" xml:space="preserve">
    <value>Modifying a catch handler around an active statement will prevent the debug session from continuing.</value>
  </data>
  <data name="Modifying_0_which_contains_the_stackalloc_operator_will_prevent_the_debug_session_from_continuing" xml:space="preserve">
    <value>Modifying '{0}' which contains the 'stackalloc' operator will prevent the debug session from continuing.</value>
  </data>
  <data name="Modifying_0_which_contains_a_switch_expression_will_prevent_the_debug_session_from_continuing" xml:space="preserve">
    <value>Modifying '{0}' which contains a switch expression will prevent the debug session from continuing.</value>
  </data>
  <data name="Modifying_an_active_0_which_contains_On_Error_or_Resume_statements_will_prevent_the_debug_session_from_continuing" xml:space="preserve">
    <value>Modifying an active '{0}' which contains 'On Error' or 'Resume' statements will prevent the debug session from continuing.</value>
  </data>
  <data name="Modifying_0_which_contains_an_Aggregate_Group_By_or_Join_query_clauses_will_prevent_the_debug_session_from_continuing" xml:space="preserve">
    <value>Modifying '{0}' which contains an Aggregate, Group By, or Join query clauses will prevent the debug session from continuing.</value>
  </data>
  <data name="Modifying_source_with_experimental_language_features_enabled_will_prevent_the_debug_session_from_continuing" xml:space="preserve">
    <value>Modifying source with experimental language features enabled will prevent the debug session from continuing.</value>
  </data>
  <data name="Updating_an_active_statement_will_prevent_the_debug_session_from_continuing" xml:space="preserve">
    <value>Updating an active statement will prevent the debug session from continuing.</value>
  </data>
  <data name="Removing_0_that_contains_an_active_statement_will_prevent_the_debug_session_from_continuing" xml:space="preserve">
    <value>Removing '{0}' that contains an active statement will prevent the debug session from continuing.</value>
  </data>
  <data name="Adding_a_new_file_will_prevent_the_debug_session_from_continuing" xml:space="preserve">
    <value>Adding a new file will prevent the debug session from continuing.</value>
  </data>
  <data name="Attribute_0_is_missing_Updating_an_async_method_or_an_iterator_will_prevent_the_debug_session_from_continuing" xml:space="preserve">
    <value>Attribute '{0}' is missing. Updating an async method or an iterator will prevent the debug session from continuing.</value>
  </data>
  <data name="Unexpected_interface_member_kind_colon_0" xml:space="preserve">
    <value>Unexpected interface member kind: {0}</value>
  </data>
  <data name="Unknown_symbol_kind" xml:space="preserve">
    <value>Unknown symbol kind</value>
  </data>
  <data name="Generate_abstract_property_1_0" xml:space="preserve">
    <value>Generate abstract property '{1}.{0}'</value>
  </data>
  <data name="Generate_abstract_method_1_0" xml:space="preserve">
    <value>Generate abstract method '{1}.{0}'</value>
  </data>
  <data name="Generate_method_1_0" xml:space="preserve">
    <value>Generate method '{1}.{0}'</value>
  </data>
  <data name="Requested_assembly_already_loaded_from_0" xml:space="preserve">
    <value>Requested assembly already loaded from '{0}'.</value>
  </data>
  <data name="The_symbol_does_not_have_an_icon" xml:space="preserve">
    <value>The symbol does not have an icon.</value>
  </data>
  <data name="Unknown" xml:space="preserve">
    <value>Unknown</value>
  </data>
  <data name="Extract_local_function" xml:space="preserve">
    <value>Extract local function</value>
  </data>
  <data name="Extract_method" xml:space="preserve">
    <value>Extract method</value>
  </data>
  <data name="Asynchronous_method_cannot_have_ref_out_parameters_colon_bracket_0_bracket" xml:space="preserve">
    <value>Asynchronous method cannot have ref/out parameters : [{0}]</value>
  </data>
  <data name="The_member_is_defined_in_metadata" xml:space="preserve">
    <value>The member is defined in metadata.</value>
  </data>
  <data name="You_can_only_change_the_signature_of_a_constructor_indexer_method_or_delegate" xml:space="preserve">
    <value>You can only change the signature of a constructor, indexer, method or delegate.</value>
  </data>
  <data name="This_symbol_has_related_definitions_or_references_in_metadata_Changing_its_signature_may_result_in_build_errors_Do_you_want_to_continue" xml:space="preserve">
    <value>This symbol has related definitions or references in metadata. Changing its signature may result in build errors.

Do you want to continue?</value>
  </data>
  <data name="Change_signature" xml:space="preserve">
    <value>Change signature...</value>
  </data>
  <data name="Generate_new_type" xml:space="preserve">
    <value>Generate new type...</value>
  </data>
  <data name="User_Diagnostic_Analyzer_Failure" xml:space="preserve">
    <value>User Diagnostic Analyzer Failure.</value>
  </data>
  <data name="Analyzer_0_threw_an_exception_of_type_1_with_message_2" xml:space="preserve">
    <value>Analyzer '{0}' threw an exception of type '{1}' with message '{2}'.</value>
  </data>
  <data name="Analyzer_0_threw_the_following_exception_colon_1" xml:space="preserve">
    <value>Analyzer '{0}' threw the following exception:
'{1}'.</value>
  </data>
  <data name="Simplify_Names" xml:space="preserve">
    <value>Simplify Names</value>
  </data>
  <data name="Simplify_Member_Access" xml:space="preserve">
    <value>Simplify Member Access</value>
  </data>
  <data name="Remove_qualification" xml:space="preserve">
    <value>Remove qualification</value>
  </data>
  <data name="This_signature_does_not_contain_parameters_that_can_be_changed" xml:space="preserve">
    <value>This signature does not contain parameters that can be changed.</value>
  </data>
  <data name="Unknown_error_occurred" xml:space="preserve">
    <value>Unknown error occurred</value>
  </data>
  <data name="Available" xml:space="preserve">
    <value>Available</value>
  </data>
  <data name="Not_Available" xml:space="preserve">
    <value>Not Available</value>
  </data>
  <data name="_0_1" xml:space="preserve">
    <value>    {0} - {1}</value>
  </data>
  <data name="You_can_use_the_navigation_bar_to_switch_context" xml:space="preserve">
    <value>You can use the navigation bar to switch context.</value>
  </data>
  <data name="in_Source" xml:space="preserve">
    <value>in Source</value>
  </data>
  <data name="in_Suppression_File" xml:space="preserve">
    <value>in Suppression File</value>
  </data>
  <data name="Remove_Suppression_0" xml:space="preserve">
    <value>Remove Suppression {0}</value>
  </data>
  <data name="Remove_Suppression" xml:space="preserve">
    <value>Remove Suppression</value>
  </data>
  <data name="Configure_0_severity" xml:space="preserve">
    <value>Configure {0} severity</value>
  </data>
  <data name="Configure_0_code_style" xml:space="preserve">
    <value>Configure {0} code style</value>
  </data>
  <data name="Configure_severity_for_all_0_analyzers" xml:space="preserve">
    <value>Configure severity for all '{0}' analyzers</value>
  </data>
  <data name="Configure_severity_for_all_analyzers" xml:space="preserve">
    <value>Configure severity for all analyzers</value>
  </data>
  <data name="Pending" xml:space="preserve">
    <value>&lt;Pending&gt;</value>
  </data>
  <data name="Awaited_task_returns_0" xml:space="preserve">
    <value>Awaited task returns '{0}'</value>
  </data>
  <data name="Awaited_task_returns_no_value" xml:space="preserve">
    <value>Awaited task returns no value</value>
  </data>
  <data name="Note_colon_Tab_twice_to_insert_the_0_snippet" xml:space="preserve">
    <value>Note: Tab twice to insert the '{0}' snippet.</value>
  </data>
  <data name="Implement_interface_explicitly_with_Dispose_pattern" xml:space="preserve">
    <value>Implement interface explicitly with Dispose pattern</value>
  </data>
  <data name="Implement_interface_with_Dispose_pattern" xml:space="preserve">
    <value>Implement interface with Dispose pattern</value>
  </data>
  <data name="Suppress_0" xml:space="preserve">
    <value>Suppress {0}</value>
  </data>
  <data name="Re_triage_0_currently_1" xml:space="preserve">
    <value>Re-triage {0}(currently '{1}')</value>
  </data>
  <data name="Argument_cannot_have_a_null_element" xml:space="preserve">
    <value>Argument cannot have a null element.</value>
  </data>
  <data name="Argument_cannot_be_empty" xml:space="preserve">
    <value>Argument cannot be empty.</value>
  </data>
  <data name="Reported_diagnostic_with_ID_0_is_not_supported_by_the_analyzer" xml:space="preserve">
    <value>Reported diagnostic with ID '{0}' is not supported by the analyzer.</value>
  </data>
  <data name="Computing_fix_all_occurrences_code_fix" xml:space="preserve">
    <value>Computing fix all occurrences code fix...</value>
  </data>
  <data name="Fix_all_occurrences" xml:space="preserve">
    <value>Fix all occurrences</value>
  </data>
  <data name="Document" xml:space="preserve">
    <value>Document</value>
  </data>
  <data name="Project" xml:space="preserve">
    <value>Project</value>
  </data>
  <data name="Solution" xml:space="preserve">
    <value>Solution</value>
  </data>
  <data name="TODO_colon_dispose_managed_state_managed_objects" xml:space="preserve">
    <value>TODO: dispose managed state (managed objects)</value>
  </data>
  <data name="TODO_colon_set_large_fields_to_null" xml:space="preserve">
    <value>TODO: set large fields to null</value>
  </data>
  <data name="Modifying_0_which_contains_a_static_variable_will_prevent_the_debug_session_from_continuing" xml:space="preserve">
    <value>Modifying '{0}' which contains a static variable will prevent the debug session from continuing.</value>
  </data>
  <data name="Compiler2" xml:space="preserve">
    <value>Compiler</value>
  </data>
  <data name="EditAndContinue" xml:space="preserve">
    <value>Edit and Continue</value>
  </data>
  <data name="Live" xml:space="preserve">
    <value>Live</value>
  </data>
  <data name="namespace_" xml:space="preserve">
    <value>namespace</value>
    <comment>{Locked}</comment>
  </data>
  <data name="class_" xml:space="preserve">
    <value>class</value>
    <comment>{Locked}</comment>
  </data>
  <data name="interface_" xml:space="preserve">
    <value>interface</value>
    <comment>{Locked}</comment>
  </data>
  <data name="enum_" xml:space="preserve">
    <value>enum</value>
    <comment>{Locked}</comment>
  </data>
  <data name="enum_value" xml:space="preserve">
    <value>enum value</value>
    <comment>{Locked="enum"} "enum" is a C#/VB keyword and should not be localized.</comment>
  </data>
  <data name="delegate_" xml:space="preserve">
    <value>delegate</value>
    <comment>{Locked}</comment>
  </data>
  <data name="const_field" xml:space="preserve">
    <value>const field</value>
    <comment>{Locked="const"} "const" is a C#/VB keyword and should not be localized.</comment>
  </data>
  <data name="method" xml:space="preserve">
    <value>method</value>
  </data>
  <data name="operator_" xml:space="preserve">
    <value>operator</value>
  </data>
  <data name="constructor" xml:space="preserve">
    <value>constructor</value>
  </data>
  <data name="auto_property" xml:space="preserve">
    <value>auto-property</value>
  </data>
  <data name="property_" xml:space="preserve">
    <value>property</value>
  </data>
  <data name="event_" xml:space="preserve">
    <value>event</value>
    <comment>{Locked}</comment>
  </data>
  <data name="event_accessor" xml:space="preserve">
    <value>event accessor</value>
  </data>
  <data name="type_constraint" xml:space="preserve">
    <value>type constraint</value>
  </data>
  <data name="type_parameter" xml:space="preserve">
    <value>type parameter</value>
  </data>
  <data name="attribute" xml:space="preserve">
    <value>attribute</value>
  </data>
  <data name="Use_auto_property" xml:space="preserve">
    <value>Use auto property</value>
  </data>
  <data name="Replace_0_and_1_with_property" xml:space="preserve">
    <value>Replace '{0}' and '{1}' with property</value>
  </data>
  <data name="Replace_0_with_property" xml:space="preserve">
    <value>Replace '{0}' with property</value>
  </data>
  <data name="Method_referenced_implicitly" xml:space="preserve">
    <value>Method referenced implicitly</value>
  </data>
  <data name="Generate_type_0" xml:space="preserve">
    <value>Generate type '{0}'</value>
  </data>
  <data name="Generate_0_1" xml:space="preserve">
    <value>Generate {0} '{1}'</value>
  </data>
  <data name="Change_0_to_1" xml:space="preserve">
    <value>Change '{0}' to '{1}'.</value>
  </data>
  <data name="Non_invoked_method_cannot_be_replaced_with_property" xml:space="preserve">
    <value>Non-invoked method cannot be replaced with property.</value>
  </data>
  <data name="Only_methods_with_a_single_argument_which_is_not_an_out_variable_declaration_can_be_replaced_with_a_property" xml:space="preserve">
    <value>Only methods with a single argument, which is not an out variable declaration, can be replaced with a property.</value>
  </data>
  <data name="Roslyn_HostError" xml:space="preserve">
    <value>Roslyn.HostError</value>
  </data>
  <data name="An_instance_of_analyzer_0_cannot_be_created_from_1_colon_2" xml:space="preserve">
    <value>An instance of analyzer {0} cannot be created from {1}: {2}.</value>
  </data>
  <data name="The_assembly_0_does_not_contain_any_analyzers" xml:space="preserve">
    <value>The assembly {0} does not contain any analyzers.</value>
  </data>
  <data name="Unable_to_load_Analyzer_assembly_0_colon_1" xml:space="preserve">
    <value>Unable to load Analyzer assembly {0}: {1}</value>
  </data>
  <data name="Make_method_synchronous" xml:space="preserve">
    <value>Make method synchronous</value>
  </data>
  <data name="from_0" xml:space="preserve">
    <value>from {0}</value>
  </data>
  <data name="Find_and_install_latest_version" xml:space="preserve">
    <value>Find and install latest version</value>
  </data>
  <data name="Use_local_version_0" xml:space="preserve">
    <value>Use local version '{0}'</value>
  </data>
  <data name="Use_locally_installed_0_version_1_This_version_used_in_colon_2" xml:space="preserve">
    <value>Use locally installed '{0}' version '{1}'
This version used in: {2}</value>
  </data>
  <data name="Find_and_install_latest_version_of_0" xml:space="preserve">
    <value>Find and install latest version of '{0}'</value>
  </data>
  <data name="Install_with_package_manager" xml:space="preserve">
    <value>Install with package manager...</value>
  </data>
  <data name="Install_0_1" xml:space="preserve">
    <value>Install '{0} {1}'</value>
  </data>
  <data name="Install_version_0" xml:space="preserve">
    <value>Install version '{0}'</value>
  </data>
  <data name="Generate_variable_0" xml:space="preserve">
    <value>Generate variable '{0}'</value>
  </data>
  <data name="Classes" xml:space="preserve">
    <value>Classes</value>
  </data>
  <data name="Constants" xml:space="preserve">
    <value>Constants</value>
  </data>
  <data name="Delegates" xml:space="preserve">
    <value>Delegates</value>
  </data>
  <data name="Enums" xml:space="preserve">
    <value>Enums</value>
  </data>
  <data name="Events" xml:space="preserve">
    <value>Events</value>
  </data>
  <data name="Extension_methods" xml:space="preserve">
    <value>Extension methods</value>
  </data>
  <data name="Fields" xml:space="preserve">
    <value>Fields</value>
  </data>
  <data name="Interfaces" xml:space="preserve">
    <value>Interfaces</value>
  </data>
  <data name="Locals" xml:space="preserve">
    <value>Locals</value>
  </data>
  <data name="Methods" xml:space="preserve">
    <value>Methods</value>
  </data>
  <data name="Modules" xml:space="preserve">
    <value>Modules</value>
  </data>
  <data name="Namespaces" xml:space="preserve">
    <value>Namespaces</value>
  </data>
  <data name="Properties" xml:space="preserve">
    <value>Properties</value>
  </data>
  <data name="Structures" xml:space="preserve">
    <value>Structures</value>
  </data>
  <data name="Parameters_colon" xml:space="preserve">
    <value>Parameters:</value>
  </data>
  <data name="Variadic_SignatureHelpItem_must_have_at_least_one_parameter" xml:space="preserve">
    <value>Variadic SignatureHelpItem must have at least one parameter.</value>
  </data>
  <data name="Replace_0_with_method" xml:space="preserve">
    <value>Replace '{0}' with method</value>
  </data>
  <data name="Replace_0_with_methods" xml:space="preserve">
    <value>Replace '{0}' with methods</value>
  </data>
  <data name="Property_referenced_implicitly" xml:space="preserve">
    <value>Property referenced implicitly</value>
  </data>
  <data name="Property_cannot_safely_be_replaced_with_a_method_call" xml:space="preserve">
    <value>Property cannot safely be replaced with a method call</value>
  </data>
  <data name="Convert_to_interpolated_string" xml:space="preserve">
    <value>Convert to interpolated string</value>
  </data>
  <data name="Move_type_to_0" xml:space="preserve">
    <value>Move type to {0}</value>
  </data>
  <data name="Rename_file_to_0" xml:space="preserve">
    <value>Rename file to {0}</value>
  </data>
  <data name="Rename_type_to_0" xml:space="preserve">
    <value>Rename type to {0}</value>
  </data>
  <data name="Remove_tag" xml:space="preserve">
    <value>Remove tag</value>
  </data>
  <data name="Add_missing_param_nodes" xml:space="preserve">
    <value>Add missing param nodes</value>
  </data>
  <data name="Make_containing_scope_async" xml:space="preserve">
    <value>Make containing scope async</value>
  </data>
  <data name="Make_containing_scope_async_return_Task" xml:space="preserve">
    <value>Make containing scope async (return Task)</value>
  </data>
  <data name="paren_Unknown_paren" xml:space="preserve">
    <value>(Unknown)</value>
  </data>
  <data name="Implement_abstract_class" xml:space="preserve">
    <value>Implement abstract class</value>
  </data>
  <data name="Use_framework_type" xml:space="preserve">
    <value>Use framework type</value>
  </data>
  <data name="Install_package_0" xml:space="preserve">
    <value>Install package '{0}'</value>
  </data>
  <data name="project_0" xml:space="preserve">
    <value>project {0}</value>
  </data>
  <data name="Inline_variable_declaration" xml:space="preserve">
    <value>Inline variable declaration</value>
  </data>
  <data name="Use_interpolated_verbatim_string" xml:space="preserve">
    <value>Use interpolated verbatim string</value>
  </data>
  <data name="Fix_typo_0" xml:space="preserve">
    <value>Fix typo '{0}'</value>
  </data>
  <data name="Fully_qualify_0" xml:space="preserve">
    <value>Fully qualify '{0}'</value>
  </data>
  <data name="Remove_reference_to_0" xml:space="preserve">
    <value>Remove reference to '{0}'.</value>
  </data>
  <data name="Keywords" xml:space="preserve">
    <value>Keywords</value>
  </data>
  <data name="Snippets" xml:space="preserve">
    <value>Snippets</value>
  </data>
  <data name="All_lowercase" xml:space="preserve">
    <value>All lowercase</value>
  </data>
  <data name="All_uppercase" xml:space="preserve">
    <value>All uppercase</value>
  </data>
  <data name="First_word_capitalized" xml:space="preserve">
    <value>First word capitalized</value>
  </data>
  <data name="Pascal_Case" xml:space="preserve">
    <value>Pascal Case</value>
  </data>
  <data name="Variable_declaration_can_be_inlined" xml:space="preserve">
    <value>Variable declaration can be inlined</value>
  </data>
  <data name="Prefer_explicitly_provided_tuple_element_name" xml:space="preserve">
    <value>Prefer explicitly provided tuple element name</value>
  </data>
  <data name="Use_explicitly_provided_tuple_name" xml:space="preserve">
    <value>Use explicitly provided tuple name</value>
  </data>
  <data name="Remove_document_0" xml:space="preserve">
    <value>Remove document '{0}'</value>
  </data>
  <data name="Add_document_0" xml:space="preserve">
    <value>Add document '{0}'</value>
  </data>
  <data name="Add_argument_name_0" xml:space="preserve">
    <value>Add argument name '{0}'</value>
  </data>
  <data name="Add_tuple_element_name_0" xml:space="preserve">
    <value>Add tuple element name '{0}'</value>
  </data>
  <data name="Take_0" xml:space="preserve">
    <value>Take '{0}'</value>
  </data>
  <data name="Take_both" xml:space="preserve">
    <value>Take both</value>
  </data>
  <data name="Take_bottom" xml:space="preserve">
    <value>Take bottom</value>
  </data>
  <data name="Take_top" xml:space="preserve">
    <value>Take top</value>
  </data>
  <data name="Remove_unused_variable" xml:space="preserve">
    <value>Remove unused variable</value>
  </data>
  <data name="Convert_to_binary" xml:space="preserve">
    <value>Convert to binary</value>
  </data>
  <data name="Convert_to_decimal" xml:space="preserve">
    <value>Convert to decimal</value>
  </data>
  <data name="Convert_to_hex" xml:space="preserve">
    <value>Convert to hex</value>
  </data>
  <data name="Separate_thousands" xml:space="preserve">
    <value>Separate thousands</value>
  </data>
  <data name="Separate_words" xml:space="preserve">
    <value>Separate words</value>
  </data>
  <data name="Separate_nibbles" xml:space="preserve">
    <value>Separate nibbles</value>
  </data>
  <data name="Remove_separators" xml:space="preserve">
    <value>Remove separators</value>
  </data>
  <data name="Add_parameter_to_0" xml:space="preserve">
    <value>Add parameter to '{0}'</value>
  </data>
  <data name="Add_parameter_to_0_and_overrides_implementations" xml:space="preserve">
    <value>Add parameter to '{0}' (and overrides/implementations)</value>
  </data>
  <data name="Add_to_0" xml:space="preserve">
    <value>Add to '{0}'</value>
  </data>
  <data name="Related_method_signatures_found_in_metadata_will_not_be_updated" xml:space="preserve">
    <value>Related method signatures found in metadata will not be updated.</value>
  </data>
  <data name="Generate_constructor" xml:space="preserve">
    <value>Generate constructor...</value>
  </data>
  <data name="Pick_members_to_be_used_as_constructor_parameters" xml:space="preserve">
    <value>Pick members to be used as constructor parameters</value>
  </data>
  <data name="Pick_members_to_be_used_in_Equals_GetHashCode" xml:space="preserve">
    <value>Pick members to be used in Equals/GetHashCode</value>
  </data>
  <data name="Generate_overrides" xml:space="preserve">
    <value>Generate overrides...</value>
  </data>
  <data name="Pick_members_to_override" xml:space="preserve">
    <value>Pick members to override</value>
  </data>
  <data name="Add_null_check" xml:space="preserve">
    <value>Add null check</value>
  </data>
  <data name="Add_string_IsNullOrEmpty_check" xml:space="preserve">
    <value>Add 'string.IsNullOrEmpty' check</value>
  </data>
  <data name="Add_string_IsNullOrWhiteSpace_check" xml:space="preserve">
    <value>Add 'string.IsNullOrWhiteSpace' check</value>
  </data>
  <data name="Create_and_initialize_field_0" xml:space="preserve">
    <value>Create and initialize field '{0}'</value>
  </data>
  <data name="Create_and_initialize_property_0" xml:space="preserve">
    <value>Create and initialize property '{0}'</value>
  </data>
  <data name="Initialize_field_0" xml:space="preserve">
    <value>Initialize field '{0}'</value>
  </data>
  <data name="Initialize_property_0" xml:space="preserve">
    <value>Initialize property '{0}'</value>
  </data>
  <data name="Add_null_checks" xml:space="preserve">
    <value>Add null checks</value>
  </data>
  <data name="Generate_operators" xml:space="preserve">
    <value>Generate operators</value>
  </data>
  <data name="Implement_0" xml:space="preserve">
    <value>Implement {0}</value>
  </data>
  <data name="Format_string_contains_invalid_placeholder" xml:space="preserve">
    <value>Format string contains invalid placeholder</value>
  </data>
  <data name="Invalid_format_string" xml:space="preserve">
    <value>Invalid format string</value>
  </data>
  <data name="Use_inferred_member_name" xml:space="preserve">
    <value>Use inferred member name</value>
  </data>
  <data name="Member_name_can_be_simplified" xml:space="preserve">
    <value>Member name can be simplified</value>
  </data>
  <data name="Reported_diagnostic_0_has_a_source_location_in_file_1_which_is_not_part_of_the_compilation_being_analyzed" xml:space="preserve">
    <value>Reported diagnostic '{0}' has a source location in file '{1}', which is not part of the compilation being analyzed.</value>
  </data>
  <data name="Reported_diagnostic_0_has_a_source_location_1_in_file_2_which_is_outside_of_the_given_file" xml:space="preserve">
    <value>Reported diagnostic '{0}' has a source location '{1}' in file '{2}', which is outside of the given file.</value>
  </data>
  <data name="in_0_project_1" xml:space="preserve">
    <value>in {0} (project {1})</value>
  </data>
  <data name="Add_accessibility_modifiers" xml:space="preserve">
    <value>Add accessibility modifiers</value>
  </data>
  <data name="Use_local_function" xml:space="preserve">
    <value>Use local function</value>
  </data>
  <data name="Move_declaration_near_reference" xml:space="preserve">
    <value>Move declaration near reference</value>
  </data>
  <data name="Convert_to_full_property" xml:space="preserve">
    <value>Convert to full property</value>
  </data>
  <data name="Generate_constructor_in_0_without_fields" xml:space="preserve">
    <value>Generate constructor in '{0}' (without fields)</value>
  </data>
  <data name="Parentheses_can_be_removed" xml:space="preserve">
    <value>Parentheses can be removed</value>
  </data>
  <data name="Remove_unnecessary_parentheses" xml:space="preserve">
    <value>Remove unnecessary parentheses</value>
  </data>
  <data name="Warning_Method_overrides_symbol_from_metadata" xml:space="preserve">
    <value>Warning: Method overrides symbol from metadata</value>
  </data>
  <data name="Add_parentheses_for_clarity" xml:space="preserve">
    <value>Add parentheses for clarity</value>
  </data>
  <data name="Parentheses_should_be_added_for_clarity" xml:space="preserve">
    <value>Parentheses should be added for clarity</value>
  </data>
  <data name="Use_0" xml:space="preserve">
    <value>Use {0}</value>
  </data>
  <data name="Switching_between_lambda_and_local_function_will_prevent_the_debug_session_from_continuing" xml:space="preserve">
    <value>Switching between a lambda and a local function will prevent the debug session from continuing.</value>
  </data>
  <data name="Deconstruct_variable_declaration" xml:space="preserve">
    <value>Deconstruct variable declaration</value>
  </data>
  <data name="Variable_declaration_can_be_deconstructed" xml:space="preserve">
    <value>Variable declaration can be deconstructed</value>
  </data>
  <data name="Add_argument_name_0_including_trailing_arguments" xml:space="preserve">
    <value>Add argument name '{0}' (including trailing arguments)</value>
  </data>
  <data name="local_function" xml:space="preserve">
    <value>local function</value>
  </data>
  <data name="indexer_" xml:space="preserve">
    <value>indexer</value>
  </data>
  <data name="Alias_ambiguous_type_0" xml:space="preserve">
    <value>Alias ambiguous type '{0}'</value>
  </data>
  <data name="Warning_colon_Collection_was_modified_during_iteration" xml:space="preserve">
    <value>Warning: Collection was modified during iteration.</value>
  </data>
  <data name="Warning_colon_Iteration_variable_crossed_function_boundary" xml:space="preserve">
    <value>Warning: Iteration variable crossed function boundary.</value>
  </data>
  <data name="Warning_colon_Collection_may_be_modified_during_iteration" xml:space="preserve">
    <value>Warning: Collection may be modified during iteration.</value>
  </data>
  <data name="Convert_to_conditional_expression" xml:space="preserve">
    <value>Convert to conditional expression</value>
  </data>
  <data name="Convert_to_linq" xml:space="preserve">
    <value>Convert to LINQ</value>
  </data>
  <data name="Convert_to_tuple" xml:space="preserve">
    <value>Convert to tuple</value>
  </data>
  <data name="Convert_to_class" xml:space="preserve">
    <value>Convert to class</value>
  </data>
  <data name="Convert_to_struct" xml:space="preserve">
    <value>Convert to struct</value>
  </data>
  <data name="updating_usages_in_containing_member" xml:space="preserve">
    <value>updating usages in containing member</value>
  </data>
  <data name="updating_usages_in_containing_project" xml:space="preserve">
    <value>updating usages in containing project</value>
  </data>
  <data name="updating_usages_in_containing_type" xml:space="preserve">
    <value>updating usages in containing type</value>
  </data>
  <data name="updating_usages_in_dependent_projects" xml:space="preserve">
    <value>updating usages in dependent projects</value>
  </data>
  <data name="Formatting_document" xml:space="preserve">
    <value>Formatting document</value>
  </data>
  <data name="Add_member_name" xml:space="preserve">
    <value>Add member name</value>
  </data>
  <data name="Use_block_body_for_lambda_expressions" xml:space="preserve">
    <value>Use block body for lambda expressions</value>
  </data>
  <data name="Use_expression_body_for_lambda_expressions" xml:space="preserve">
    <value>Use expression body for lambda expressions</value>
  </data>
  <data name="Convert_to_linq_call_form" xml:space="preserve">
    <value>Convert to LINQ (call form)</value>
  </data>
  <data name="Adding_method_with_explicit_interface_specifier_will_prevernt_the_debug_session_from_continuing" xml:space="preserve">
    <value>Adding a method with an explicit interface specifier will prevent the debug session from continuing.</value>
  </data>
  <data name="Modifying_source_file_will_prevent_the_debug_session_from_continuing_due_to_internal_error" xml:space="preserve">
    <value>Modifying source file {0} will prevent the debug session from continuing due to internal error: {1}.</value>
  </data>
  <data name="Change_namespace_to_0" xml:space="preserve">
    <value>Change namespace to '{0}'</value>
  </data>
  <data name="Move_file_to_0" xml:space="preserve">
    <value>Move file to '{0}'</value>
  </data>
  <data name="Move_file_to_project_root_folder" xml:space="preserve">
    <value>Move file to project root folder</value>
  </data>
  <data name="Move_to_namespace" xml:space="preserve">
    <value>Move to namespace...</value>
  </data>
  <data name="Change_to_global_namespace" xml:space="preserve">
    <value>Change to global namespace</value>
  </data>
  <data name="Warning_colon_changing_namespace_may_produce_invalid_code_and_change_code_meaning" xml:space="preserve">
    <value>Warning: Changing namespace may produce invalid code and change code meaning.</value>
  </data>
  <data name="Use_compound_assignment" xml:space="preserve">
    <value>Use compound assignment</value>
  </data>
  <data name="Invert_conditional" xml:space="preserve">
    <value>Invert conditional</value>
  </data>
  <data name="Replace_0_with_1" xml:space="preserve">
    <value>Replace '{0}' with '{1}' </value>
  </data>
  <data name="Align_wrapped_parameters" xml:space="preserve">
    <value>Align wrapped parameters</value>
  </data>
  <data name="Indent_all_parameters" xml:space="preserve">
    <value>Indent all parameters</value>
  </data>
  <data name="Indent_wrapped_parameters" xml:space="preserve">
    <value>Indent wrapped parameters</value>
  </data>
  <data name="Unwrap_all_parameters" xml:space="preserve">
    <value>Unwrap all parameters</value>
  </data>
  <data name="Unwrap_and_indent_all_parameters" xml:space="preserve">
    <value>Unwrap and indent all parameters</value>
  </data>
  <data name="Wrap_every_parameter" xml:space="preserve">
    <value>Wrap every parameter</value>
  </data>
  <data name="Wrap_long_parameter_list" xml:space="preserve">
    <value>Wrap long parameter list</value>
  </data>
  <data name="Unwrap_parameter_list" xml:space="preserve">
    <value>Unwrap parameter list</value>
  </data>
  <data name="Align_wrapped_arguments" xml:space="preserve">
    <value>Align wrapped arguments</value>
  </data>
  <data name="Indent_all_arguments" xml:space="preserve">
    <value>Indent all arguments</value>
  </data>
  <data name="Indent_wrapped_arguments" xml:space="preserve">
    <value>Indent wrapped arguments</value>
  </data>
  <data name="Unwrap_all_arguments" xml:space="preserve">
    <value>Unwrap all arguments</value>
  </data>
  <data name="Unwrap_and_indent_all_arguments" xml:space="preserve">
    <value>Unwrap and indent all arguments</value>
  </data>
  <data name="Wrap_every_argument" xml:space="preserve">
    <value>Wrap every argument</value>
  </data>
  <data name="Wrap_long_argument_list" xml:space="preserve">
    <value>Wrap long argument list</value>
  </data>
  <data name="Unwrap_argument_list" xml:space="preserve">
    <value>Unwrap argument list</value>
  </data>
  <data name="Introduce_constant" xml:space="preserve">
    <value>Introduce constant</value>
  </data>
  <data name="Introduce_field" xml:space="preserve">
    <value>Introduce field</value>
  </data>
  <data name="Introduce_local" xml:space="preserve">
    <value>Introduce local</value>
  </data>
  <data name="Introduce_query_variable" xml:space="preserve">
    <value>Introduce query variable</value>
  </data>
  <data name="Failed_to_analyze_data_flow_for_0" xml:space="preserve">
    <value>Failed to analyze data-flow for: {0}</value>
  </data>
  <data name="Fix_formatting" xml:space="preserve">
    <value>Fix formatting</value>
  </data>
  <data name="Split_into_nested_0_statements" xml:space="preserve">
    <value>Split into nested '{0}' statements</value>
  </data>
  <data name="Merge_with_outer_0_statement" xml:space="preserve">
    <value>Merge with outer '{0}' statement</value>
  </data>
  <data name="Split_into_consecutive_0_statements" xml:space="preserve">
    <value>Split into consecutive '{0}' statements</value>
  </data>
  <data name="Merge_with_previous_0_statement" xml:space="preserve">
    <value>Merge with previous '{0}' statement</value>
  </data>
  <data name="Indexing_can_be_simplified" xml:space="preserve">
    <value>Indexing can be simplified</value>
  </data>
  <data name="Use_index_operator" xml:space="preserve">
    <value>Use index operator</value>
  </data>
  <data name="Use_range_operator" xml:space="preserve">
    <value>Use range operator</value>
  </data>
  <data name="_0_can_be_simplified" xml:space="preserve">
    <value>{0} can be simplified</value>
  </data>
  <data name="Unwrap_expression" xml:space="preserve">
    <value>Unwrap expression</value>
  </data>
  <data name="Wrap_expression" xml:space="preserve">
    <value>Wrap expression</value>
  </data>
  <data name="Wrapping" xml:space="preserve">
    <value>Wrapping</value>
  </data>
  <data name="Merge_with_nested_0_statement" xml:space="preserve">
    <value>Merge with nested '{0}' statement</value>
  </data>
  <data name="Merge_with_next_0_statement" xml:space="preserve">
    <value>Merge with next '{0}' statement</value>
  </data>
  <data name="Pull_0_up" xml:space="preserve">
    <value>Pull '{0}' up</value>
  </data>
  <data name="Pull_members_up_to_base_type" xml:space="preserve">
    <value>Pull members up to base type...</value>
  </data>
  <data name="Unwrap_call_chain" xml:space="preserve">
    <value>Unwrap call chain</value>
  </data>
  <data name="Wrap_call_chain" xml:space="preserve">
    <value>Wrap call chain</value>
  </data>
  <data name="Wrap_long_call_chain" xml:space="preserve">
    <value>Wrap long call chain</value>
  </data>
  <data name="Pull_0_up_to_1" xml:space="preserve">
    <value>Pull '{0}' up to '{1}'</value>
  </data>
  <data name="Wrap_and_align_expression" xml:space="preserve">
    <value>Wrap and align expression</value>
  </data>
  <data name="Local_function_can_be_made_static" xml:space="preserve">
    <value>Local function can be made static</value>
  </data>
  <data name="Make_local_function_static" xml:space="preserve">
    <value>Make local function 'static'</value>
  </data>
  <data name="Use_simple_using_statement" xml:space="preserve">
    <value>Use simple 'using' statement</value>
  </data>
  <data name="using_statement_can_be_simplified" xml:space="preserve">
    <value>'using' statement can be simplified</value>
  </data>
  <data name="Make_readonly_fields_writable" xml:space="preserve">
    <value>Make readonly fields writable</value>
    <comment>{Locked="readonly"} "readonly" is C# keyword and should not be localized.</comment>
  </data>
  <data name="Move_contents_to_namespace" xml:space="preserve">
    <value>Move contents to namespace...</value>
  </data>
  <data name="Add_optional_parameter_to_constructor" xml:space="preserve">
    <value>Add optional parameter to constructor</value>
  </data>
  <data name="Add_parameter_to_constructor" xml:space="preserve">
    <value>Add parameter to constructor</value>
  </data>
  <data name="Target_type_matches" xml:space="preserve">
    <value>Target type matches</value>
  </data>
  <data name="Generate_parameter_0" xml:space="preserve">
    <value>Generate parameter '{0}'</value>
  </data>
  <data name="Generate_parameter_0_and_overrides_implementations" xml:space="preserve">
    <value>Generate parameter '{0}' (and overrides/implementations)</value>
  </data>
  <data name="in_Source_attribute" xml:space="preserve">
    <value>in Source (attribute)</value>
  </data>
  <data name="StreamMustSupportReadAndSeek" xml:space="preserve">
    <value>Stream must support read and seek operations.</value>
  </data>
  <data name="MethodMustReturnStreamThatSupportsReadAndSeek" xml:space="preserve">
    <value>{0} must return a stream that supports read and seek operations.</value>
  </data>
  <data name="RudeEdit" xml:space="preserve">
    <value>Rude edit</value>
  </data>
  <data name="EditAndContinueDisallowedByModule" xml:space="preserve">
    <value>Edit and Continue disallowed by module</value>
  </data>
  <data name="CannotApplyChangesUnexpectedError" xml:space="preserve">
    <value>Cannot apply changes -- unexpected error: '{0}'</value>
  </data>
  <data name="ErrorReadingFile" xml:space="preserve">
    <value>Error while reading file '{0}': {1}</value>
  </data>
  <data name="EditAndContinueDisallowedByProject" xml:space="preserve">
    <value>Changes made in project '{0}' will prevent the debug session from continuing: {1}</value>
  </data>
  <data name="ChangesNotAppliedWhileRunning" xml:space="preserve">
    <value>Changes made in project '{0}' will not be applied while the application is running</value>
  </data>
  <data name="DocumentIsOutOfSyncWithDebuggee" xml:space="preserve">
    <value>The current content of source file '{0}' does not match the built source. Any changes made to this file while debugging won't be applied until its content matches the built source.</value>
  </data>
  <data name="UnableToReadSourceFileOrPdb" xml:space="preserve">
    <value>Unable to read source file '{0}' or the PDB built for the containing project. Any changes made to this file while debugging won't be applied until its content matches the built source.</value>
  </data>
  <data name="ChangesDisallowedWhileStoppedAtException" xml:space="preserve">
    <value>Changes are not allowed while stopped at exception</value>
  </data>
  <data name="Dispose_objects_before_losing_scope" xml:space="preserve">
    <value>Dispose objects before losing scope</value>
  </data>
  <data name="Disposable_object_created_by_0_is_never_disposed" xml:space="preserve">
    <value>Disposable object created by '{0}' is never disposed</value>
  </data>
  <data name="Use_recommended_dispose_pattern" xml:space="preserve">
    <value>Use recommended dispose pattern</value>
  </data>
  <data name="Use_recommended_dispose_pattern_to_ensure_that_object_created_by_0_is_disposed_on_all_paths_using_statement_declaration_or_try_finally" xml:space="preserve">
    <value>Use recommended dispose pattern to ensure that object created by '{0}' is disposed on all paths: using statement/declaration or try/finally</value>
    <comment>{Locked="using"}{Locked="try"}{Locked="finally"} "using", "try" and "finally" are C# keywords and should not be localized.</comment>
  </data>
  <data name="UseRecommendedDisposePatternDescription" xml:space="preserve">
    <value>Use recommended dispose pattern to ensure that locally scoped disposable objects are disposed on all paths. If possible, wrap the creation within a 'using' statement or a 'using' declaration. Otherwise, use a try-finally pattern, with a dedicated local variable declared before the try region and an unconditional Dispose invocation on non-null value in the 'finally' region, say 'x?.Dispose()'. If the object is explicitly disposed within the try region or the dispose ownership is transferred to another object or method, assign 'null' to the local variable just after such an operation to prevent double dispose in 'finally'</value>
  </data>
  <data name="Disposable_fields_should_be_disposed" xml:space="preserve">
    <value>Disposable fields should be disposed</value>
  </data>
  <data name="Disposable_field_0_is_never_disposed" xml:space="preserve">
    <value>Disposable field '{0}' is never disposed</value>
  </data>
  <data name="DisposableFieldsShouldBeDisposedDescription" xml:space="preserve">
    <value>A type that implements System.IDisposable declares fields that are of types that also implement IDisposable. The Dispose method of the field is not called by the Dispose method of the declaring type. To fix a violation of this rule, call Dispose on fields that are of types that implement IDisposable if you are responsible for allocating and releasing the unmanaged resources held by the field.</value>
  </data>
  <data name="Wrap_and_align_call_chain" xml:space="preserve">
    <value>Wrap and align call chain</value>
  </data>
  <data name="Wrap_and_align_long_call_chain" xml:space="preserve">
    <value>Wrap and align long call chain</value>
  </data>
  <data name="Warning_colon_semantics_may_change_when_converting_statement" xml:space="preserve">
    <value>Warning: Semantics may change when converting statement.</value>
  </data>
  <data name="Add_null_checks_for_all_parameters" xml:space="preserve">
    <value>Add null checks for all parameters</value>
  </data>
  <data name="Use_System_HashCode" xml:space="preserve">
    <value>Use 'System.HashCode'</value>
  </data>
  <data name="GetHashCode_implementation_can_be_simplified" xml:space="preserve">
    <value>'GetHashCode' implementation can be simplified</value>
  </data>
  <data name="Implement_0_implicitly" xml:space="preserve">
    <value>Implement '{0}' implicitly</value>
  </data>
  <data name="Implement_all_interfaces_implicitly" xml:space="preserve">
    <value>Implement all interfaces implicitly</value>
  </data>
  <data name="Implement_implicitly" xml:space="preserve">
    <value>Implement implicitly</value>
  </data>
  <data name="Implement_0_explicitly" xml:space="preserve">
    <value>Implement '{0}' explicitly</value>
  </data>
  <data name="Interpolation_can_be_simplified" xml:space="preserve">
    <value>Interpolation can be simplified</value>
  </data>
  <data name="Simplify_interpolation" xml:space="preserve">
    <value>Simplify interpolation</value>
  </data>
  <data name="Make_member_static" xml:space="preserve">
    <value>Make static</value>
  </data>
  <data name="Value_colon" xml:space="preserve">
    <value>Value:</value>
  </data>
  <data name="Implement_through_0" xml:space="preserve">
    <value>Implement through '{0}'</value>
  </data>
  <data name="Implement_all_interfaces_explicitly" xml:space="preserve">
    <value>Implement all interfaces explicitly</value>
  </data>
  <data name="Implement_explicitly" xml:space="preserve">
    <value>Implement explicitly</value>
  </data>
  <data name="Struct_contains_assignment_to_this_outside_of_constructor_Make_readonly_fields_writable" xml:space="preserve">
    <value>Struct contains assignment to 'this' outside of constructor. Make readonly fields writable</value>
    <comment>{Locked="Struct"}{Locked="this"} these are C#/VB keywords and should not be localized.</comment>
  </data>
  <data name="Resolve_conflict_markers" xml:space="preserve">
    <value>Resolve conflict markers</value>
  </data>
  <data name="Base_classes_contain_inaccessible_unimplemented_members" xml:space="preserve">
    <value>Base classes contain inaccessible unimplemented members</value>
  </data>
  <data name="Do_not_change_this_code_Put_cleanup_code_in_0_method" xml:space="preserve">
    <value>Do not change this code. Put cleanup code in '{0}' method</value>
  </data>
  <data name="TODO_colon_free_unmanaged_resources_unmanaged_objects_and_override_finalizer" xml:space="preserve">
    <value>TODO: free unmanaged resources (unmanaged objects) and override finalizer</value>
  </data>
  <data name="TODO_colon_override_finalizer_only_if_0_has_code_to_free_unmanaged_resources" xml:space="preserve">
    <value>TODO: override finalizer only if '{0}' has code to free unmanaged resources</value>
  </data>
  <data name="Simplify_conditional_expression" xml:space="preserve">
    <value>Simplify conditional expression</value>
  </data>
  <data name="Conditional_expression_can_be_simplified" xml:space="preserve">
    <value>Conditional expression can be simplified</value>
  </data>
<<<<<<< HEAD
  <data name="AM_PM_abbreviated" xml:space="preserve">
    <value>AM/PM (abbreviated)</value>
  </data>
  <data name="AM_PM_abbreviated_description" xml:space="preserve">
    <value>The "t" custom format specifier represents the first character of the AM/PM designator. The appropriate localized designator is retrieved from the DateTimeFormatInfo.AMDesignator or DateTimeFormatInfo.PMDesignator property of the current or specific culture. The AM designator is used for all times from 0:00:00 (midnight) to 11:59:59.999. The PM designator is used for all times from 12:00:00 (noon) to 23:59:59.999.

If the "t" format specifier is used without other custom format specifiers, it's interpreted as the "t" standard date and time format specifier.</value>
  </data>
  <data name="AM_PM_full" xml:space="preserve">
    <value>AM/PM (full)</value>
  </data>
  <data name="AM_PM_full_description" xml:space="preserve">
    <value>The "tt" custom format specifier (plus any number of additional "t" specifiers) represents the entire AM/PM designator. The appropriate localized designator is retrieved from the DateTimeFormatInfo.AMDesignator or DateTimeFormatInfo.PMDesignator property of the current or specific culture. The AM designator is used for all times from 0:00:00 (midnight) to 11:59:59.999. The PM designator is used for all times from 12:00:00 (noon) to 23:59:59.999.

Make sure to use the "tt" specifier for languages for which it's necessary to maintain the distinction between AM and PM. An example is Japanese, for which the AM and PM designators differ in the second character instead of the first character.</value>
  </data>
  <data name="date_separator" xml:space="preserve">
    <value>date separator</value>
  </data>
  <data name="date_separator_description" xml:space="preserve">
    <value>The "/" custom format specifier represents the date separator, which is used to differentiate years, months, and days. The appropriate localized date separator is retrieved from the DateTimeFormatInfo.DateSeparator property of the current or specified culture.

Note: To change the date separator for a particular date and time string, specify the separator character within a literal string delimiter. For example, the custom format string mm'/'dd'/'yyyy produces a result string in which "/" is always used as the date separator. To change the date separator for all dates for a culture, either change the value of the DateTimeFormatInfo.DateSeparator property of the current culture, or instantiate a DateTimeFormatInfo object, assign the character to its DateSeparator property, and call an overload of the formatting method that includes an IFormatProvider parameter.

If the "/" format specifier is used without other custom format specifiers, it's interpreted as a standard date and time format specifier and throws a FormatException.</value>
  </data>
  <data name="day_of_the_month_1_2_digits" xml:space="preserve">
    <value>day of the month (1-2 digits)</value>
  </data>
  <data name="day_of_the_month_1_2_digits_description" xml:space="preserve">
    <value>The "d" custom format specifier represents the day of the month as a number from 1 through 31. A single-digit day is formatted without a leading zero.

If the "d" format specifier is used without other custom format specifiers, it's interpreted as the "d" standard date and time format specifier.</value>
  </data>
  <data name="day_of_the_month_2_digits" xml:space="preserve">
    <value>day of the month (2 digits)</value>
  </data>
  <data name="day_of_the_month_2_digits_description" xml:space="preserve">
    <value>The "dd" custom format string represents the day of the month as a number from 01 through 31. A single-digit day is formatted with a leading zero.</value>
  </data>
  <data name="day_of_the_week_abbreviated" xml:space="preserve">
    <value>day of the week (abbreviated)</value>
  </data>
  <data name="day_of_the_week_abbreviated_description" xml:space="preserve">
    <value>The "ddd" custom format specifier represents the abbreviated name of the day of the week. The localized abbreviated name of the day of the week is retrieved from the DateTimeFormatInfo.AbbreviatedDayNames property of the current or specified culture.</value>
  </data>
  <data name="day_of_the_week_full" xml:space="preserve">
    <value>day of the week (full)</value>
  </data>
  <data name="day_of_the_week_full_description" xml:space="preserve">
    <value>The "dddd" custom format specifier (plus any number of additional "d" specifiers) represents the full name of the day of the week. The localized name of the day of the week is retrieved from the DateTimeFormatInfo.DayNames property of the current or specified culture.</value>
  </data>
  <data name="full_long_date_time" xml:space="preserve">
    <value>full long date/time</value>
  </data>
  <data name="full_long_date_time_description" xml:space="preserve">
    <value>The "F" standard format specifier represents a custom date and time format string that is defined by the current DateTimeFormatInfo.FullDateTimePattern property. For example, the custom format string for the invariant culture is "dddd, dd MMMM yyyy HH:mm:ss".</value>
  </data>
  <data name="full_short_date_time" xml:space="preserve">
    <value>full short date/time</value>
  </data>
  <data name="full_short_date_time_description" xml:space="preserve">
    <value>The Full Date Short Time ("f") Format Specifier

The "f" standard format specifier represents a combination of the long date ("D") and short time ("t") patterns, separated by a space.</value>
  </data>
  <data name="general_long_date_time" xml:space="preserve">
    <value>general long date/time</value>
  </data>
  <data name="general_long_date_time_description" xml:space="preserve">
    <value>The "G" standard format specifier represents a combination of the short date ("d") and long time ("T") patterns, separated by a space.</value>
  </data>
  <data name="general_short_date_time" xml:space="preserve">
    <value>general short date/time</value>
  </data>
  <data name="general_short_date_time_description" xml:space="preserve">
    <value>The "g" standard format specifier represents a combination of the short date ("d") and short time ("t") patterns, separated by a space.</value>
  </data>
  <data name="long_date" xml:space="preserve">
    <value>long date</value>
  </data>
  <data name="long_date_description" xml:space="preserve">
    <value>The "D" standard format specifier represents a custom date and time format string that is defined by the current DateTimeFormatInfo.LongDatePattern property. For example, the custom format string for the invariant culture is "dddd, dd MMMM yyyy".</value>
  </data>
  <data name="long_time" xml:space="preserve">
    <value>long time</value>
  </data>
  <data name="long_time_description" xml:space="preserve">
    <value>The "T" standard format specifier represents a custom date and time format string that is defined by a specific culture's DateTimeFormatInfo.LongTimePattern property. For example, the custom format string for the invariant culture is "HH:mm:ss".</value>
  </data>
  <data name="minute_1_2_digits" xml:space="preserve">
    <value>minute (1-2 digits)</value>
  </data>
  <data name="minute_1_2_digits_description" xml:space="preserve">
    <value>The "m" custom format specifier represents the minute as a number from 0 through 59. The minute represents whole minutes that have passed since the last hour. A single-digit minute is formatted without a leading zero.

If the "m" format specifier is used without other custom format specifiers, it's interpreted as the "m" standard date and time format specifier.</value>
  </data>
  <data name="minute_2_digits" xml:space="preserve">
    <value>minute (2 digits)</value>
  </data>
  <data name="minute_2_digits_description" xml:space="preserve">
    <value>The "mm" custom format specifier (plus any number of additional "m" specifiers) represents the minute as a number from 00 through 59. The minute represents whole minutes that have passed since the last hour. A single-digit minute is formatted with a leading zero.</value>
  </data>
  <data name="month_1_2_digits" xml:space="preserve">
    <value>month (1-2 digits)</value>
  </data>
  <data name="month_1_2_digits_description" xml:space="preserve">
    <value>The "M" custom format specifier represents the month as a number from 1 through 12 (or from 1 through 13 for calendars that have 13 months). A single-digit month is formatted without a leading zero.

If the "M" format specifier is used without other custom format specifiers, it's interpreted as the "M" standard date and time format specifier.</value>
  </data>
  <data name="month_2_digits" xml:space="preserve">
    <value>month (2 digits)</value>
  </data>
  <data name="month_2_digits_description" xml:space="preserve">
    <value>The "MM" custom format specifier represents the month as a number from 01 through 12 (or from 1 through 13 for calendars that have 13 months). A single-digit month is formatted with a leading zero.</value>
  </data>
  <data name="month_abbreviated" xml:space="preserve">
    <value>month (abbreviated)</value>
  </data>
  <data name="month_abbreviated_description" xml:space="preserve">
    <value>The "MMM" custom format specifier represents the abbreviated name of the month. The localized abbreviated name of the month is retrieved from the DateTimeFormatInfo.AbbreviatedMonthNames property of the current or specified culture.</value>
  </data>
  <data name="month_day" xml:space="preserve">
    <value>month day</value>
  </data>
  <data name="month_day_description" xml:space="preserve">
    <value>The "M" or "m" standard format specifier represents a custom date and time format string that is defined by the current DateTimeFormatInfo.MonthDayPattern property. For example, the custom format string for the invariant culture is "MMMM dd".</value>
  </data>
  <data name="month_full" xml:space="preserve">
    <value>month (full)</value>
  </data>
  <data name="month_full_description" xml:space="preserve">
    <value>The "MMMM" custom format specifier represents the full name of the month. The localized name of the month is retrieved from the DateTimeFormatInfo.MonthNames property of the current or specified culture.</value>
  </data>
  <data name="period_era" xml:space="preserve">
    <value>period/era</value>
  </data>
  <data name="period_era_description" xml:space="preserve">
    <value>The "g" or "gg" custom format specifiers (plus any number of additional "g" specifiers) represents the period or era, such as A.D. The formatting operation ignores this specifier if the date to be formatted doesn't have an associated period or era string.

If the "g" format specifier is used without other custom format specifiers, it's interpreted as the "g" standard date and time format specifier.</value>
  </data>
  <data name="rfc1123_date_time" xml:space="preserve">
    <value>rfc1123 date/time</value>
  </data>
  <data name="rfc1123_date_time_description" xml:space="preserve">
    <value>The "R" or "r" standard format specifier represents a custom date and time format string that is defined by the DateTimeFormatInfo.RFC1123Pattern property. The pattern reflects a defined standard, and the property is read-only. Therefore, it is always the same, regardless of the culture used or the format provider supplied. The custom format string is "ddd, dd MMM yyyy HH':'mm':'ss 'GMT'". When this standard format specifier is used, the formatting or parsing operation always uses the invariant culture.</value>
  </data>
  <data name="round_trip_date_time" xml:space="preserve">
    <value>round-trip date/time</value>
  </data>
  <data name="round_trip_date_time_description" xml:space="preserve">
    <value>The "O" or "o" standard format specifier represents a custom date and time format string using a pattern that preserves time zone information and emits a result string that complies with ISO 8601. For DateTime values, this format specifier is designed to preserve date and time values along with the DateTime.Kind property in text. The formatted string can be parsed back by using the DateTime.Parse(String, IFormatProvider, DateTimeStyles) or DateTime.ParseExact method if the styles parameter is set to DateTimeStyles.RoundtripKind.

The "O" or "o" standard format specifier corresponds to the "yyyy'-'MM'-'dd'T'HH':'mm':'ss'.'fffffffK" custom format string for DateTime values and to the "yyyy'-'MM'-'dd'T'HH':'mm':'ss'.'fffffffzzz" custom format string for DateTimeOffset values. In this string, the pairs of single quotation marks that delimit individual characters, such as the hyphens, the colons, and the letter "T", indicate that the individual character is a literal that cannot be changed. The apostrophes do not appear in the output string.

The "O" or "o" standard format specifier (and the "yyyy'-'MM'-'dd'T'HH':'mm':'ss'.'fffffffK" custom format string) takes advantage of the three ways that ISO 8601 represents time zone information to preserve the Kind property of DateTime values:

    The time zone component of DateTimeKind.Local date and time values is an offset from UTC (for example, +01:00, -07:00). All DateTimeOffset values are also represented in this format.

    The time zone component of DateTimeKind.Utc date and time values uses "Z" (which stands for zero offset) to represent UTC.

    DateTimeKind.Unspecified date and time values have no time zone information.

Because the "O" or "o" standard format specifier conforms to an international standard, the formatting or parsing operation that uses the specifier always uses the invariant culture and the Gregorian calendar.

Strings that are passed to the Parse, TryParse, ParseExact, and TryParseExact methods of DateTime and DateTimeOffset can be parsed by using the "O" or "o" format specifier if they are in one of these formats. In the case of DateTime objects, the parsing overload that you call should also include a styles parameter with a value of DateTimeStyles.RoundtripKind. Note that if you call a parsing method with the custom format string that corresponds to the "O" or "o" format specifier, you won't get the same results as "O" or "o". This is because parsing methods that use a custom format string can't parse the string representation of date and time values that lack a time zone component or use "Z" to indicate UTC.</value>
  </data>
  <data name="second_1_2_digits" xml:space="preserve">
    <value>second (1-2 digits)</value>
  </data>
  <data name="second_1_2_digits_description" xml:space="preserve">
    <value>The "s" custom format specifier represents the seconds as a number from 0 through 59. The result represents whole seconds that have passed since the last minute. A single-digit second is formatted without a leading zero.

If the "s" format specifier is used without other custom format specifiers, it's interpreted as the "s" standard date and time format specifier.</value>
  </data>
  <data name="second_2_digits" xml:space="preserve">
    <value>second (2 digits)</value>
  </data>
  <data name="second_2_digits_description" xml:space="preserve">
    <value>The "ss" custom format specifier (plus any number of additional "s" specifiers) represents the seconds as a number from 00 through 59. The result represents whole seconds that have passed since the last minute. A single-digit second is formatted with a leading zero.</value>
  </data>
  <data name="short_date" xml:space="preserve">
    <value>short date</value>
  </data>
  <data name="short_date_description" xml:space="preserve">
    <value>The "d" standard format specifier represents a custom date and time format string that is defined by a specific culture's DateTimeFormatInfo.ShortDatePattern property. For example, the custom format string that is returned by the ShortDatePattern property of the invariant culture is "MM/dd/yyyy".</value>
  </data>
  <data name="short_time" xml:space="preserve">
    <value>short time</value>
  </data>
  <data name="short_time_description" xml:space="preserve">
    <value>The "t" standard format specifier represents a custom date and time format string that is defined by the current DateTimeFormatInfo.ShortTimePattern property. For example, the custom format string for the invariant culture is "HH:mm".</value>
  </data>
  <data name="sortable_date_time" xml:space="preserve">
    <value>sortable date/time</value>
  </data>
  <data name="sortable_date_time_description" xml:space="preserve">
    <value>The "s" standard format specifier represents a custom date and time format string that is defined by the DateTimeFormatInfo.SortableDateTimePattern property. The pattern reflects a defined standard (ISO 8601), and the property is read-only. Therefore, it is always the same, regardless of the culture used or the format provider supplied. The custom format string is "yyyy'-'MM'-'dd'T'HH':'mm':'ss".

The purpose of the "s" format specifier is to produce result strings that sort consistently in ascending or descending order based on date and time values. As a result, although the "s" standard format specifier represents a date and time value in a consistent format, the formatting operation does not modify the value of the date and time object that is being formatted to reflect its DateTime.Kind property or its DateTimeOffset.Offset value. For example, the result strings produced by formatting the date and time values 2014-11-15T18:32:17+00:00 and 2014-11-15T18:32:17+08:00 are identical.

When this standard format specifier is used, the formatting or parsing operation always uses the invariant culture.</value>
  </data>
  <data name="time_separator" xml:space="preserve">
    <value>time separator</value>
  </data>
  <data name="time_separator_description" xml:space="preserve">
    <value>The ":" custom format specifier represents the time separator, which is used to differentiate hours, minutes, and seconds. The appropriate localized time separator is retrieved from the DateTimeFormatInfo.TimeSeparator property of the current or specified culture.

Note: To change the time separator for a particular date and time string, specify the separator character within a literal string delimiter. For example, the custom format string hh'_'dd'_'ss produces a result string in which "_" (an underscore) is always used as the time separator. To change the time separator for all dates for a culture, either change the value of the DateTimeFormatInfo.TimeSeparator property of the current culture, or instantiate a DateTimeFormatInfo object, assign the character to its TimeSeparator property, and call an overload of the formatting method that includes an IFormatProvider parameter.

If the ":" format specifier is used without other custom format specifiers, it's interpreted as a standard date and time format specifier and throws a FormatException.</value>
  </data>
  <data name="time_zone" xml:space="preserve">
    <value>time zone</value>
  </data>
  <data name="time_zone_description" xml:space="preserve">
    <value>The "K" custom format specifier represents the time zone information of a date and time value. When this format specifier is used with DateTime values, the result string is defined by the value of the DateTime.Kind property:

    For the local time zone (a DateTime.Kind property value of DateTimeKind.Local), this specifier is equivalent to the "zzz" specifier and produces a result string containing the local offset from Coordinated Universal Time (UTC); for example, "-07:00".

    For a UTC time (a DateTime.Kind property value of DateTimeKind.Utc), the result string includes a "Z" character to represent a UTC date.

    For a time from an unspecified time zone (a time whose DateTime.Kind property equals DateTimeKind.Unspecified), the result is equivalent to String.Empty.

For DateTimeOffset values, the "K" format specifier is equivalent to the "zzz" format specifier, and produces a result string containing the DateTimeOffset value's offset from UTC.

If the "K" format specifier is used without other custom format specifiers, it's interpreted as a standard date and time format specifier and throws a FormatException.</value>
  </data>
  <data name="universal_full_date_time" xml:space="preserve">
    <value>universal full date/time</value>
  </data>
  <data name="universal_full_date_time_description" xml:space="preserve">
    <value>The "U" standard format specifier represents a custom date and time format string that is defined by a specified culture's DateTimeFormatInfo.FullDateTimePattern property. The pattern is the same as the "F" pattern. However, the DateTime value is automatically converted to UTC before it is formatted.</value>
  </data>
  <data name="universal_sortable_date_time" xml:space="preserve">
    <value>universal sortable date/time</value>
  </data>
  <data name="universal_sortable_date_time_description" xml:space="preserve">
    <value>The "u" standard format specifier represents a custom date and time format string that is defined by the DateTimeFormatInfo.UniversalSortableDateTimePattern property. The pattern reflects a defined standard, and the property is read-only. Therefore, it is always the same, regardless of the culture used or the format provider supplied. The custom format string is "yyyy'-'MM'-'dd HH':'mm':'ss'Z'". When this standard format specifier is used, the formatting or parsing operation always uses the invariant culture.

Although the result string should express a time as Coordinated Universal Time (UTC), no conversion of the original DateTime value is performed during the formatting operation. Therefore, you must convert a DateTime value to UTC by calling the DateTime.ToUniversalTime method before formatting it.</value>
  </data>
  <data name="utc_hour_and_minute_offset" xml:space="preserve">
    <value>utc hour and minute offset</value>
  </data>
  <data name="utc_hour_and_minute_offset_description" xml:space="preserve">
    <value>With DateTime values, the "zzz" custom format specifier represents the signed offset of the local operating system's time zone from UTC, measured in hours and minutes. It doesn't reflect the value of an instance's DateTime.Kind property. For this reason, the "zzz" format specifier is not recommended for use with DateTime values.

With DateTimeOffset values, this format specifier represents the DateTimeOffset value's offset from UTC in hours and minutes.

The offset is always displayed with a leading sign. A plus sign (+) indicates hours ahead of UTC, and a minus sign (-) indicates hours behind UTC. A single-digit offset is formatted with a leading zero.</value>
  </data>
  <data name="utc_hour_offset_1_2_digits" xml:space="preserve">
    <value>utc hour offset (1-2 digits)</value>
  </data>
  <data name="utc_hour_offset_1_2_digits_description" xml:space="preserve">
    <value>With DateTime values, the "z" custom format specifier represents the signed offset of the local operating system's time zone from Coordinated Universal Time (UTC), measured in hours. It doesn't reflect the value of an instance's DateTime.Kind property. For this reason, the "z" format specifier is not recommended for use with DateTime values.

With DateTimeOffset values, this format specifier represents the DateTimeOffset value's offset from UTC in hours.

The offset is always displayed with a leading sign. A plus sign (+) indicates hours ahead of UTC, and a minus sign (-) indicates hours behind UTC. A single-digit offset is formatted without a leading zero.

If the "z" format specifier is used without other custom format specifiers, it's interpreted as a standard date and time format specifier and throws a FormatException.</value>
  </data>
  <data name="utc_hour_offset_2_digits" xml:space="preserve">
    <value>utc hour offset (2 digits)</value>
  </data>
  <data name="utc_hour_offset_2_digits_description" xml:space="preserve">
    <value>With DateTime values, the "zz" custom format specifier represents the signed offset of the local operating system's time zone from UTC, measured in hours. It doesn't reflect the value of an instance's DateTime.Kind property. For this reason, the "zz" format specifier is not recommended for use with DateTime values.

With DateTimeOffset values, this format specifier represents the DateTimeOffset value's offset from UTC in hours.

The offset is always displayed with a leading sign. A plus sign (+) indicates hours ahead of UTC, and a minus sign (-) indicates hours behind UTC. A single-digit offset is formatted with a leading zero.</value>
  </data>
  <data name="year_1_2_digits" xml:space="preserve">
    <value>year (1-2 digits)</value>
  </data>
  <data name="year_1_2_digits_description" xml:space="preserve">
    <value>The "y" custom format specifier represents the year as a one-digit or two-digit number. If the year has more than two digits, only the two low-order digits appear in the result. If the first digit of a two-digit year begins with a zero (for example, 2008), the number is formatted without a leading zero.

If the "y" format specifier is used without other custom format specifiers, it's interpreted as the "y" standard date and time format specifier.</value>
  </data>
  <data name="year_2_digits" xml:space="preserve">
    <value>year (2 digits)</value>
  </data>
  <data name="year_2_digits_description" xml:space="preserve">
    <value>The "yy" custom format specifier represents the year as a two-digit number. If the year has more than two digits, only the two low-order digits appear in the result. If the two-digit year has fewer than two significant digits, the number is padded with leading zeros to produce two digits.

In a parsing operation, a two-digit year that is parsed using the "yy" custom format specifier is interpreted based on the Calendar.TwoDigitYearMax property of the format provider's current calendar. The following example parses the string representation of a date that has a two-digit year by using the default Gregorian calendar of the en-US culture, which, in this case, is the current culture. It then changes the current culture's CultureInfo object to use a GregorianCalendar object whose TwoDigitYearMax property has been modified.</value>
  </data>
  <data name="year_3_4_digits" xml:space="preserve">
    <value>year (3-4 digits)</value>
  </data>
  <data name="year_3_4_digits_description" xml:space="preserve">
    <value>The "yyy" custom format specifier represents the year with a minimum of three digits. If the year has more than three significant digits, they are included in the result string. If the year has fewer than three digits, the number is padded with leading zeros to produce three digits.</value>
  </data>
  <data name="year_4_digits" xml:space="preserve">
    <value>year (4 digits)</value>
  </data>
  <data name="year_4_digits_description" xml:space="preserve">
    <value>The "yyyy" custom format specifier represents the year with a minimum of four digits. If the year has more than four significant digits, they are included in the result string. If the year has fewer than four digits, the number is padded with leading zeros to produce four digits.</value>
  </data>
  <data name="year_5_digits" xml:space="preserve">
    <value>year (5 digits)</value>
  </data>
  <data name="year_5_digits_description" xml:space="preserve">
    <value>The "yyyyy" custom format specifier (plus any number of additional "y" specifiers) represents the year with a minimum of five digits. If the year has more than five significant digits, they are included in the result string. If the year has fewer than five digits, the number is padded with leading zeros to produce five digits.

If there are additional "y" specifiers, the number is padded with as many leading zeros as necessary to produce the number of "y" specifiers.</value>
  </data>
  <data name="year_month" xml:space="preserve">
    <value>year month</value>
  </data>
  <data name="year_month_description" xml:space="preserve">
    <value>The "Y" or "y" standard format specifier represents a custom date and time format string that is defined by the DateTimeFormatInfo.YearMonthPattern property of a specified culture. For example, the custom format string for the invariant culture is "yyyy MMMM".</value>
  </data>
  <data name="_10000000ths_of_a_second" xml:space="preserve">
    <value>10,000,000ths of a second</value>
  </data>
  <data name="_10000000ths_of_a_second_description" xml:space="preserve">
    <value>The "fffffff" custom format specifier represents the seven most significant digits of the seconds fraction; that is, it represents the ten millionths of a second in a date and time value.

Although it's possible to display the ten millionths of a second component of a time value, that value may not be meaningful. The precision of date and time values depends on the resolution of the system clock. On the Windows NT 3.5 (and later) and Windows Vista operating systems, the clock's resolution is approximately 10-15 milliseconds.</value>
  </data>
  <data name="_10000000ths_of_a_second_non_zero" xml:space="preserve">
    <value>10,000,000ths of a second (non-zero)</value>
  </data>
  <data name="_10000000ths_of_a_second_non_zero_description" xml:space="preserve">
    <value>The "FFFFFFF" custom format specifier represents the seven most significant digits of the seconds fraction; that is, it represents the ten millionths of a second in a date and time value. However, trailing zeros or seven zero digits aren't displayed.

Although it's possible to display the ten millionths of a second component of a time value, that value may not be meaningful. The precision of date and time values depends on the resolution of the system clock. On the Windows NT 3.5 (and later) and Windows Vista operating systems, the clock's resolution is approximately 10-15 milliseconds.</value>
  </data>
  <data name="_1000000ths_of_a_second" xml:space="preserve">
    <value>1,000,000ths of a second</value>
  </data>
  <data name="_1000000ths_of_a_second_description" xml:space="preserve">
    <value>The "ffffff" custom format specifier represents the six most significant digits of the seconds fraction; that is, it represents the millionths of a second in a date and time value.

Although it's possible to display the millionths of a second component of a time value, that value may not be meaningful. The precision of date and time values depends on the resolution of the system clock. On the Windows NT 3.5 (and later) and Windows Vista operating systems, the clock's resolution is approximately 10-15 milliseconds.</value>
  </data>
  <data name="_1000000ths_of_a_second_non_zero" xml:space="preserve">
    <value>1,000,000ths of a second (non-zero)</value>
  </data>
  <data name="_1000000ths_of_a_second_non_zero_description" xml:space="preserve">
    <value>The "FFFFFF" custom format specifier represents the six most significant digits of the seconds fraction; that is, it represents the millionths of a second in a date and time value. However, trailing zeros or six zero digits aren't displayed.

Although it's possible to display the millionths of a second component of a time value, that value may not be meaningful. The precision of date and time values depends on the resolution of the system clock. On the Windows NT 3.5 (and later) and Windows Vista operating systems, the clock's resolution is approximately 10-15 milliseconds.</value>
  </data>
  <data name="_100000ths_of_a_second" xml:space="preserve">
    <value>100,000ths of a second</value>
  </data>
  <data name="_100000ths_of_a_second_description" xml:space="preserve">
    <value>The "fffff" custom format specifier represents the five most significant digits of the seconds fraction; that is, it represents the hundred thousandths of a second in a date and time value.

Although it's possible to display the hundred thousandths of a second component of a time value, that value may not be meaningful. The precision of date and time values depends on the resolution of the system clock. On the Windows NT 3.5 (and later) and Windows Vista operating systems, the clock's resolution is approximately 10-15 milliseconds.</value>
  </data>
  <data name="_100000ths_of_a_second_non_zero" xml:space="preserve">
    <value>100,000ths of a second (non-zero)</value>
  </data>
  <data name="_100000ths_of_a_second_non_zero_description" xml:space="preserve">
    <value>The "FFFFF" custom format specifier represents the five most significant digits of the seconds fraction; that is, it represents the hundred thousandths of a second in a date and time value. However, trailing zeros or five zero digits aren't displayed.

Although it's possible to display the hundred thousandths of a second component of a time value, that value may not be meaningful. The precision of date and time values depends on the resolution of the system clock. On the Windows NT 3.5 (and later) and Windows Vista operating systems, the clock's resolution is approximately 10-15 milliseconds.</value>
  </data>
  <data name="_10000ths_of_a_second" xml:space="preserve">
    <value>10,000ths of a second</value>
  </data>
  <data name="_10000ths_of_a_second_description" xml:space="preserve">
    <value>The "ffff" custom format specifier represents the four most significant digits of the seconds fraction; that is, it represents the ten thousandths of a second in a date and time value.

Although it's possible to display the ten thousandths of a second component of a time value, that value may not be meaningful. The precision of date and time values depends on the resolution of the system clock. On the Windows NT version 3.5 (and later) and Windows Vista operating systems, the clock's resolution is approximately 10-15 milliseconds.</value>
  </data>
  <data name="_10000ths_of_a_second_non_zero" xml:space="preserve">
    <value>10,000ths of a second (non-zero)</value>
  </data>
  <data name="_10000ths_of_a_second_non_zero_description" xml:space="preserve">
    <value>The "FFFF" custom format specifier represents the four most significant digits of the seconds fraction; that is, it represents the ten thousandths of a second in a date and time value. However, trailing zeros or four zero digits aren't displayed.

Although it's possible to display the ten thousandths of a second component of a time value, that value may not be meaningful. The precision of date and time values depends on the resolution of the system clock. On the Windows NT 3.5 (and later) and Windows Vista operating systems, the clock's resolution is approximately 10-15 milliseconds.</value>
  </data>
  <data name="_1000ths_of_a_second" xml:space="preserve">
    <value>1,000ths of a second</value>
  </data>
  <data name="_1000ths_of_a_second_description" xml:space="preserve">
    <value>The "fff" custom format specifier represents the three most significant digits of the seconds fraction; that is, it represents the milliseconds in a date and time value.</value>
  </data>
  <data name="_1000ths_of_a_second_non_zero" xml:space="preserve">
    <value>1,000ths of a second (non-zero)</value>
  </data>
  <data name="_1000ths_of_a_second_non_zero_description" xml:space="preserve">
    <value>The "FFF" custom format specifier represents the three most significant digits of the seconds fraction; that is, it represents the milliseconds in a date and time value. However, trailing zeros or three zero digits aren't displayed.</value>
  </data>
  <data name="_100ths_of_a_second" xml:space="preserve">
    <value>100ths of a second</value>
  </data>
  <data name="_100ths_of_a_second_description" xml:space="preserve">
    <value>The "ff" custom format specifier represents the two most significant digits of the seconds fraction; that is, it represents the hundredths of a second in a date and time value.</value>
  </data>
  <data name="_100ths_of_a_second_non_zero" xml:space="preserve">
    <value>100ths of a second (non-zero)</value>
  </data>
  <data name="_100ths_of_a_second_non_zero_description" xml:space="preserve">
    <value>The "FF" custom format specifier represents the two most significant digits of the seconds fraction; that is, it represents the hundredths of a second in a date and time value. However, trailing zeros or two zero digits aren't displayed.</value>
  </data>
  <data name="_10ths_of_a_second" xml:space="preserve">
    <value>10ths of a second</value>
  </data>
  <data name="_10ths_of_a_second_description" xml:space="preserve">
    <value>The "f" custom format specifier represents the most significant digit of the seconds fraction; that is, it represents the tenths of a second in a date and time value.

If the "f" format specifier is used without other format specifiers, it's interpreted as the "f" standard date and time format specifier.

When you use "f" format specifiers as part of a format string supplied to the ParseExact, TryParseExact, ParseExact, or TryParseExact method, the number of "f" format specifiers indicates the number of most significant digits of the seconds fraction that must be present to successfully parse the string.</value>
  </data>
  <data name="_10ths_of_a_second_non_zero" xml:space="preserve">
    <value>10ths of a second (non-zero)</value>
  </data>
  <data name="_10ths_of_a_second_non_zero_description" xml:space="preserve">
    <value>The "F" custom format specifier represents the most significant digit of the seconds fraction; that is, it represents the tenths of a second in a date and time value. Nothing is displayed if the digit is zero.

If the "F" format specifier is used without other format specifiers, it's interpreted as the "F" standard date and time format specifier.

The number of "F" format specifiers used with the ParseExact, TryParseExact, ParseExact, or TryParseExact method indicates the maximum number of most significant digits of the seconds fraction that can be present to successfully parse the string.</value>
  </data>
  <data name="_12_hour_clock_1_2_digits" xml:space="preserve">
    <value>12 hour clock (1-2 digits)</value>
  </data>
  <data name="_12_hour_clock_1_2_digits_description" xml:space="preserve">
    <value>The "h" custom format specifier represents the hour as a number from 1 through 12; that is, the hour is represented by a 12-hour clock that counts the whole hours since midnight or noon. A particular hour after midnight is indistinguishable from the same hour after noon. The hour is not rounded, and a single-digit hour is formatted without a leading zero. For example, given a time of 5:43 in the morning or afternoon, this custom format specifier displays "5".

If the "h" format specifier is used without other custom format specifiers, it's interpreted as a standard date and time format specifier and throws a FormatException.</value>
  </data>
  <data name="_12_hour_clock_2_digits" xml:space="preserve">
    <value>12 hour clock (2 digits)</value>
  </data>
  <data name="_12_hour_clock_2_digits_description" xml:space="preserve">
    <value>The "hh" custom format specifier (plus any number of additional "h" specifiers) represents the hour as a number from 01 through 12; that is, the hour is represented by a 12-hour clock that counts the whole hours since midnight or noon. A particular hour after midnight is indistinguishable from the same hour after noon. The hour is not rounded, and a single-digit hour is formatted with a leading zero. For example, given a time of 5:43 in the morning or afternoon, this format specifier displays "05".</value>
  </data>
  <data name="_24_hour_clock_1_2_digits" xml:space="preserve">
    <value>24 hour clock (1-2 digits)</value>
  </data>
  <data name="_24_hour_clock_1_2_digits_description" xml:space="preserve">
    <value>The "H" custom format specifier represents the hour as a number from 0 through 23; that is, the hour is represented by a zero-based 24-hour clock that counts the hours since midnight. A single-digit hour is formatted without a leading zero.

If the "H" format specifier is used without other custom format specifiers, it's interpreted as a standard date and time format specifier and throws a FormatException.</value>
  </data>
  <data name="_24_hour_clock_2_digits" xml:space="preserve">
    <value>24 hour clock (2 digits)</value>
  </data>
  <data name="_24_hour_clock_2_digits_description" xml:space="preserve">
    <value>The "HH" custom format specifier (plus any number of additional "H" specifiers) represents the hour as a number from 00 through 23; that is, the hour is represented by a zero-based 24-hour clock that counts the hours since midnight. A single-digit hour is formatted with a leading zero.</value>
=======
  <data name="Implement_remaining_members_explicitly" xml:space="preserve">
    <value>Implement remaining members explicitly</value>
>>>>>>> fd0bf09b
  </data>
</root><|MERGE_RESOLUTION|>--- conflicted
+++ resolved
@@ -1588,7 +1588,6 @@
   <data name="Conditional_expression_can_be_simplified" xml:space="preserve">
     <value>Conditional expression can be simplified</value>
   </data>
-<<<<<<< HEAD
   <data name="AM_PM_abbreviated" xml:space="preserve">
     <value>AM/PM (abbreviated)</value>
   </data>
@@ -2044,9 +2043,8 @@
   </data>
   <data name="_24_hour_clock_2_digits_description" xml:space="preserve">
     <value>The "HH" custom format specifier (plus any number of additional "H" specifiers) represents the hour as a number from 00 through 23; that is, the hour is represented by a zero-based 24-hour clock that counts the hours since midnight. A single-digit hour is formatted with a leading zero.</value>
-=======
+  </data>
   <data name="Implement_remaining_members_explicitly" xml:space="preserve">
     <value>Implement remaining members explicitly</value>
->>>>>>> fd0bf09b
   </data>
 </root>