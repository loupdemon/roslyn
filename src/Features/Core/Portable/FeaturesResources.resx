--- conflicted
+++ resolved
@@ -1334,12 +1334,10 @@
   <data name="indexer_" xml:space="preserve">
     <value>indexer</value>
   </data>
-<<<<<<< HEAD
   <data name="Regex_issue_0" xml:space="preserve">
     <value>Regex issue: {0}</value>
-=======
+  </data>
   <data name="Alias_ambiguous_type_0" xml:space="preserve">
     <value>Alias ambiguous type '{0}'</value>
->>>>>>> d3ff0182
   </data>
 </root>