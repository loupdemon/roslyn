--- conflicted
+++ resolved
@@ -34,11 +34,7 @@
             ICodeFixService codeFixService,
             Document document,
             TextSpan selection,
-<<<<<<< HEAD
-            bool includeSuppressionFixes,
             CodeActionRequestPriority priority,
-=======
->>>>>>> a55983a7
             bool isBlocking,
             Func<string, IDisposable?> addOperationScope,
             CancellationToken cancellationToken)
@@ -47,15 +43,8 @@
             // it. However, it's deliberate.  We want to make sure that the code runs on 
             // the background so that no one takes an accidentally dependency on running on 
             // the UI thread.
-<<<<<<< HEAD
-            var fixes = await Task.Run(
-                () => codeFixService.GetFixesAsync(
-                document, selection, includeSuppressionFixes, priority, isBlocking,
-                addOperationScope, cancellationToken), cancellationToken).ConfigureAwait(false);
-=======
             var fixes = await Task.Run(() => codeFixService.GetFixesAsync(
-                document, selection, includeSuppressionFixes: true, isBlocking, addOperationScope, cancellationToken), cancellationToken).ConfigureAwait(false);
->>>>>>> a55983a7
+                document, selection, includeSuppressionFixes: true, priority, isBlocking, addOperationScope, cancellationToken), cancellationToken).ConfigureAwait(false);
 
             var filteredFixes = fixes.WhereAsArray(c => c.Fixes.Length > 0);
             var organizedFixes = OrganizeFixes(workspace, filteredFixes);
