--- conflicted
+++ resolved
@@ -87,14 +87,11 @@
         <target state="new">Private member '{0}' is unused.</target>
         <note />
       </trans-unit>
-<<<<<<< HEAD
-=======
       <trans-unit id="Invert_conditional">
         <source>Invert conditional</source>
         <target state="new">Invert conditional</target>
         <note />
       </trans-unit>
->>>>>>> 33ced53f
       <trans-unit id="Related_method_signatures_found_in_metadata_will_not_be_updated">
         <source>Related method signatures found in metadata will not be updated.</source>
         <target state="translated">Связанные сигнатуры методов, найденные в метаданных, не будут обновлены.</target>
@@ -115,14 +112,11 @@
         <target state="new">Remove unused private members</target>
         <note />
       </trans-unit>
-<<<<<<< HEAD
-=======
       <trans-unit id="Replace_0_with_1">
         <source>Replace '{0}' with '{1}' </source>
         <target state="new">Replace '{0}' with '{1}' </target>
         <note />
       </trans-unit>
->>>>>>> 33ced53f
       <trans-unit id="Use_block_body_for_lambda_expressions">
         <source>Use block body for lambda expressions</source>
         <target state="new">Use block body for lambda expressions</target>
