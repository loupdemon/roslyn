--- conflicted
+++ resolved
@@ -52,12 +52,7 @@
 
         public async Task<LSP.VSCodeAction> HandleRequestAsync(LSP.VSCodeAction codeAction, RequestContext context, CancellationToken cancellationToken)
         {
-<<<<<<< HEAD
-            var data = ((JToken)codeAction.Data!).ToObject<CodeActionResolveData>();
-            var document = SolutionProvider.GetDocument(data.TextDocument, context.ClientName);
-=======
             var document = context.Document;
->>>>>>> 2909d702
             Contract.ThrowIfNull(document);
 
             var data = ((JToken)codeAction.Data!).ToObject<CodeActionResolveData>();
