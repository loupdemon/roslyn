﻿// Licensed to the .NET Foundation under one or more agreements.
// The .NET Foundation licenses this file to you under the MIT license.
// See the LICENSE file in the project root for more information.

#nullable enable

using System.Linq;
using System.Threading.Tasks;
using Microsoft.CodeAnalysis.LanguageServer.Handler.SemanticTokens;
using Roslyn.Test.Utilities;
using Xunit;
using LSP = Microsoft.VisualStudio.LanguageServer.Protocol;

namespace Microsoft.CodeAnalysis.LanguageServer.UnitTests.SemanticTokens
{
    public class SemanticTokensEditsTests : AbstractSemanticTokensTests
    {
        /*
         * Markup for basic test case:
         *     // Comment
         *     static class C { }  
         */
        private static readonly string s_standardCase = @"{|caret:|}// Comment
static class C { }";

        /*
         * Markup for single line test case:
         *     // Comment
         */
        private static readonly string s_singleLineCase = @"{|caret:|}// Comment";

        [Fact]
        public async Task TestInsertingNewLineInMiddleOfFile()
        {
            var updatedText = @"// Comment

static class C { }";

            using var testLspServer = CreateTestLspServer(s_standardCase, out var locations);
            var caretLocation = locations["caret"].First();
            await RunGetSemanticTokensAsync(testLspServer, caretLocation);
            UpdateDocumentText(updatedText, testLspServer.TestWorkspace);

            var results = await RunGetSemanticTokensEditsAsync(testLspServer, caretLocation, previousResultId: "1");

            var expectedEdit = new LSP.SemanticTokensEdit { Start = 5, DeleteCount = 1, Data = new int[] { 2 } };

            Assert.Equal(expectedEdit, ((LSP.SemanticTokensDelta)results).Edits.First());
            Assert.Equal("2", ((LSP.SemanticTokensDelta)results).ResultId);
        }

        /// <summary>
        /// Tests making a deletion from the end of the file.
        /// </summary>
        [Fact]
        public async Task TestGetSemanticTokensEdits_EndDeletionAsync()
        {
            var updatedText =
@"// Comment";

            using var testLspServer = CreateTestLspServer(s_standardCase, out var locations);
            var caretLocation = locations["caret"].First();
            await RunGetSemanticTokensAsync(testLspServer, caretLocation);
            UpdateDocumentText(updatedText, testLspServer.TestWorkspace);

            var results = await RunGetSemanticTokensEditsAsync(testLspServer, caretLocation, previousResultId: "1");

            var expectedEdit = new LSP.SemanticTokensEdit { Start = 5, DeleteCount = 25, Data = System.Array.Empty<int>() };

            Assert.Equal(expectedEdit, ((LSP.SemanticTokensDelta)results).Edits.First());
            Assert.Equal("2", ((LSP.SemanticTokensDelta)results).ResultId);
        }

        /// <summary>
        /// Tests making an insertion at the end of the file.
        /// </summary>
        [Fact]
        public async Task TestGetSemanticTokensEdits_EndInsertionAsync()
        {
            var updatedText =
@"// Comment
static class C { }
// Comment";

            using var testLspServer = CreateTestLspServer(s_standardCase, out var locations);
            var caretLocation = locations["caret"].First();
            await RunGetSemanticTokensAsync(testLspServer, caretLocation);
            UpdateDocumentText(updatedText, testLspServer.TestWorkspace);

            var results = await RunGetSemanticTokensEditsAsync(testLspServer, caretLocation, previousResultId: "1");

            var expectedEdit = new LSP.SemanticTokensEdit
            {
                Start = 30,
                DeleteCount = 0,
                Data = new int[] { 1, 0, 10, SemanticTokensCache.TokenTypeToIndex[LSP.SemanticTokenTypes.Comment], 0 }
            };

            Assert.Equal(expectedEdit, ((LSP.SemanticTokensDelta)results).Edits.First());
            Assert.Equal("2", ((LSP.SemanticTokensDelta)results).ResultId);
        }

        /// <summary>
        /// Tests to make sure we return a minimal number of edits.
        /// </summary>
        [Fact]
        public async Task TestGetSemanticTokensEdits_ReturnMinimalEdits()
        {
            var updatedText =
@"class
// Comment";

            using var testLspServer = CreateTestLspServer(s_singleLineCase, out var locations);
            var caretLocation = locations["caret"].First();
            await RunGetSemanticTokensAsync(testLspServer, caretLocation);

            // Edit text
            UpdateDocumentText(updatedText, testLspServer.TestWorkspace);

            var results = await RunGetSemanticTokensEditsAsync(testLspServer, caretLocation, previousResultId: "1");

            // 1. Updates length of token (10 to 5) and updates token type (comment to keyword)
            // 2. Creates new token for '// Comment'
            var expectedEdit = new LSP.SemanticTokensEdit
            {
                Start = 2,
                DeleteCount = 0,
                Data = new int[]
                {
                    // 'class'
                    /* 0, 0, */ 5, SemanticTokensCache.TokenTypeToIndex[LSP.SemanticTokenTypes.Keyword], 0,

                    // '// Comment'
                    1, 0, /* 10,  SemanticTokensCache.TokenTypeToIndex[LSP.SemanticTokenTypes.Comment], 0 */
                }
            };

            Assert.Equal(expectedEdit, ((LSP.SemanticTokensDelta)results).Edits?[0]);
            Assert.Equal("2", ((LSP.SemanticTokensDelta)results).ResultId);
        }

        /// <summary>
        /// Tests to make sure that if we don't have a matching semantic token set for the document in the cache,
        /// we return the full set of semantic tokens.
        /// </summary>
        [Fact]
        public async Task TestGetSemanticTokensEditsNoCacheAsync()
        {
            var updatedText =
@"// Comment

static class C { }";

            using var testLspServer = CreateTestLspServer(s_standardCase, out var locations);
            var caretLocation = locations["caret"].First();
            await RunGetSemanticTokensAsync(testLspServer, caretLocation);
            UpdateDocumentText(updatedText, testLspServer.TestWorkspace);

            var results = await RunGetSemanticTokensEditsAsync(testLspServer, caretLocation, previousResultId: "10");

            // Make sure we're returned SemanticTokens instead of SemanticTokensEdits.
            Assert.True(results.Value is LSP.SemanticTokens);
        }

        [Fact]
        public async Task TestConvertSemanticTokenEditsIntoSemanticTokens_InsertNewlineInMiddleOfFile()
        {
            var updatedText =
@"// Comment

static class C { }";

            using var testLspServer = CreateTestLspServer(s_standardCase, out var locations);
            var caretLocation = locations["caret"].First();
            var originalTokens = await RunGetSemanticTokensAsync(testLspServer, caretLocation);
            UpdateDocumentText(updatedText, testLspServer.TestWorkspace);

            // Edits to tokens conversion
            var edits = await RunGetSemanticTokensEditsAsync(testLspServer, caretLocation, previousResultId: "1");
            var editsToTokens = ApplySemanticTokensEdits(originalTokens.Data, (LSP.SemanticTokensDelta)edits);

            // Raw tokens
            var rawTokens = await RunGetSemanticTokensAsync(testLspServer, locations["caret"].First());

            Assert.True(Enumerable.SequenceEqual(rawTokens.Data, editsToTokens));
        }

        [Fact]
        public async Task TestConvertSemanticTokenEditsIntoSemanticTokens_ReplacementEdit()
        {
            var updatedText =
@"// Comment
internal struct S { }";

            using var testLspServer = CreateTestLspServer(s_standardCase, out var locations);
            var caretLocation = locations["caret"].First();
            var originalTokens = await RunGetSemanticTokensAsync(testLspServer, caretLocation);
            UpdateDocumentText(updatedText, testLspServer.TestWorkspace);

            // Edits to tokens conversion
            var edits = await RunGetSemanticTokensEditsAsync(testLspServer, caretLocation, previousResultId: "1");
            var editsToTokens = ApplySemanticTokensEdits(originalTokens.Data, (LSP.SemanticTokensDelta)edits);

            // Raw tokens
            var rawTokens = await RunGetSemanticTokensAsync(testLspServer, locations["caret"].First());

            Assert.True(Enumerable.SequenceEqual(rawTokens.Data, editsToTokens));
        }

        [Fact]
        public async Task TestConvertSemanticTokenEditsIntoSemanticTokens_ManyEdits()
        {
            var updatedText =
@"
// Comment
class C
{
    static void M(int x)
    {
        var v = 1;
    }
}";

            using var testLspServer = CreateTestLspServer(s_standardCase, out var locations);
            var caretLocation = locations["caret"].First();
            var originalTokens = await RunGetSemanticTokensAsync(testLspServer, caretLocation);
            UpdateDocumentText(updatedText, testLspServer.TestWorkspace);

            // Edits to tokens conversion
            var edits = await RunGetSemanticTokensEditsAsync(testLspServer, caretLocation, previousResultId: "1");
            var editsToTokens = ApplySemanticTokensEdits(originalTokens.Data, (LSP.SemanticTokensDelta)edits);

            // Raw tokens
            var rawTokens = await RunGetSemanticTokensAsync(testLspServer, locations["caret"].First());

            Assert.True(Enumerable.SequenceEqual(rawTokens.Data, editsToTokens));
        }

<<<<<<< HEAD
        [Fact, WorkItem(54671, "https://github.com/dotnet/roslyn/issues/54671")]
        public async Task TestConvertSemanticTokenEditsIntoSemanticTokens_FragmentedTokens()
        {
            var originalText =
@"fo {|caret:|}r (int i = 0;/*c*/; i++)
{

}";

            var updatedText =
@"for (int i = 0;/*c*/; i++)
{

}";

            using var testLspServer = CreateTestLspServer(originalText, out var locations);
            var caretLocation = locations["caret"].First();
            var originalTokens = await RunGetSemanticTokensAsync(testLspServer, caretLocation);
            UpdateDocumentText(updatedText, testLspServer.TestWorkspace);

            // Edits to tokens conversion
            var edits = await RunGetSemanticTokensEditsAsync(testLspServer, caretLocation, previousResultId: "1");
            var editsToTokens = ApplySemanticTokensEdits(originalTokens.Data, (LSP.SemanticTokensEdits)edits);

            // Raw tokens
            var rawTokens = await RunGetSemanticTokensAsync(testLspServer, locations["caret"].First());

            Assert.True(Enumerable.SequenceEqual(rawTokens.Data, editsToTokens));
        }

        private static int[] ApplySemanticTokensEdits(int[]? originalTokens, LSP.SemanticTokensEdits edits)
=======
        private static int[] ApplySemanticTokensEdits(int[]? originalTokens, LSP.SemanticTokensDelta edits)
>>>>>>> 26ec009c
        {
            var data = originalTokens.ToList();
            if (edits.Edits != null)
            {
                foreach (var edit in edits.Edits.Reverse())
                {
                    data.RemoveRange(edit.Start, edit.DeleteCount);

                    if (edit.Data is not null)
                    {
                        data.InsertRange(edit.Start, edit.Data);
                    }
                }
            }

            return data.ToArray();
        }
    }
}<|MERGE_RESOLUTION|>--- conflicted
+++ resolved
@@ -236,7 +236,6 @@
             Assert.True(Enumerable.SequenceEqual(rawTokens.Data, editsToTokens));
         }
 
-<<<<<<< HEAD
         [Fact, WorkItem(54671, "https://github.com/dotnet/roslyn/issues/54671")]
         public async Task TestConvertSemanticTokenEditsIntoSemanticTokens_FragmentedTokens()
         {
@@ -259,18 +258,15 @@
 
             // Edits to tokens conversion
             var edits = await RunGetSemanticTokensEditsAsync(testLspServer, caretLocation, previousResultId: "1");
-            var editsToTokens = ApplySemanticTokensEdits(originalTokens.Data, (LSP.SemanticTokensEdits)edits);
-
-            // Raw tokens
-            var rawTokens = await RunGetSemanticTokensAsync(testLspServer, locations["caret"].First());
-
-            Assert.True(Enumerable.SequenceEqual(rawTokens.Data, editsToTokens));
-        }
-
-        private static int[] ApplySemanticTokensEdits(int[]? originalTokens, LSP.SemanticTokensEdits edits)
-=======
+            var editsToTokens = ApplySemanticTokensEdits(originalTokens.Data, (LSP.SemanticTokensDelta)edits);
+
+            // Raw tokens
+            var rawTokens = await RunGetSemanticTokensAsync(testLspServer, locations["caret"].First());
+
+            Assert.True(Enumerable.SequenceEqual(rawTokens.Data, editsToTokens));
+        }
+
         private static int[] ApplySemanticTokensEdits(int[]? originalTokens, LSP.SemanticTokensDelta edits)
->>>>>>> 26ec009c
         {
             var data = originalTokens.ToList();
             if (edits.Edits != null)
