﻿// Licensed to the .NET Foundation under one or more agreements.
// The .NET Foundation licenses this file to you under the MIT license.
// See the LICENSE file in the project root for more information.

using System;
using System.CodeDom.Compiler;
using System.Collections.Generic;
using System.Diagnostics;
using System.IO;
using System.Linq;
using System.Runtime.InteropServices;
using Mono.Options;

namespace RunTests
{
    internal enum Display
    {
        None,
        All,
        Succeeded,
        Failed,
    }

    internal class Options
    {
        /// <summary>
        /// Use HTML output files.
        /// </summary>
        public bool IncludeHtml { get; set; }

        /// <summary>
        /// Display the results files.
        /// </summary>
        public Display Display { get; set; }

        /// <summary>
        /// Filter string to pass to xunit.
        /// </summary>
        public string? TestFilter { get; set; }

        public string Configuration { get; set; }

        /// <summary>
        /// The set of target frameworks that should be probed for test assemblies.
        /// </summary>
        public List<string> TargetFrameworks { get; set; } = new List<string>();

        public List<string> IncludeFilter { get; set; } = new List<string>();

        public List<string> ExcludeFilter { get; set; } = new List<string>();

        public string ArtifactsDirectory { get; }

        /// <summary>
        /// Time after which the runner should kill the xunit process and exit with a failure.
        /// </summary>
        public TimeSpan? Timeout { get; set; }

        /// <summary>
        /// Retry tests on failure 
        /// </summary>
        public bool Retry { get; set; }

        /// <summary>
        /// Whether or not to collect dumps on crashes and timeouts.
        /// </summary>
        public bool CollectDumps { get; set; }

        /// <summary>
        /// The path to procdump.exe
        /// </summary>
        public string? ProcDumpFilePath { get; set; }

        /// <summary>
        /// Disable partitioning and parallelization across test assemblies.
        /// </summary>
        public bool Sequential { get; set; }

        /// <summary>
        /// Whether to run test partitions as Helix work items.
        /// </summary>
        public bool UseHelix { get; set; }

        /// <summary>
        /// Name of the Helix queue to run tests on (only valid when <see cref="UseHelix" /> is <see langword="true" />).
        /// </summary>
        public string? HelixQueueName { get; set; }

        /// <summary>
        /// Path to the dotnet executable we should use for running dotnet test
        /// </summary>
        public string DotnetFilePath { get; set; }

        /// <summary>
        /// Directory to hold all of the xml files created as test results.
        /// </summary>
        public string TestResultsDirectory { get; set; }

        /// <summary>
        /// Directory to hold dump files and other log files created while running tests.
        /// </summary>
        public string LogFilesDirectory { get; set; }

        public string Platform { get; set; }

        public Options(
            string dotnetFilePath,
            string artifactsDirectory,
            string configuration,
            string testResultsDirectory,
            string logFilesDirectory,
            string platform)
        {
            DotnetFilePath = dotnetFilePath;
            ArtifactsDirectory = artifactsDirectory;
            Configuration = configuration;
            TestResultsDirectory = testResultsDirectory;
            LogFilesDirectory = logFilesDirectory;
            Platform = platform;
        }

        internal static Options? Parse(string[] args)
        {
            string? dotnetFilePath = null;
            var platform = "x64";
            var includeHtml = false;
            var targetFrameworks = new List<string>();
            var configuration = "Debug";
            var includeFilter = new List<string>();
            var excludeFilter = new List<string>();
            var sequential = false;
            var helix = false;
            var helixQueueName = "Windows.10.Amd64.Open";
            var retry = false;
            string? testFilter = null;
            int? timeout = null;
            string? resultFileDirectory = null;
            string? logFileDirectory = null;
            var display = Display.None;
            var collectDumps = false;
            string? procDumpFilePath = null;
            string? artifactsPath = null;
            var optionSet = new OptionSet()
            {
                { "dotnet=", "Path to dotnet", (string s) => dotnetFilePath = s },
                { "configuration=", "Configuration to test: Debug or Release", (string s) => configuration = s },
                { "tfm=", "Target framework to test", (string s) => targetFrameworks.Add(s) },
                { "include=", "Expression for including unit test dlls: default *.UnitTests.dll", (string s) => includeFilter.Add(s) },
                { "exclude=", "Expression for excluding unit test dlls: default is empty", (string s) => excludeFilter.Add(s) },
                { "platform=", "Platform to test: x86 or x64", (string s) => platform = s },
                { "html", "Include HTML file output", o => includeHtml = o is object },
                { "sequential", "Run tests sequentially", o => sequential = o is object },
<<<<<<< HEAD
                { "testfilter=", "xUnit string to pass to --filter, e.g. FullyQualifiedName~TestClass1|Category=CategoryA", (string s) => testFilter = s },
=======
                { "helix", "Run tests on Helix", o => helix = o is object },
                { "helixQueueName=", "Name of the Helix queue to run tests on", (string s) => helixQueueName = s },
                { "traits=", "xUnit traits to include (semicolon delimited)", (string s) => traits = s },
                { "notraits=", "xUnit traits to exclude (semicolon delimited)", (string s) => noTraits = s },
>>>>>>> 40aedde7
                { "timeout=", "Minute timeout to limit the tests to", (int i) => timeout = i },
                { "out=", "Test result file directory (when running on Helix, this is relative to the Helix work item directory)", (string s) => resultFileDirectory = s },
                { "logs=", "Log file directory (when running on Helix, this is relative to the Helix work item directory)", (string s) => logFileDirectory = s },
                { "display=", "Display", (Display d) => display = d },
                { "artifactspath=", "Path to the artifacts directory", (string s) => artifactsPath = s },
                { "procdumppath=", "Path to procdump", (string s) => procDumpFilePath = s },
                { "collectdumps", "Whether or not to gather dumps on timeouts and crashes", o => collectDumps = o is object },
                { "retry", "Retry failed test a few times", o => retry = o is object },
            };

            List<string> assemblyList;
            try
            {
                assemblyList = optionSet.Parse(args);
            }
            catch (OptionException e)
            {
                ConsoleUtil.WriteLine($"Error parsing command line arguments: {e.Message}");
                optionSet.WriteOptionDescriptions(Console.Out);
                return null;
            }

            if (includeFilter.Count == 0)
            {
                includeFilter.Add(".*UnitTests.*");
            }

            if (targetFrameworks.Count == 0)
            {
                targetFrameworks.Add("net472");
            }

            artifactsPath ??= TryGetArtifactsPath();
            if (artifactsPath is null || !Directory.Exists(artifactsPath))
            {
                ConsoleUtil.WriteLine($"Did not find artifacts directory at {artifactsPath}");
                return null;
            }

            resultFileDirectory ??= helix
                ? "."
                : Path.Combine(artifactsPath, "TestResults", configuration);

            logFileDirectory ??= resultFileDirectory;

            dotnetFilePath ??= TryGetDotNetPath();
            if (dotnetFilePath is null || !File.Exists(dotnetFilePath))
            {
                ConsoleUtil.WriteLine($"Did not find 'dotnet' at {dotnetFilePath}");
                return null;
            }

            if (retry && includeHtml)
            {
                ConsoleUtil.WriteLine($"Cannot specify both --retry and --html");
                return null;
            }

            if (procDumpFilePath is { } && !collectDumps)
            {
                ConsoleUtil.WriteLine($"procdumppath was specified without collectdumps hence it will not be used");
            }

            return new Options(
                dotnetFilePath: dotnetFilePath,
                artifactsDirectory: artifactsPath,
                configuration: configuration,
                testResultsDirectory: resultFileDirectory,
                logFilesDirectory: logFileDirectory,
                platform: platform)
            {
                TargetFrameworks = targetFrameworks,
                IncludeFilter = includeFilter,
                ExcludeFilter = excludeFilter,
                Display = display,
                ProcDumpFilePath = procDumpFilePath,
                CollectDumps = collectDumps,
                Sequential = sequential,
                UseHelix = helix,
                HelixQueueName = helixQueueName,
                IncludeHtml = includeHtml,
                TestFilter = testFilter,
                Timeout = timeout is { } t ? TimeSpan.FromMinutes(t) : null,
                Retry = retry,
            };

            static string? TryGetArtifactsPath()
            {
                var path = AppContext.BaseDirectory;
                while (path is object && Path.GetFileName(path) != "artifacts")
                {
                    path = Path.GetDirectoryName(path);
                }

                return path;
            }

            static string? TryGetDotNetPath()
            {
                var dir = RuntimeEnvironment.GetRuntimeDirectory();
                var programName = RuntimeInformation.IsOSPlatform(OSPlatform.Windows) ? "dotnet.exe" : "dotnet";

                while (dir != null && !File.Exists(Path.Combine(dir, programName)))
                {
                    dir = Path.GetDirectoryName(dir);
                }

                return dir == null ? null : Path.Combine(dir, programName);
            }
        }
    }
}<|MERGE_RESOLUTION|>--- conflicted
+++ resolved
@@ -150,14 +150,9 @@
                 { "platform=", "Platform to test: x86 or x64", (string s) => platform = s },
                 { "html", "Include HTML file output", o => includeHtml = o is object },
                 { "sequential", "Run tests sequentially", o => sequential = o is object },
-<<<<<<< HEAD
-                { "testfilter=", "xUnit string to pass to --filter, e.g. FullyQualifiedName~TestClass1|Category=CategoryA", (string s) => testFilter = s },
-=======
                 { "helix", "Run tests on Helix", o => helix = o is object },
                 { "helixQueueName=", "Name of the Helix queue to run tests on", (string s) => helixQueueName = s },
-                { "traits=", "xUnit traits to include (semicolon delimited)", (string s) => traits = s },
-                { "notraits=", "xUnit traits to exclude (semicolon delimited)", (string s) => noTraits = s },
->>>>>>> 40aedde7
+                { "testfilter=", "xUnit string to pass to --filter, e.g. FullyQualifiedName~TestClass1|Category=CategoryA", (string s) => testFilter = s },
                 { "timeout=", "Minute timeout to limit the tests to", (int i) => timeout = i },
                 { "out=", "Test result file directory (when running on Helix, this is relative to the Helix work item directory)", (string s) => resultFileDirectory = s },
                 { "logs=", "Log file directory (when running on Helix, this is relative to the Helix work item directory)", (string s) => logFileDirectory = s },
