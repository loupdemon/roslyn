--- conflicted
+++ resolved
@@ -63,12 +63,9 @@
             BindToOption(Colorize_regular_expressions, RegularExpressionsOptions.ColorizeRegexPatterns, LanguageNames.CSharp);
             BindToOption(Report_invalid_regular_expressions, RegularExpressionsOptions.ReportInvalidRegexPatterns, LanguageNames.CSharp);
             BindToOption(Highlight_related_components_under_cursor, RegularExpressionsOptions.HighlightRelatedRegexComponentsUnderCursor, LanguageNames.CSharp);
-<<<<<<< HEAD
+            BindToOption(Show_completion_list, RegularExpressionsOptions.ProvideRegexCompletions, LanguageNames.CSharp);
 
             BindToOption(Use_enhanced_colors, FeatureOnOffOptions.UseEnhancedColors);
-=======
-            BindToOption(Show_completion_list, RegularExpressionsOptions.ProvideRegexCompletions, LanguageNames.CSharp);
->>>>>>> 9d4f33b0
         }
     }
 }