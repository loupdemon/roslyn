// Copyright (c) Microsoft.  All Rights Reserved.  Licensed under the Apache License, Version 2.0.  See License.txt in the project root for license information.

using System;
using System.Collections.Generic;
using System.Windows.Data;
using Microsoft.CodeAnalysis;
using Microsoft.CodeAnalysis.CodeStyle;
using Microsoft.CodeAnalysis.CSharp.CodeStyle;
using Microsoft.CodeAnalysis.Options;
using Microsoft.CodeAnalysis.Simplification;
using Microsoft.VisualStudio.LanguageServices.Implementation.Options;

namespace Microsoft.VisualStudio.LanguageServices.CSharp.Options.Formatting
{
    /// <summary>
    /// This is the view model for CodeStyle options page.
    /// </summary>
    /// <remarks>
    /// The codestyle options page is defined in <see cref="CodeStylePage"/>
    /// </remarks>
    internal class StyleViewModel : AbstractOptionPreviewViewModel
    {
        #region "Preview Text"

        private static readonly string s_fieldDeclarationPreviewTrue = @"
class C{
    int capacity;
    void Method()
    {
//[
        this.capacity = 0;
//]
    }
}";

        private static readonly string s_fieldDeclarationPreviewFalse = @"
class C{
    int capacity;
    void Method()
    {
//[
        capacity = 0;
//]
    }
}";

        private static readonly string s_propertyDeclarationPreviewTrue = @"
class C{
    public int Id { get; set; }
    void Method()
    {
//[
        this.Id = 0;
//]
    }
}";

        private static readonly string s_propertyDeclarationPreviewFalse = @"
class C{
    public int Id { get; set; }
    void Method()
    {
//[
        Id = 0;
//]
    }
}";

        private static readonly string s_eventDeclarationPreviewTrue = @"
using System;
class C{
    event EventHandler Elapsed;
    void Handler(object sender, EventArgs args)
    {
//[
        this.Elapsed += Handler;
//]
    }
}";

        private static readonly string s_eventDeclarationPreviewFalse = @"
using System;
class C{
    event EventHandler Elapsed;
    void Handler(object sender, EventArgs args)
    {
//[
        Elapsed += Handler;
//]
    }
}";

        private static readonly string s_methodDeclarationPreviewTrue = @"
using System;
class C{
    void Display()
    {
//[
        this.Display();
//]
    }
}";

        private static readonly string s_methodDeclarationPreviewFalse = @"
using System;
class C{
    void Display()
    {
//[
        Display();
//]
    }
}";

        private static readonly string s_intrinsicPreviewDeclarationTrue = @"
class Program
{
//[
    private int _member;
    static void M(int argument)
    {
        int local;
    }
//]
}";

        private static readonly string s_intrinsicPreviewDeclarationFalse = @"
using System;
class Program
{
//[
    private Int32 _member;
    static void M(Int32 argument)
    {
        Int32 local;
    }
//]
}";

        private static readonly string s_intrinsicPreviewMemberAccessTrue = @"
class Program
{
//[
    static void M()
    {
        var local = int.MaxValue;
    }
//]
}";

        private static readonly string s_intrinsicPreviewMemberAccessFalse = @"
using System;
class Program
{
//[
    static void M()
    {
        var local = Int32.MaxValue;
    }
//]
}";

        private static readonly string s_varForIntrinsicsPreviewFalse = @"
using System;
class C{
    void Method()
    {
//[
        int x = 5; // built-in types
//]
    }
}";

        private static readonly string s_varForIntrinsicsPreviewTrue = @"
using System;
class C{
    void Method()
    {
//[
        var x = 5; // built-in types
//]
    }
}";

        private static readonly string s_varWhereApparentPreviewFalse = @"
using System;
class C{
    void Method()
    {
//[
        C cobj = new C(); // type is apparent from assignment expression
//]
    }
}";

        private static readonly string s_varWhereApparentPreviewTrue = @"
using System;
class C{
    void Method()
    {
//[
        var cobj = new C(); // type is apparent from assignment expression
//]
    }
}";

        private static readonly string s_varWherePossiblePreviewFalse = @"
using System;
class C{
    void Init()
    {
//[
        Action f = this.Init(); // everywhere else.
//]
    }
}";

        private static readonly string s_varWherePossiblePreviewTrue = @"
using System;
class C{
    void Init()
    {
//[
        var f = this.Init(); // everywhere else.
//]
    }
}";

        private static readonly string s_preferThrowExpression = @"
using System;

class C
{
    private string s;

    public C(string s)
    {
//[
        // Prefer:
        this.s = s ?? throw new ArgumentNullException(nameof(s));

        // Over:
        if (s == null)
        {
            throw new ArgumentNullException(nameof(s));
        }

        this.s = s;
//]
    }
}
";

        private static readonly string s_preferConditionalDelegateCall = @"
using System;

class C
{
    private string s;

    public C(string s)
    {
//[
        // Prefer:
        func?.Invoke(args);

        // Over:
        if (func != null)
        {
            func(args);
        }
//]
    }
}
";

<<<<<<< HEAD
        private static readonly string s_preferPatternMatchingOverAsWithNullCheck = @"
=======
        private static readonly string s_preferInlinedTypeCheck = @"
>>>>>>> 24d3c344
class C
{
    void M()
    {
//[
        // Prefer:
        if (o is string s)
        {
        }

        // Over:
        var s = o as string;
        if (s != null)
        {
        }
//]
    }
}
";

<<<<<<< HEAD
        private static readonly string s_preferPatternMatchingOverIsWithCastCheck = @"
class C
{
    void M()
    {
//[
        // Prefer:
        if (o is int i)
        {
        }

        // Over:
        if (o is int)
        {
            var i = (int)o;
        }
//]
    }
}
";

=======
>>>>>>> 24d3c344
        private static readonly string s_preferObjectInitializer = @"
using System;

class Customer
{
    private int Age;

    public Customer()
    {
//[
        // Prefer:
        var c = new Customer()
        {
            Age = 21
        };

        // Over:
        var c = new Customer();
        c.Age = 21;
//]
    }
}
";

        private static readonly string s_preferInlinedVariableDeclaration = @"
using System;

class Customer
{
    public Customer(string value)
    {
//[
        // Prefer:
        if (int.TryParse(value, out int i))
        {
        }

        // Over:
        int i;
        if (int.TryParse(value, out i))
        {
        }
//]
    }
}
";

        private static readonly string s_preferExpressionBodyForMethods = @"
using System;

//[
class Customer
{
    private int Age;

    public int GetAge() => this.Age;
}
//]
";

        private static readonly string s_preferBlockBodyForMethods = @"
using System;

//[
class Customer
{
    private int Age;

    public int GetAge()
    {
        return this.Age;
    }
}
//]
";

        private static readonly string s_preferExpressionBodyForConstructors = @"
using System;

//[
class Customer
{
    private int Age;

    public Customer(int age) => Age = age;
}
//]
";

        private static readonly string s_preferBlockBodyForConstructors = @"
using System;

//[
class Customer
{
    private int Age;

    public Customer(int age)
    {
        Age = age;
    }
}
//]
";

        private static readonly string s_preferExpressionBodyForOperators = @"
using System;

struct ComplexNumber
{
//[
    public static ComplexNumber operator +(ComplexNumber c1, ComplexNumber c2)
        => new ComplexNumber(c1.Real + c2.Real, c1.Imaginary + c2.Imaginary);
//]
}
";

        private static readonly string s_preferBlockBodyForOperators = @"
using System;

struct ComplexNumber
{
//[
    public static ComplexNumber operator +(ComplexNumber c1, ComplexNumber c2)
    {
        return new ComplexNumber(c1.Real + c2.Real, c1.Imaginary + c2.Imaginary);
    }
//]
}
";

        private static readonly string s_preferExpressionBodyForProperties = @"
using System;

//[
class Customer
{
    private int _age;
    public int Age => _age;
}
//]
";

        private static readonly string s_preferBlockBodyForProperties = @"
using System;

//[
class Customer
{
    private int _age;
    public int Age { get { return _age; } }
}
//]
";

        private static readonly string s_preferExpressionBodyForAccessors = @"
using System;

//[
class Customer
{
    private int _age;
    public int Age
    {
        get => _age;
        set => _age = value;
    }
}
//]
";

        private static readonly string s_preferBlockBodyForAccessors = @"
using System;

//[
class Customer
{
    private int _age;
    public int Age
    {
        get { return _age; }
        set { _age = value; }
    }
}
//]
";

        private static readonly string s_preferExpressionBodyForIndexers= @"
using System;

//[
class List<T>
{
    private T[] _values;
    public T this[int i] => _values[i];
}
//]
";

        private static readonly string s_preferBlockBodyForIndexers = @"
using System;

//[
class List<T>
{
    private T[] _values;
    public T this[int i] { get { return _values[i]; } }
}
//]
";

        #endregion

        internal StyleViewModel(OptionSet optionSet, IServiceProvider serviceProvider) : base(optionSet, serviceProvider, LanguageNames.CSharp)
        {
            var collectionView = (ListCollectionView)CollectionViewSource.GetDefaultView(CodeStyleItems);
            collectionView.GroupDescriptions.Add(new PropertyGroupDescription(nameof(AbstractCodeStyleOptionViewModel.GroupName)));

            var qualifyGroupTitle = CSharpVSResources.this_preferences_colon;
            var predefinedTypesGroupTitle = CSharpVSResources.predefined_type_preferences_colon;
            var varGroupTitle = CSharpVSResources.var_preferences_colon;
            var nullCheckingGroupTitle = CSharpVSResources.null_checking_colon;
            var codeBlockPreferencesGroupTitle = ServicesVSResources.Code_block_preferences_colon;
            var expressionPreferencesGroupTitle = ServicesVSResources.Expression_preferences_colon;
            var variablePreferencesGroupTitle = ServicesVSResources.Variable_preferences_colon;

            var qualifyMemberAccessPreferences = new List<CodeStylePreference>
            {
                new CodeStylePreference(CSharpVSResources.Prefer_this, isChecked: true),
                new CodeStylePreference(CSharpVSResources.Do_not_prefer_this, isChecked: false),
            };

            var predefinedTypesPreferences = new List<CodeStylePreference>
            {
                new CodeStylePreference(ServicesVSResources.Prefer_predefined_type, isChecked: true),
                new CodeStylePreference(ServicesVSResources.Prefer_framework_type, isChecked: false),
            };

            var typeStylePreferences = new List<CodeStylePreference>
            {
                new CodeStylePreference(CSharpVSResources.Prefer_var, isChecked: true),
                new CodeStylePreference(CSharpVSResources.Prefer_explicit_type, isChecked: false),
            };

            var codeBlockPreferences = new List<CodeStylePreference>
            {
                new CodeStylePreference(CSharpVSResources.Prefer_expression_body, isChecked: true),
                new CodeStylePreference(CSharpVSResources.Prefer_block_body, isChecked: false),
            };

            CodeStyleItems.Add(new SimpleCodeStyleOptionViewModel(CodeStyleOptions.QualifyFieldAccess, CSharpVSResources.Qualify_field_access_with_this, s_fieldDeclarationPreviewTrue, s_fieldDeclarationPreviewFalse, this, optionSet, qualifyGroupTitle, qualifyMemberAccessPreferences));
            CodeStyleItems.Add(new SimpleCodeStyleOptionViewModel(CodeStyleOptions.QualifyPropertyAccess, CSharpVSResources.Qualify_property_access_with_this, s_propertyDeclarationPreviewTrue, s_propertyDeclarationPreviewFalse, this, optionSet, qualifyGroupTitle, qualifyMemberAccessPreferences));
            CodeStyleItems.Add(new SimpleCodeStyleOptionViewModel(CodeStyleOptions.QualifyMethodAccess, CSharpVSResources.Qualify_method_access_with_this, s_methodDeclarationPreviewTrue, s_methodDeclarationPreviewFalse, this, optionSet, qualifyGroupTitle, qualifyMemberAccessPreferences));
            CodeStyleItems.Add(new SimpleCodeStyleOptionViewModel(CodeStyleOptions.QualifyEventAccess, CSharpVSResources.Qualify_event_access_with_this, s_eventDeclarationPreviewTrue, s_eventDeclarationPreviewFalse, this, optionSet, qualifyGroupTitle, qualifyMemberAccessPreferences));

            CodeStyleItems.Add(new SimpleCodeStyleOptionViewModel(CodeStyleOptions.PreferIntrinsicPredefinedTypeKeywordInDeclaration, ServicesVSResources.For_locals_parameters_and_members, s_intrinsicPreviewDeclarationTrue, s_intrinsicPreviewDeclarationFalse, this, optionSet, predefinedTypesGroupTitle, predefinedTypesPreferences));
            CodeStyleItems.Add(new SimpleCodeStyleOptionViewModel(CodeStyleOptions.PreferIntrinsicPredefinedTypeKeywordInMemberAccess, ServicesVSResources.For_member_access_expressions, s_intrinsicPreviewMemberAccessTrue, s_intrinsicPreviewMemberAccessFalse, this, optionSet, predefinedTypesGroupTitle, predefinedTypesPreferences));

            // Use var
            CodeStyleItems.Add(new SimpleCodeStyleOptionViewModel(CSharpCodeStyleOptions.UseImplicitTypeForIntrinsicTypes, CSharpVSResources.For_built_in_types, s_varForIntrinsicsPreviewTrue, s_varForIntrinsicsPreviewFalse, this, optionSet, varGroupTitle, typeStylePreferences));
            CodeStyleItems.Add(new SimpleCodeStyleOptionViewModel(CSharpCodeStyleOptions.UseImplicitTypeWhereApparent, CSharpVSResources.When_variable_type_is_apparent, s_varWhereApparentPreviewTrue, s_varWhereApparentPreviewFalse, this, optionSet, varGroupTitle, typeStylePreferences));
            CodeStyleItems.Add(new SimpleCodeStyleOptionViewModel(CSharpCodeStyleOptions.UseImplicitTypeWherePossible, CSharpVSResources.Elsewhere, s_varWherePossiblePreviewTrue, s_varWherePossiblePreviewFalse, this, optionSet, varGroupTitle, typeStylePreferences));

<<<<<<< HEAD
            // Expression preferences
            CodeStyleItems.Add(new SimpleCodeStyleOptionViewModel(CodeStyleOptions.PreferObjectInitializer, ServicesVSResources.Prefer_object_initializer, s_preferObjectInitializer, s_preferObjectInitializer, this, optionSet, expressionPreferencesGroupTitle));
            CodeStyleItems.Add(new SimpleCodeStyleOptionViewModel(CSharpCodeStyleOptions.PreferPatternMatchingOverIsWithCastCheck, CSharpVSResources.Prefer_pattern_matching_over_is_with_cast_check, s_preferPatternMatchingOverIsWithCastCheck, s_preferPatternMatchingOverIsWithCastCheck, this, optionSet, expressionPreferencesGroupTitle));
            CodeStyleItems.Add(new SimpleCodeStyleOptionViewModel(CSharpCodeStyleOptions.PreferPatternMatchingOverAsWithNullCheck, CSharpVSResources.Prefer_pattern_matching_over_as_with_null_check, s_preferPatternMatchingOverAsWithNullCheck, s_preferPatternMatchingOverAsWithNullCheck, this, optionSet, expressionPreferencesGroupTitle));

            // Variable preferences
            CodeStyleItems.Add(new SimpleCodeStyleOptionViewModel(CodeStyleOptions.PreferInlinedVariableDeclaration, ServicesVSResources.Prefer_inlined_variable_declaration, s_preferInlinedVariableDeclaration, s_preferInlinedVariableDeclaration, this, optionSet, variablePreferencesGroupTitle));

            // Null preferences.
=======
            // Code block
            CodeStyleItems.Add(new SimpleCodeStyleOptionViewModel(CSharpCodeStyleOptions.PreferExpressionBodiedMethods, ServicesVSResources.For_methods, s_preferExpressionBodyForMethods, s_preferBlockBodyForMethods, this, optionSet, codeBlockPreferencesGroupTitle, codeBlockPreferences));
            CodeStyleItems.Add(new SimpleCodeStyleOptionViewModel(CSharpCodeStyleOptions.PreferExpressionBodiedConstructors, ServicesVSResources.For_constructors, s_preferExpressionBodyForConstructors, s_preferBlockBodyForConstructors, this, optionSet, codeBlockPreferencesGroupTitle, codeBlockPreferences));
            CodeStyleItems.Add(new SimpleCodeStyleOptionViewModel(CSharpCodeStyleOptions.PreferExpressionBodiedOperators, ServicesVSResources.For_operators, s_preferExpressionBodyForOperators, s_preferBlockBodyForOperators, this, optionSet, codeBlockPreferencesGroupTitle, codeBlockPreferences));
            CodeStyleItems.Add(new SimpleCodeStyleOptionViewModel(CSharpCodeStyleOptions.PreferExpressionBodiedProperties, ServicesVSResources.For_properties, s_preferExpressionBodyForProperties, s_preferBlockBodyForProperties, this, optionSet, codeBlockPreferencesGroupTitle, codeBlockPreferences));
            CodeStyleItems.Add(new SimpleCodeStyleOptionViewModel(CSharpCodeStyleOptions.PreferExpressionBodiedIndexers, ServicesVSResources.For_indexers, s_preferExpressionBodyForIndexers, s_preferBlockBodyForIndexers, this, optionSet, codeBlockPreferencesGroupTitle, codeBlockPreferences));
            CodeStyleItems.Add(new SimpleCodeStyleOptionViewModel(CSharpCodeStyleOptions.PreferExpressionBodiedAccessors, ServicesVSResources.For_accessors, s_preferExpressionBodyForAccessors, s_preferBlockBodyForAccessors, this, optionSet, codeBlockPreferencesGroupTitle, codeBlockPreferences));

            // Expressions
            CodeStyleItems.Add(new SimpleCodeStyleOptionViewModel(CodeStyleOptions.PreferObjectInitializer, ServicesVSResources.Prefer_object_initializer, s_preferObjectInitializer, s_preferObjectInitializer, this, optionSet, expressionPreferencesGroupTitle));

            // Variables
            CodeStyleItems.Add(new SimpleCodeStyleOptionViewModel(CodeStyleOptions.PreferInlinedVariableDeclaration, ServicesVSResources.Prefer_inlined_variable_declaration, s_preferInlinedVariableDeclaration, s_preferInlinedVariableDeclaration, this, optionSet, variablePreferencesGroupTitle));

            // Null checking
>>>>>>> 24d3c344
            CodeStyleItems.Add(new SimpleCodeStyleOptionViewModel(CodeStyleOptions.PreferThrowExpression, CSharpVSResources.Prefer_throw_expression, s_preferThrowExpression, s_preferThrowExpression, this, optionSet, nullCheckingGroupTitle));
            CodeStyleItems.Add(new SimpleCodeStyleOptionViewModel(CSharpCodeStyleOptions.PreferConditionalDelegateCall, CSharpVSResources.Prefer_conditional_delegate_call, s_preferConditionalDelegateCall, s_preferConditionalDelegateCall, this, optionSet, nullCheckingGroupTitle));
            CodeStyleItems.Add(new SimpleCodeStyleOptionViewModel(CSharpCodeStyleOptions.PreferInlinedTypeCheck, CSharpVSResources.Prefer_inlined_type_check, s_preferInlinedTypeCheck, s_preferInlinedTypeCheck, this, optionSet, nullCheckingGroupTitle));
        }
    }
}<|MERGE_RESOLUTION|>--- conflicted
+++ resolved
@@ -274,11 +274,7 @@
 }
 ";
 
-<<<<<<< HEAD
         private static readonly string s_preferPatternMatchingOverAsWithNullCheck = @"
-=======
-        private static readonly string s_preferInlinedTypeCheck = @"
->>>>>>> 24d3c344
 class C
 {
     void M()
@@ -299,7 +295,6 @@
 }
 ";
 
-<<<<<<< HEAD
         private static readonly string s_preferPatternMatchingOverIsWithCastCheck = @"
 class C
 {
@@ -321,8 +316,6 @@
 }
 ";
 
-=======
->>>>>>> 24d3c344
         private static readonly string s_preferObjectInitializer = @"
 using System;
 
@@ -586,17 +579,6 @@
             CodeStyleItems.Add(new SimpleCodeStyleOptionViewModel(CSharpCodeStyleOptions.UseImplicitTypeWhereApparent, CSharpVSResources.When_variable_type_is_apparent, s_varWhereApparentPreviewTrue, s_varWhereApparentPreviewFalse, this, optionSet, varGroupTitle, typeStylePreferences));
             CodeStyleItems.Add(new SimpleCodeStyleOptionViewModel(CSharpCodeStyleOptions.UseImplicitTypeWherePossible, CSharpVSResources.Elsewhere, s_varWherePossiblePreviewTrue, s_varWherePossiblePreviewFalse, this, optionSet, varGroupTitle, typeStylePreferences));
 
-<<<<<<< HEAD
-            // Expression preferences
-            CodeStyleItems.Add(new SimpleCodeStyleOptionViewModel(CodeStyleOptions.PreferObjectInitializer, ServicesVSResources.Prefer_object_initializer, s_preferObjectInitializer, s_preferObjectInitializer, this, optionSet, expressionPreferencesGroupTitle));
-            CodeStyleItems.Add(new SimpleCodeStyleOptionViewModel(CSharpCodeStyleOptions.PreferPatternMatchingOverIsWithCastCheck, CSharpVSResources.Prefer_pattern_matching_over_is_with_cast_check, s_preferPatternMatchingOverIsWithCastCheck, s_preferPatternMatchingOverIsWithCastCheck, this, optionSet, expressionPreferencesGroupTitle));
-            CodeStyleItems.Add(new SimpleCodeStyleOptionViewModel(CSharpCodeStyleOptions.PreferPatternMatchingOverAsWithNullCheck, CSharpVSResources.Prefer_pattern_matching_over_as_with_null_check, s_preferPatternMatchingOverAsWithNullCheck, s_preferPatternMatchingOverAsWithNullCheck, this, optionSet, expressionPreferencesGroupTitle));
-
-            // Variable preferences
-            CodeStyleItems.Add(new SimpleCodeStyleOptionViewModel(CodeStyleOptions.PreferInlinedVariableDeclaration, ServicesVSResources.Prefer_inlined_variable_declaration, s_preferInlinedVariableDeclaration, s_preferInlinedVariableDeclaration, this, optionSet, variablePreferencesGroupTitle));
-
-            // Null preferences.
-=======
             // Code block
             CodeStyleItems.Add(new SimpleCodeStyleOptionViewModel(CSharpCodeStyleOptions.PreferExpressionBodiedMethods, ServicesVSResources.For_methods, s_preferExpressionBodyForMethods, s_preferBlockBodyForMethods, this, optionSet, codeBlockPreferencesGroupTitle, codeBlockPreferences));
             CodeStyleItems.Add(new SimpleCodeStyleOptionViewModel(CSharpCodeStyleOptions.PreferExpressionBodiedConstructors, ServicesVSResources.For_constructors, s_preferExpressionBodyForConstructors, s_preferBlockBodyForConstructors, this, optionSet, codeBlockPreferencesGroupTitle, codeBlockPreferences));
@@ -605,17 +587,17 @@
             CodeStyleItems.Add(new SimpleCodeStyleOptionViewModel(CSharpCodeStyleOptions.PreferExpressionBodiedIndexers, ServicesVSResources.For_indexers, s_preferExpressionBodyForIndexers, s_preferBlockBodyForIndexers, this, optionSet, codeBlockPreferencesGroupTitle, codeBlockPreferences));
             CodeStyleItems.Add(new SimpleCodeStyleOptionViewModel(CSharpCodeStyleOptions.PreferExpressionBodiedAccessors, ServicesVSResources.For_accessors, s_preferExpressionBodyForAccessors, s_preferBlockBodyForAccessors, this, optionSet, codeBlockPreferencesGroupTitle, codeBlockPreferences));
 
-            // Expressions
+            // Expression preferences
             CodeStyleItems.Add(new SimpleCodeStyleOptionViewModel(CodeStyleOptions.PreferObjectInitializer, ServicesVSResources.Prefer_object_initializer, s_preferObjectInitializer, s_preferObjectInitializer, this, optionSet, expressionPreferencesGroupTitle));
-
-            // Variables
+            CodeStyleItems.Add(new SimpleCodeStyleOptionViewModel(CSharpCodeStyleOptions.PreferPatternMatchingOverIsWithCastCheck, CSharpVSResources.Prefer_pattern_matching_over_is_with_cast_check, s_preferPatternMatchingOverIsWithCastCheck, s_preferPatternMatchingOverIsWithCastCheck, this, optionSet, expressionPreferencesGroupTitle));
+            CodeStyleItems.Add(new SimpleCodeStyleOptionViewModel(CSharpCodeStyleOptions.PreferPatternMatchingOverAsWithNullCheck, CSharpVSResources.Prefer_pattern_matching_over_as_with_null_check, s_preferPatternMatchingOverAsWithNullCheck, s_preferPatternMatchingOverAsWithNullCheck, this, optionSet, expressionPreferencesGroupTitle));
+
+            // Variable preferences
             CodeStyleItems.Add(new SimpleCodeStyleOptionViewModel(CodeStyleOptions.PreferInlinedVariableDeclaration, ServicesVSResources.Prefer_inlined_variable_declaration, s_preferInlinedVariableDeclaration, s_preferInlinedVariableDeclaration, this, optionSet, variablePreferencesGroupTitle));
 
-            // Null checking
->>>>>>> 24d3c344
+            // Null preferences.
             CodeStyleItems.Add(new SimpleCodeStyleOptionViewModel(CodeStyleOptions.PreferThrowExpression, CSharpVSResources.Prefer_throw_expression, s_preferThrowExpression, s_preferThrowExpression, this, optionSet, nullCheckingGroupTitle));
             CodeStyleItems.Add(new SimpleCodeStyleOptionViewModel(CSharpCodeStyleOptions.PreferConditionalDelegateCall, CSharpVSResources.Prefer_conditional_delegate_call, s_preferConditionalDelegateCall, s_preferConditionalDelegateCall, this, optionSet, nullCheckingGroupTitle));
-            CodeStyleItems.Add(new SimpleCodeStyleOptionViewModel(CSharpCodeStyleOptions.PreferInlinedTypeCheck, CSharpVSResources.Prefer_inlined_type_check, s_preferInlinedTypeCheck, s_preferInlinedTypeCheck, this, optionSet, nullCheckingGroupTitle));
         }
     }
 }