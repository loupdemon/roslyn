--- conflicted
+++ resolved
@@ -70,13 +70,8 @@
                     _experimentEnabledMap.Remove(experimentName);
             }
 
-<<<<<<< HEAD
-            var featureFlags2 = (IVsFeatureFlags2)_featureFlags;
-            featureFlags2.EnableFeatureFlag(experimentName, value);
-=======
             var featureFlags2 = (IVsFeatureFlags2?)_featureFlags;
             featureFlags2?.EnableFeatureFlag(experimentName, value);
->>>>>>> d06c4494
         }
 
         public bool IsExperimentEnabled(string experimentName)
