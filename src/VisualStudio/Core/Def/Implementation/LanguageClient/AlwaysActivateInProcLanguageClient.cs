﻿// Licensed to the .NET Foundation under one or more agreements.
// The .NET Foundation licenses this file to you under the MIT license.
// See the LICENSE file in the project root for more information.

using System;
using System.ComponentModel.Composition;
using Microsoft.CodeAnalysis.Diagnostics;
using Microsoft.CodeAnalysis.Editor;
<<<<<<< HEAD
using Microsoft.CodeAnalysis.Experiments;
=======
using Microsoft.CodeAnalysis.Editor.Shared.Utilities;
>>>>>>> 8ce86677
using Microsoft.CodeAnalysis.Host.Mef;
using Microsoft.CodeAnalysis.LanguageServer;
using Microsoft.CodeAnalysis.Shared.TestHooks;
using Microsoft.VisualStudio.LanguageServer.Client;
using Microsoft.VisualStudio.LanguageServer.Protocol;
using Microsoft.VisualStudio.Shell.Interop;
using Microsoft.VisualStudio.Utilities;
using VSShell = Microsoft.VisualStudio.Shell;

namespace Microsoft.VisualStudio.LanguageServices.Implementation.LanguageClient
{
    /// <summary>
    /// Language client responsible for handling C# / VB LSP requests in any scenario (both local and codespaces).
    /// This powers "LSP only" features (e.g. cntrl+Q code search) that do not use traditional editor APIs.
    /// It is always activated whenever roslyn is activated.
    /// </summary>
    [ContentType(ContentTypeNames.CSharpContentType)]
    [ContentType(ContentTypeNames.VisualBasicContentType)]
    [Export(typeof(ILanguageClient))]
    [Export(typeof(AlwaysActivateInProcLanguageClient))]
    internal class AlwaysActivateInProcLanguageClient : AbstractInProcLanguageClient
    {
<<<<<<< HEAD
        private readonly DefaultCapabilitiesProvider _defaultCapabilitiesProvider;
        private readonly IGlobalOptionService _globalOptionService;

=======
>>>>>>> 8ce86677
        [ImportingConstructor]
        [Obsolete(MefConstruction.ImportingConstructorMessage, true)]
        public AlwaysActivateInProcLanguageClient(
            CSharpVisualBasicRequestDispatcherFactory csharpVBRequestDispatcherFactory,
            VisualStudioWorkspace workspace,
            IAsynchronousOperationListenerProvider listenerProvider,
            ILspWorkspaceRegistrationService lspWorkspaceRegistrationService,
<<<<<<< HEAD
            DefaultCapabilitiesProvider defaultCapabilitiesProvider)
            : base(csharpVBRequestDispatcherFactory, workspace, diagnosticService: null, listenerProvider, lspWorkspaceRegistrationService, diagnosticsClientName: null)
        {
            _globalOptionService = globalOptionService;
            _defaultCapabilitiesProvider = defaultCapabilitiesProvider;
=======
            [Import(typeof(SAsyncServiceProvider))] VSShell.IAsyncServiceProvider asyncServiceProvider,
            IThreadingContext threadingContext)
            : base(csharpVBRequestDispatcherFactory, workspace, diagnosticService: null, listenerProvider, lspWorkspaceRegistrationService, asyncServiceProvider, threadingContext, diagnosticsClientName: null)
        {
>>>>>>> 8ce86677
        }

        public override string Name => "C#/Visual Basic Language Server Client";

        protected internal override VSServerCapabilities GetCapabilities()
        {
            var serverCapabilities = new VSServerCapabilities();

            // If the LSP editor feature flag is enabled advertise support for LSP features here so they are available locally and remote.
            var isLspEditorEnabled = Workspace.Services.GetRequiredService<IExperimentationService>().IsExperimentEnabled(VisualStudioWorkspaceContextService.LspEditorFeatureFlagName);
            if (isLspEditorEnabled)
            {
                serverCapabilities = _defaultCapabilitiesProvider.GetCapabilities();
            }

            serverCapabilities.SupportsDiagnosticRequests = Workspace.IsPullDiagnostics(InternalDiagnosticsOptions.NormalDiagnosticMode);

            // This capability is always enabled as we provide cntrl+Q VS search only via LSP in ever scenario.
            serverCapabilities.WorkspaceSymbolProvider = true;
            // This capability prevents NavigateTo (cntrl+,) from using LSP symbol search when the server also supports WorkspaceSymbolProvider.
            // Since WorkspaceSymbolProvider=true always to allow cntrl+Q VS search to function, we set DisableGoToWorkspaceSymbols=true
            // when not running the experimental LSP editor.  This ensures NavigateTo uses the existing editor APIs.
            // However, when the experimental LSP editor is enabled we want LSP to power NavigateTo, so we set DisableGoToWorkspaceSymbols=false.
            serverCapabilities.DisableGoToWorkspaceSymbols = !isLspEditorEnabled;

            return serverCapabilities;
        }
    }
}<|MERGE_RESOLUTION|>--- conflicted
+++ resolved
@@ -6,13 +6,11 @@
 using System.ComponentModel.Composition;
 using Microsoft.CodeAnalysis.Diagnostics;
 using Microsoft.CodeAnalysis.Editor;
-<<<<<<< HEAD
+using Microsoft.CodeAnalysis.Editor.Shared.Utilities;
 using Microsoft.CodeAnalysis.Experiments;
-=======
-using Microsoft.CodeAnalysis.Editor.Shared.Utilities;
->>>>>>> 8ce86677
 using Microsoft.CodeAnalysis.Host.Mef;
 using Microsoft.CodeAnalysis.LanguageServer;
+using Microsoft.CodeAnalysis.Options;
 using Microsoft.CodeAnalysis.Shared.TestHooks;
 using Microsoft.VisualStudio.LanguageServer.Client;
 using Microsoft.VisualStudio.LanguageServer.Protocol;
@@ -33,31 +31,24 @@
     [Export(typeof(AlwaysActivateInProcLanguageClient))]
     internal class AlwaysActivateInProcLanguageClient : AbstractInProcLanguageClient
     {
-<<<<<<< HEAD
         private readonly DefaultCapabilitiesProvider _defaultCapabilitiesProvider;
         private readonly IGlobalOptionService _globalOptionService;
 
-=======
->>>>>>> 8ce86677
         [ImportingConstructor]
         [Obsolete(MefConstruction.ImportingConstructorMessage, true)]
         public AlwaysActivateInProcLanguageClient(
+            IGlobalOptionService globalOptionService,
             CSharpVisualBasicRequestDispatcherFactory csharpVBRequestDispatcherFactory,
             VisualStudioWorkspace workspace,
             IAsynchronousOperationListenerProvider listenerProvider,
             ILspWorkspaceRegistrationService lspWorkspaceRegistrationService,
-<<<<<<< HEAD
-            DefaultCapabilitiesProvider defaultCapabilitiesProvider)
-            : base(csharpVBRequestDispatcherFactory, workspace, diagnosticService: null, listenerProvider, lspWorkspaceRegistrationService, diagnosticsClientName: null)
-        {
-            _globalOptionService = globalOptionService;
-            _defaultCapabilitiesProvider = defaultCapabilitiesProvider;
-=======
+            DefaultCapabilitiesProvider defaultCapabilitiesProvider,
             [Import(typeof(SAsyncServiceProvider))] VSShell.IAsyncServiceProvider asyncServiceProvider,
             IThreadingContext threadingContext)
             : base(csharpVBRequestDispatcherFactory, workspace, diagnosticService: null, listenerProvider, lspWorkspaceRegistrationService, asyncServiceProvider, threadingContext, diagnosticsClientName: null)
         {
->>>>>>> 8ce86677
+            _globalOptionService = globalOptionService;
+            _defaultCapabilitiesProvider = defaultCapabilitiesProvider;
         }
 
         public override string Name => "C#/Visual Basic Language Server Client";
