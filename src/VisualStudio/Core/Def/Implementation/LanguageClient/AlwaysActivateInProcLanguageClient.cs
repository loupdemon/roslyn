--- conflicted
+++ resolved
@@ -32,21 +32,13 @@
         [ImportingConstructor]
         [Obsolete(MefConstruction.ImportingConstructorMessage, true)]
         public AlwaysActivateInProcLanguageClient(
-<<<<<<< HEAD
-            LanguageServerProtocol languageServerProtocol,
-=======
             CSharpVisualBasicRequestDispatcherFactory csharpVBRequestDispatcherFactory,
->>>>>>> 3810bcad
             VisualStudioWorkspace workspace,
             IAsynchronousOperationListenerProvider listenerProvider,
             ILspWorkspaceRegistrationService lspWorkspaceRegistrationService,
             [Import(typeof(SAsyncServiceProvider))] VSShell.IAsyncServiceProvider asyncServiceProvider,
             IThreadingContext threadingContext)
-<<<<<<< HEAD
-            : base(languageServerProtocol, workspace, diagnosticService: null, listenerProvider, lspWorkspaceRegistrationService, asyncServiceProvider, threadingContext, diagnosticsClientName: null)
-=======
             : base(csharpVBRequestDispatcherFactory, workspace, diagnosticService: null, listenerProvider, lspWorkspaceRegistrationService, asyncServiceProvider, threadingContext, diagnosticsClientName: null)
->>>>>>> 3810bcad
         {
         }
 
