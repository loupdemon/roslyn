--- conflicted
+++ resolved
@@ -45,7 +45,6 @@
       <Link>InternalUtilities\ShadowCopyAnalyzerAssemblyLoader.cs</Link>
     </Compile>
     <Compile Include="..\..\..\ExpressionEvaluator\Core\Source\ExpressionCompiler\DkmExceptionUtilities.cs" Link="Implementation\EditAndContinue\Interop\DkmExceptionUtilities.cs" />
-<<<<<<< HEAD
     <Compile Update="Implementation\MoveToNamespace\MoveToNamespaceDialog.xaml.cs">
       <DependentUpon>MoveToNamespaceDialog.xaml</DependentUpon>
     </Compile>
@@ -58,8 +57,6 @@
     <Compile Update="Implementation\Workspace\DetailedErrorInfoDialog.xaml.cs">
       <DependentUpon>DetailedErrorInfoDialog.xaml</DependentUpon>
     </Compile>
-=======
->>>>>>> 20e16b94
     <Compile Update="ServicesVSResources.Designer.cs">
       <AutoGen>True</AutoGen>
       <DesignTime>True</DesignTime>
@@ -195,7 +192,6 @@
     <PackageReference Include="System.Threading.Tasks.Dataflow" Version="$(SystemThreadingTasksDataflowVersion)" />
   </ItemGroup>
   <ItemGroup>
-<<<<<<< HEAD
     <Compile Update="Implementation\ChangeSignature\ChangeSignatureDialog.xaml.cs">
       <DependentUpon>ChangeSignatureDialog.xaml</DependentUpon>
     </Compile>
@@ -250,8 +246,6 @@
     </Page>
   </ItemGroup>
   <ItemGroup>
-=======
->>>>>>> 20e16b94
     <EmbeddedResource Update="ServicesVSResources.resx">
       <Generator>ResXFileCodeGenerator</Generator>
       <SubType>Designer</SubType>
