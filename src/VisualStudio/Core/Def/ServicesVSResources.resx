<?xml version="1.0" encoding="utf-8"?>
<root>
  <!-- 
    Microsoft ResX Schema 
    
    Version 2.0
    
    The primary goals of this format is to allow a simple XML format 
    that is mostly human readable. The generation and parsing of the 
    various data types are done through the TypeConverter classes 
    associated with the data types.
    
    Example:
    
    ... ado.net/XML headers & schema ...
    <resheader name="resmimetype">text/microsoft-resx</resheader>
    <resheader name="version">2.0</resheader>
    <resheader name="reader">System.Resources.ResXResourceReader, System.Windows.Forms, ...</resheader>
    <resheader name="writer">System.Resources.ResXResourceWriter, System.Windows.Forms, ...</resheader>
    <data name="Name1"><value>this is my long string</value><comment>this is a comment</comment></data>
    <data name="Color1" type="System.Drawing.Color, System.Drawing">Blue</data>
    <data name="Bitmap1" mimetype="application/x-microsoft.net.object.binary.base64">
        <value>[base64 mime encoded serialized .NET Framework object]</value>
    </data>
    <data name="Icon1" type="System.Drawing.Icon, System.Drawing" mimetype="application/x-microsoft.net.object.bytearray.base64">
        <value>[base64 mime encoded string representing a byte array form of the .NET Framework object]</value>
        <comment>This is a comment</comment>
    </data>
                
    There are any number of "resheader" rows that contain simple 
    name/value pairs.
    
    Each data row contains a name, and value. The row also contains a 
    type or mimetype. Type corresponds to a .NET class that support 
    text/value conversion through the TypeConverter architecture. 
    Classes that don't support this are serialized and stored with the 
    mimetype set.
    
    The mimetype is used for serialized objects, and tells the 
    ResXResourceReader how to depersist the object. This is currently not 
    extensible. For a given mimetype the value must be set accordingly:
    
    Note - application/x-microsoft.net.object.binary.base64 is the format 
    that the ResXResourceWriter will generate, however the reader can 
    read any of the formats listed below.
    
    mimetype: application/x-microsoft.net.object.binary.base64
    value   : The object must be serialized with 
            : System.Runtime.Serialization.Formatters.Binary.BinaryFormatter
            : and then encoded with base64 encoding.
    
    mimetype: application/x-microsoft.net.object.soap.base64
    value   : The object must be serialized with 
            : System.Runtime.Serialization.Formatters.Soap.SoapFormatter
            : and then encoded with base64 encoding.

    mimetype: application/x-microsoft.net.object.bytearray.base64
    value   : The object must be serialized into a byte array 
            : using a System.ComponentModel.TypeConverter
            : and then encoded with base64 encoding.
    -->
  <xsd:schema id="root" xmlns="" xmlns:xsd="http://www.w3.org/2001/XMLSchema" xmlns:msdata="urn:schemas-microsoft-com:xml-msdata">
    <xsd:import namespace="http://www.w3.org/XML/1998/namespace" />
    <xsd:element name="root" msdata:IsDataSet="true">
      <xsd:complexType>
        <xsd:choice maxOccurs="unbounded">
          <xsd:element name="metadata">
            <xsd:complexType>
              <xsd:sequence>
                <xsd:element name="value" type="xsd:string" minOccurs="0" />
              </xsd:sequence>
              <xsd:attribute name="name" use="required" type="xsd:string" />
              <xsd:attribute name="type" type="xsd:string" />
              <xsd:attribute name="mimetype" type="xsd:string" />
              <xsd:attribute ref="xml:space" />
            </xsd:complexType>
          </xsd:element>
          <xsd:element name="assembly">
            <xsd:complexType>
              <xsd:attribute name="alias" type="xsd:string" />
              <xsd:attribute name="name" type="xsd:string" />
            </xsd:complexType>
          </xsd:element>
          <xsd:element name="data">
            <xsd:complexType>
              <xsd:sequence>
                <xsd:element name="value" type="xsd:string" minOccurs="0" msdata:Ordinal="1" />
                <xsd:element name="comment" type="xsd:string" minOccurs="0" msdata:Ordinal="2" />
              </xsd:sequence>
              <xsd:attribute name="name" type="xsd:string" use="required" msdata:Ordinal="1" />
              <xsd:attribute name="type" type="xsd:string" msdata:Ordinal="3" />
              <xsd:attribute name="mimetype" type="xsd:string" msdata:Ordinal="4" />
              <xsd:attribute ref="xml:space" />
            </xsd:complexType>
          </xsd:element>
          <xsd:element name="resheader">
            <xsd:complexType>
              <xsd:sequence>
                <xsd:element name="value" type="xsd:string" minOccurs="0" msdata:Ordinal="1" />
              </xsd:sequence>
              <xsd:attribute name="name" type="xsd:string" use="required" />
            </xsd:complexType>
          </xsd:element>
        </xsd:choice>
      </xsd:complexType>
    </xsd:element>
  </xsd:schema>
  <resheader name="resmimetype">
    <value>text/microsoft-resx</value>
  </resheader>
  <resheader name="version">
    <value>2.0</value>
  </resheader>
  <resheader name="reader">
    <value>System.Resources.ResXResourceReader, System.Windows.Forms, Version=4.0.0.0, Culture=neutral, PublicKeyToken=b77a5c561934e089</value>
  </resheader>
  <resheader name="writer">
    <value>System.Resources.ResXResourceWriter, System.Windows.Forms, Version=4.0.0.0, Culture=neutral, PublicKeyToken=b77a5c561934e089</value>
  </resheader>
  <data name="Element_is_not_valid" xml:space="preserve">
    <value>Element is not valid.</value>
  </data>
  <data name="You_must_select_at_least_one_member" xml:space="preserve">
    <value>You must select at least one member.</value>
  </data>
  <data name="Name_conflicts_with_an_existing_type_name" xml:space="preserve">
    <value>Name conflicts with an existing type name.</value>
  </data>
  <data name="Name_is_not_a_valid_0_identifier" xml:space="preserve">
    <value>Name is not a valid {0} identifier.</value>
  </data>
  <data name="Illegal_characters_in_path" xml:space="preserve">
    <value>Illegal characters in path.</value>
  </data>
  <data name="File_name_must_have_the_0_extension" xml:space="preserve">
    <value>File name must have the "{0}" extension.</value>
  </data>
  <data name="Debugger" xml:space="preserve">
    <value>Debugger</value>
  </data>
  <data name="Determining_breakpoint_location" xml:space="preserve">
    <value>Determining breakpoint location...</value>
  </data>
  <data name="Determining_autos" xml:space="preserve">
    <value>Determining autos...</value>
  </data>
  <data name="Resolving_breakpoint_location" xml:space="preserve">
    <value>Resolving breakpoint location...</value>
  </data>
  <data name="Validating_breakpoint_location" xml:space="preserve">
    <value>Validating breakpoint location...</value>
  </data>
  <data name="Getting_DataTip_text" xml:space="preserve">
    <value>Getting DataTip text...</value>
  </data>
  <data name="Preview_unavailable" xml:space="preserve">
    <value>Preview unavailable</value>
  </data>
  <data name="Overrides_" xml:space="preserve">
    <value>Overrides</value>
  </data>
  <data name="Overridden_By" xml:space="preserve">
    <value>Overridden By</value>
  </data>
  <data name="Inherits_" xml:space="preserve">
    <value>Inherits</value>
  </data>
  <data name="Inherited_By" xml:space="preserve">
    <value>Inherited By</value>
  </data>
  <data name="Implements_" xml:space="preserve">
    <value>Implements</value>
  </data>
  <data name="Implemented_By" xml:space="preserve">
    <value>Implemented By</value>
  </data>
  <data name="Maximum_number_of_documents_are_open" xml:space="preserve">
    <value>Maximum number of documents are open.</value>
  </data>
  <data name="Failed_to_create_document_in_miscellaneous_files_project" xml:space="preserve">
    <value>Failed to create document in miscellaneous files project.</value>
  </data>
  <data name="Invalid_access" xml:space="preserve">
    <value>Invalid access.</value>
  </data>
  <data name="The_following_references_were_not_found_0_Please_locate_and_add_them_manually" xml:space="preserve">
    <value>The following references were not found. {0}Please locate and add them manually.</value>
  </data>
  <data name="End_position_must_be_start_position" xml:space="preserve">
    <value>End position must be &gt;= start position</value>
  </data>
  <data name="Not_a_valid_value" xml:space="preserve">
    <value>Not a valid value</value>
  </data>
  <data name="given_workspace_doesn_t_support_undo" xml:space="preserve">
    <value>given workspace doesn't support undo</value>
  </data>
  <data name="Add_a_reference_to_0" xml:space="preserve">
    <value>Add a reference to '{0}'</value>
  </data>
  <data name="Event_type_is_invalid" xml:space="preserve">
    <value>Event type is invalid</value>
  </data>
  <data name="Can_t_find_where_to_insert_member" xml:space="preserve">
    <value>Can't find where to insert member</value>
  </data>
  <data name="Can_t_rename_other_elements" xml:space="preserve">
    <value>Can't rename 'other' elements</value>
  </data>
  <data name="Unknown_rename_type" xml:space="preserve">
    <value>Unknown rename type</value>
  </data>
  <data name="IDs_are_not_supported_for_this_symbol_type" xml:space="preserve">
    <value>IDs are not supported for this symbol type.</value>
  </data>
  <data name="Can_t_create_a_node_id_for_this_symbol_kind_colon_0" xml:space="preserve">
    <value>Can't create a node id for this symbol kind: '{0}'</value>
  </data>
  <data name="Project_References" xml:space="preserve">
    <value>Project References</value>
  </data>
  <data name="Base_Types" xml:space="preserve">
    <value>Base Types</value>
  </data>
  <data name="Miscellaneous_Files" xml:space="preserve">
    <value>Miscellaneous Files</value>
  </data>
  <data name="Could_not_find_project_0" xml:space="preserve">
    <value>Could not find project '{0}'</value>
  </data>
  <data name="Could_not_find_location_of_folder_on_disk" xml:space="preserve">
    <value>Could not find location of folder on disk</value>
  </data>
  <data name="Assembly" xml:space="preserve">
    <value>Assembly </value>
  </data>
  <data name="Exceptions_colon" xml:space="preserve">
    <value>Exceptions:</value>
  </data>
  <data name="Member_of_0" xml:space="preserve">
    <value>Member of {0}</value>
  </data>
  <data name="Parameters_colon1" xml:space="preserve">
    <value>Parameters:</value>
  </data>
  <data name="Project" xml:space="preserve">
    <value>Project </value>
  </data>
  <data name="Remarks_colon" xml:space="preserve">
    <value>Remarks:</value>
  </data>
  <data name="Returns_colon" xml:space="preserve">
    <value>Returns:</value>
  </data>
  <data name="Summary_colon" xml:space="preserve">
    <value>Summary:</value>
  </data>
  <data name="Type_Parameters_colon" xml:space="preserve">
    <value>Type Parameters:</value>
  </data>
  <data name="File_already_exists" xml:space="preserve">
    <value>File already exists</value>
  </data>
  <data name="File_path_cannot_use_reserved_keywords" xml:space="preserve">
    <value>File path cannot use reserved keywords</value>
  </data>
  <data name="DocumentPath_is_illegal" xml:space="preserve">
    <value>DocumentPath is illegal</value>
  </data>
  <data name="Project_Path_is_illegal" xml:space="preserve">
    <value>Project Path is illegal</value>
  </data>
  <data name="Path_cannot_have_empty_filename" xml:space="preserve">
    <value>Path cannot have empty filename</value>
  </data>
  <data name="The_given_DocumentId_did_not_come_from_the_Visual_Studio_workspace" xml:space="preserve">
    <value>The given DocumentId did not come from the Visual Studio workspace.</value>
  </data>
  <data name="Project_colon_0_1_Use_the_dropdown_to_view_and_switch_to_other_projects_this_file_may_belong_to" xml:space="preserve">
    <value>Project: {0} ({1})

Use the dropdown to view and switch to other projects this file may belong to.</value>
  </data>
  <data name="_0_Use_the_dropdown_to_view_and_navigate_to_other_items_in_this_file" xml:space="preserve">
    <value>{0}

Use the dropdown to view and navigate to other items in this file.</value>
  </data>
  <data name="Project_colon_0_Use_the_dropdown_to_view_and_switch_to_other_projects_this_file_may_belong_to" xml:space="preserve">
    <value>Project: {0}

Use the dropdown to view and switch to other projects this file may belong to.</value>
  </data>
  <data name="AnalyzerChangedOnDisk" xml:space="preserve">
    <value>AnalyzerChangedOnDisk</value>
  </data>
  <data name="The_analyzer_assembly_0_has_changed_Diagnostics_may_be_incorrect_until_Visual_Studio_is_restarted" xml:space="preserve">
    <value>The analyzer assembly '{0}' has changed. Diagnostics may be incorrect until Visual Studio is restarted.</value>
  </data>
  <data name="CSharp_VB_Diagnostics_Table_Data_Source" xml:space="preserve">
    <value>C#/VB Diagnostics Table Data Source</value>
  </data>
  <data name="CSharp_VB_Todo_List_Table_Data_Source" xml:space="preserve">
    <value>C#/VB Todo List Table Data Source</value>
  </data>
  <data name="Cancel" xml:space="preserve">
    <value>Cancel</value>
  </data>
  <data name="Deselect_All" xml:space="preserve">
    <value>_Deselect All</value>
  </data>
  <data name="Extract_Interface" xml:space="preserve">
    <value>Extract Interface</value>
  </data>
  <data name="Generated_name_colon" xml:space="preserve">
    <value>Generated name:</value>
  </data>
  <data name="New_file_name_colon" xml:space="preserve">
    <value>New _file name:</value>
  </data>
  <data name="New_interface_name_colon" xml:space="preserve">
    <value>New _interface name:</value>
  </data>
  <data name="OK" xml:space="preserve">
    <value>OK</value>
  </data>
  <data name="Select_All" xml:space="preserve">
    <value>_Select All</value>
  </data>
  <data name="Select_public_members_to_form_interface" xml:space="preserve">
    <value>Select public _members to form interface</value>
  </data>
  <data name="Access_colon" xml:space="preserve">
    <value>_Access:</value>
  </data>
  <data name="Add_to_existing_file" xml:space="preserve">
    <value>Add to _existing file</value>
  </data>
  <data name="Add_to_current_file" xml:space="preserve">
    <value>Add to _current file</value>
  </data>
  <data name="Change_Signature" xml:space="preserve">
    <value>Change Signature</value>
  </data>
  <data name="Create_new_file" xml:space="preserve">
    <value>_Create new file</value>
  </data>
  <data name="Default_" xml:space="preserve">
    <value>Default</value>
  </data>
  <data name="File_Name_colon" xml:space="preserve">
    <value>File Name:</value>
  </data>
  <data name="Generate_Type" xml:space="preserve">
    <value>Generate Type</value>
  </data>
  <data name="Kind_colon" xml:space="preserve">
    <value>_Kind:</value>
  </data>
  <data name="Location_colon" xml:space="preserve">
    <value>Location:</value>
  </data>
  <data name="Select_destination" xml:space="preserve">
    <value>Select destination</value>
  </data>
  <data name="Modifier" xml:space="preserve">
    <value>Modifier</value>
  </data>
  <data name="Name_colon1" xml:space="preserve">
    <value>Name:</value>
  </data>
  <data name="Parameter" xml:space="preserve">
    <value>Parameter</value>
  </data>
  <data name="Parameters_colon2" xml:space="preserve">
    <value>Parameters:</value>
  </data>
  <data name="Preview_method_signature_colon" xml:space="preserve">
    <value>Preview method signature:</value>
  </data>
  <data name="Preview_reference_changes" xml:space="preserve">
    <value>Preview reference changes</value>
  </data>
  <data name="Project_colon" xml:space="preserve">
    <value>_Project:</value>
  </data>
  <data name="Type" xml:space="preserve">
    <value>Type</value>
  </data>
  <data name="Type_Details_colon" xml:space="preserve">
    <value>Type Details:</value>
  </data>
  <data name="Re_move" xml:space="preserve">
    <value>Re_move</value>
  </data>
  <data name="Restore" xml:space="preserve">
    <value>_Restore</value>
  </data>
  <data name="More_about_0" xml:space="preserve">
    <value>More about {0}</value>
  </data>
  <data name="Navigation_must_be_performed_on_the_foreground_thread" xml:space="preserve">
    <value>Navigation must be performed on the foreground thread.</value>
  </data>
  <data name="bracket_plus_bracket" xml:space="preserve">
    <value>[+] </value>
  </data>
  <data name="bracket_bracket" xml:space="preserve">
    <value>[-] </value>
  </data>
  <data name="Reference_to_0_in_project_1" xml:space="preserve">
    <value>Reference to '{0}' in project '{1}'</value>
  </data>
  <data name="Unknown1" xml:space="preserve">
    <value>&lt;Unknown&gt;</value>
  </data>
  <data name="Analyzer_reference_to_0_in_project_1" xml:space="preserve">
    <value>Analyzer reference to '{0}' in project '{1}'</value>
  </data>
  <data name="Project_reference_to_0_in_project_1" xml:space="preserve">
    <value>Project reference to '{0}' in project '{1}'</value>
  </data>
  <data name="AnalyzerDependencyConflict" xml:space="preserve">
    <value>AnalyzerDependencyConflict</value>
  </data>
  <data name="Analyzer_assemblies_0_and_1_both_have_identity_2_but_different_contents_Only_one_will_be_loaded_and_analyzers_using_these_assemblies_may_not_run_correctly" xml:space="preserve">
    <value>Analyzer assemblies '{0}' and '{1}' both have identity '{2}' but different contents. Only one will be loaded and analyzers using these assemblies may not run correctly.</value>
  </data>
  <data name="_0_references" xml:space="preserve">
    <value>{0} references</value>
  </data>
  <data name="_1_reference" xml:space="preserve">
    <value>1 reference</value>
  </data>
  <data name="_0_encountered_an_error_and_has_been_disabled" xml:space="preserve">
    <value>'{0}' encountered an error and has been disabled.</value>
  </data>
  <data name="Enable" xml:space="preserve">
    <value>Enable</value>
  </data>
  <data name="Enable_and_ignore_future_errors" xml:space="preserve">
    <value>Enable and ignore future errors</value>
  </data>
  <data name="No_Changes" xml:space="preserve">
    <value>No Changes</value>
  </data>
  <data name="Current_block" xml:space="preserve">
    <value>Current block</value>
  </data>
  <data name="Determining_current_block" xml:space="preserve">
    <value>Determining current block.</value>
  </data>
  <data name="IntelliSense" xml:space="preserve">
    <value>IntelliSense</value>
  </data>
  <data name="CSharp_VB_Build_Table_Data_Source" xml:space="preserve">
    <value>C#/VB Build Table Data Source</value>
  </data>
  <data name="MissingAnalyzerReference" xml:space="preserve">
    <value>MissingAnalyzerReference</value>
  </data>
  <data name="Analyzer_assembly_0_depends_on_1_but_it_was_not_found_Analyzers_may_not_run_correctly_unless_the_missing_assembly_is_added_as_an_analyzer_reference_as_well" xml:space="preserve">
    <value>Analyzer assembly '{0}' depends on '{1}' but it was not found. Analyzers may not run correctly unless the missing assembly is added as an analyzer reference as well.</value>
  </data>
  <data name="Suppress_diagnostics" xml:space="preserve">
    <value>Suppress diagnostics</value>
  </data>
  <data name="Computing_suppressions_fix" xml:space="preserve">
    <value>Computing suppressions fix...</value>
  </data>
  <data name="Applying_suppressions_fix" xml:space="preserve">
    <value>Applying suppressions fix...</value>
  </data>
  <data name="Remove_suppressions" xml:space="preserve">
    <value>Remove suppressions</value>
  </data>
  <data name="Computing_remove_suppressions_fix" xml:space="preserve">
    <value>Computing remove suppressions fix...</value>
  </data>
  <data name="Applying_remove_suppressions_fix" xml:space="preserve">
    <value>Applying remove suppressions fix...</value>
  </data>
  <data name="This_workspace_only_supports_opening_documents_on_the_UI_thread" xml:space="preserve">
    <value>This workspace only supports opening documents on the UI thread.</value>
  </data>
  <data name="This_workspace_does_not_support_updating_Visual_Basic_compilation_options" xml:space="preserve">
    <value>This workspace does not support updating Visual Basic compilation options.</value>
  </data>
  <data name="This_workspace_does_not_support_updating_Visual_Basic_parse_options" xml:space="preserve">
    <value>This workspace does not support updating Visual Basic parse options.</value>
  </data>
  <data name="Synchronize_0" xml:space="preserve">
    <value>Synchronize {0}</value>
  </data>
  <data name="Synchronizing_with_0" xml:space="preserve">
    <value>Synchronizing with {0}...</value>
  </data>
  <data name="Visual_Studio_has_suspended_some_advanced_features_to_improve_performance" xml:space="preserve">
    <value>Visual Studio has suspended some advanced features to improve performance.</value>
  </data>
  <data name="Installing_0" xml:space="preserve">
    <value>Installing '{0}'</value>
  </data>
  <data name="Installing_0_completed" xml:space="preserve">
    <value>Installing '{0}' completed</value>
  </data>
  <data name="Package_install_failed_colon_0" xml:space="preserve">
    <value>Package install failed: {0}</value>
  </data>
  <data name="Unknown2" xml:space="preserve">
    <value>&lt;Unknown&gt;</value>
  </data>
  <data name="No" xml:space="preserve">
    <value>No</value>
  </data>
  <data name="Yes" xml:space="preserve">
    <value>Yes</value>
  </data>
  <data name="Choose_a_Symbol_Specification_and_a_Naming_Style" xml:space="preserve">
    <value>Choose a Symbol Specification and a Naming Style.</value>
  </data>
  <data name="Enter_a_title_for_this_Naming_Rule" xml:space="preserve">
    <value>Enter a title for this Naming Rule.</value>
  </data>
  <data name="Enter_a_title_for_this_Naming_Style" xml:space="preserve">
    <value>Enter a title for this Naming Style.</value>
  </data>
  <data name="Enter_a_title_for_this_Symbol_Specification" xml:space="preserve">
    <value>Enter a title for this Symbol Specification.</value>
  </data>
  <data name="Accessibilities_can_match_any" xml:space="preserve">
    <value>Accessibilities (can match any)</value>
  </data>
  <data name="Capitalization_colon" xml:space="preserve">
    <value>Capitalization:</value>
  </data>
  <data name="all_lower" xml:space="preserve">
    <value>all lower</value>
  </data>
  <data name="ALL_UPPER" xml:space="preserve">
    <value>ALL UPPER</value>
  </data>
  <data name="camel_Case_Name" xml:space="preserve">
    <value>camel Case Name</value>
  </data>
  <data name="First_word_upper" xml:space="preserve">
    <value>First word upper</value>
  </data>
  <data name="Pascal_Case_Name" xml:space="preserve">
    <value>Pascal Case Name</value>
  </data>
  <data name="Severity_colon" xml:space="preserve">
    <value>Severity:</value>
  </data>
  <data name="Modifiers_must_match_all" xml:space="preserve">
    <value>Modifiers (must match all)</value>
  </data>
  <data name="Name_colon2" xml:space="preserve">
    <value>Name:</value>
  </data>
  <data name="Naming_Rule" xml:space="preserve">
    <value>Naming Rule</value>
  </data>
  <data name="Naming_Style" xml:space="preserve">
    <value>Naming Style</value>
  </data>
  <data name="Naming_Style_colon" xml:space="preserve">
    <value>Naming Style:</value>
  </data>
  <data name="Naming_Rules_allow_you_to_define_how_particular_sets_of_symbols_should_be_named_and_how_incorrectly_named_symbols_should_be_handled" xml:space="preserve">
    <value>Naming Rules allow you to define how particular sets of symbols should be named and how incorrectly-named symbols should be handled.</value>
  </data>
  <data name="The_first_matching_top_level_Naming_Rule_is_used_by_default_when_naming_a_symbol_while_any_special_cases_are_handled_by_a_matching_child_rule" xml:space="preserve">
    <value>The first matching top-level Naming Rule is used by default when naming a symbol, while any special cases are handled by a matching child rule.</value>
  </data>
  <data name="Naming_Style_Title_colon" xml:space="preserve">
    <value>Naming Style Title:</value>
  </data>
  <data name="Parent_Rule_colon" xml:space="preserve">
    <value>Parent Rule:</value>
  </data>
  <data name="Required_Prefix_colon" xml:space="preserve">
    <value>Required Prefix:</value>
  </data>
  <data name="Required_Suffix_colon" xml:space="preserve">
    <value>Required Suffix:</value>
  </data>
  <data name="Sample_Identifier_colon" xml:space="preserve">
    <value>Sample Identifier:</value>
  </data>
  <data name="Symbol_Kinds_can_match_any" xml:space="preserve">
    <value>Symbol Kinds (can match any)</value>
  </data>
  <data name="Symbol_Specification" xml:space="preserve">
    <value>Symbol Specification</value>
  </data>
  <data name="Symbol_Specification_colon" xml:space="preserve">
    <value>Symbol Specification:</value>
  </data>
  <data name="Symbol_Specification_Title_colon" xml:space="preserve">
    <value>Symbol Specification Title:</value>
  </data>
  <data name="Word_Separator_colon" xml:space="preserve">
    <value>Word Separator:</value>
  </data>
  <data name="example" xml:space="preserve">
    <value>example</value>
    <comment>IdentifierWord_Example and IdentifierWord_Identifier are combined (with prefixes, suffixes, and word separators) into an example identifier name in the NamingStyle UI.</comment>
  </data>
  <data name="identifier" xml:space="preserve">
    <value>identifier</value>
    <comment>IdentifierWord_Example and IdentifierWord_Identifier are combined (with prefixes, suffixes, and word separators) into an example identifier name in the NamingStyle UI.</comment>
  </data>
  <data name="Install_0" xml:space="preserve">
    <value>Install '{0}'</value>
  </data>
  <data name="Uninstalling_0" xml:space="preserve">
    <value>Uninstalling '{0}'</value>
  </data>
  <data name="Uninstalling_0_completed" xml:space="preserve">
    <value>Uninstalling '{0}' completed</value>
  </data>
  <data name="Uninstall_0" xml:space="preserve">
    <value>Uninstall '{0}'</value>
  </data>
  <data name="Package_uninstall_failed_colon_0" xml:space="preserve">
    <value>Package uninstall failed: {0}</value>
  </data>
  <data name="Error_encountered_while_loading_the_project_Some_project_features_such_as_full_solution_analysis_for_the_failed_project_and_projects_that_depend_on_it_have_been_disabled" xml:space="preserve">
    <value>Error encountered while loading the project. Some project features, such as full solution analysis for the failed project and projects that depend on it, have been disabled.</value>
  </data>
  <data name="Project_loading_failed" xml:space="preserve">
    <value>Project loading failed.</value>
  </data>
  <data name="To_see_what_caused_the_issue_please_try_below_1_Close_Visual_Studio_long_paragraph_follows" xml:space="preserve">
    <value>To see what caused the issue, please try below.

1. Close Visual Studio
2. Open a Visual Studio Developer Command Prompt
3. Set environment variable “TraceDesignTime” to true (set TraceDesignTime=true)
4. Delete .vs directory/.suo file
5. Restart VS from the command prompt you set the environment variable (devenv)
6. Open the solution
7. Check '{0}' and look for the failed tasks (FAILED)</value>
  </data>
  <data name="Additional_information_colon" xml:space="preserve">
    <value>Additional information:</value>
  </data>
  <data name="Installing_0_failed_Additional_information_colon_1" xml:space="preserve">
    <value>Installing '{0}' failed.

Additional information: {1}</value>
  </data>
  <data name="Uninstalling_0_failed_Additional_information_colon_1" xml:space="preserve">
    <value>Uninstalling '{0}' failed.

Additional information: {1}</value>
  </data>
  <data name="Move_0_below_1" xml:space="preserve">
    <value>Move {0} below {1}</value>
    <comment>{0} and {1} are parameter descriptions</comment>
  </data>
  <data name="Move_0_above_1" xml:space="preserve">
    <value>Move {0} above {1}</value>
    <comment>{0} and {1} are parameter descriptions</comment>
  </data>
  <data name="Remove_0" xml:space="preserve">
    <value>Remove {0}</value>
    <comment>{0} is a parameter description</comment>
  </data>
  <data name="Restore_0" xml:space="preserve">
    <value>Restore {0}</value>
    <comment>{0} is a parameter description</comment>
  </data>
  <data name="Re_enable" xml:space="preserve">
    <value>Re-enable</value>
  </data>
  <data name="Learn_more" xml:space="preserve">
    <value>Learn more</value>
  </data>
  <data name="Build_plus_live_analysis_NuGet_package" xml:space="preserve">
    <value>Build + live analysis (NuGet package)</value>
  </data>
  <data name="Live_analysis_VSIX_extension" xml:space="preserve">
    <value>Live analysis (VSIX extension)</value>
  </data>
  <data name="Prefer_framework_type" xml:space="preserve">
    <value>Prefer framework type</value>
  </data>
  <data name="Prefer_predefined_type" xml:space="preserve">
    <value>Prefer predefined type</value>
  </data>
  <data name="Copy_to_Clipboard" xml:space="preserve">
    <value>Copy to Clipboard</value>
  </data>
  <data name="Close" xml:space="preserve">
    <value>Close</value>
  </data>
  <data name="Unknown_parameters" xml:space="preserve">
    <value>&lt;Unknown Parameters&gt;</value>
  </data>
  <data name="End_of_inner_exception_stack" xml:space="preserve">
    <value>--- End of inner exception stack trace ---</value>
  </data>
  <data name="For_locals_parameters_and_members" xml:space="preserve">
    <value>For locals, parameters and members</value>
  </data>
  <data name="For_member_access_expressions" xml:space="preserve">
    <value>For member access expressions</value>
  </data>
  <data name="Prefer_object_initializer" xml:space="preserve">
    <value>Prefer object initializer</value>
  </data>
  <data name="Expression_preferences_colon" xml:space="preserve">
    <value>Expression preferences:</value>
  </data>
  <data name="Block_Structure_Guides" xml:space="preserve">
    <value>Block Structure Guides</value>
  </data>
  <data name="Outlining" xml:space="preserve">
    <value>Outlining</value>
  </data>
  <data name="Show_guides_for_code_level_constructs" xml:space="preserve">
    <value>Show guides for code level constructs</value>
  </data>
  <data name="Show_guides_for_comments_and_preprocessor_regions" xml:space="preserve">
    <value>Show guides for comments and preprocessor regions</value>
  </data>
  <data name="Show_guides_for_declaration_level_constructs" xml:space="preserve">
    <value>Show guides for declaration level constructs</value>
  </data>
  <data name="Show_outlining_for_code_level_constructs" xml:space="preserve">
    <value>Show outlining for code level constructs</value>
  </data>
  <data name="Show_outlining_for_comments_and_preprocessor_regions" xml:space="preserve">
    <value>Show outlining for comments and preprocessor regions</value>
  </data>
  <data name="Show_outlining_for_declaration_level_constructs" xml:space="preserve">
    <value>Show outlining for declaration level constructs</value>
  </data>
  <data name="Variable_preferences_colon" xml:space="preserve">
    <value>Variable preferences:</value>
  </data>
  <data name="Prefer_inlined_variable_declaration" xml:space="preserve">
    <value>Prefer inlined variable declaration</value>
  </data>
  <data name="Use_expression_body_for_methods" xml:space="preserve">
    <value>Use expression body for methods</value>
  </data>
  <data name="Code_block_preferences_colon" xml:space="preserve">
    <value>Code block preferences:</value>
  </data>
  <data name="Use_expression_body_for_accessors" xml:space="preserve">
    <value>Use expression body for accessors</value>
  </data>
  <data name="Use_expression_body_for_constructors" xml:space="preserve">
    <value>Use expression body for constructors</value>
  </data>
  <data name="Use_expression_body_for_indexers" xml:space="preserve">
    <value>Use expression body for indexers</value>
  </data>
  <data name="Use_expression_body_for_operators" xml:space="preserve">
    <value>Use expression body for operators</value>
  </data>
  <data name="Use_expression_body_for_properties" xml:space="preserve">
    <value>Use expression body for properties</value>
  </data>
  <data name="Some_naming_rules_are_incomplete_Please_complete_or_remove_them" xml:space="preserve">
    <value>Some naming rules are incomplete. Please complete or remove them.</value>
  </data>
  <data name="Manage_specifications" xml:space="preserve">
    <value>Manage specifications</value>
  </data>
  <data name="Manage_naming_styles" xml:space="preserve">
    <value>Manage naming styles</value>
  </data>
  <data name="Reorder" xml:space="preserve">
    <value>Reorder</value>
  </data>
  <data name="Severity" xml:space="preserve">
    <value>Severity</value>
  </data>
  <data name="Specification" xml:space="preserve">
    <value>Specification</value>
  </data>
  <data name="Required_Style" xml:space="preserve">
    <value>Required Style</value>
  </data>
  <data name="This_item_cannot_be_deleted_because_it_is_used_by_an_existing_Naming_Rule" xml:space="preserve">
    <value>This item cannot be deleted because it is used by an existing Naming Rule.</value>
  </data>
  <data name="Prefer_collection_initializer" xml:space="preserve">
    <value>Prefer collection initializer</value>
  </data>
  <data name="Prefer_coalesce_expression" xml:space="preserve">
    <value>Prefer coalesce expression</value>
  </data>
  <data name="Collapse_regions_when_collapsing_to_definitions" xml:space="preserve">
    <value>Collapse #regions when collapsing to definitions</value>
  </data>
  <data name="Prefer_null_propagation" xml:space="preserve">
    <value>Prefer null propagation</value>
  </data>
  <data name="Prefer_explicit_tuple_name" xml:space="preserve">
    <value>Prefer explicit tuple name</value>
  </data>
  <data name="Description" xml:space="preserve">
    <value>Description</value>
  </data>
  <data name="Preference" xml:space="preserve">
    <value>Preference</value>
  </data>
  <data name="Implement_Interface_or_Abstract_Class" xml:space="preserve">
    <value>Implement Interface or Abstract Class</value>
  </data>
  <data name="For_a_given_symbol_only_the_topmost_rule_with_a_matching_Specification_will_be_applied_Violation_of_that_rules_Required_Style_will_be_reported_at_the_chosen_Severity_level" xml:space="preserve">
    <value>For a given symbol, only the topmost rule with a matching 'Specification' will be applied. Violation of that rule's 'Required Style' will be reported at the chosen 'Severity' level.</value>
  </data>
  <data name="at_the_end" xml:space="preserve">
    <value>at the end</value>
  </data>
  <data name="When_inserting_properties_events_and_methods_place_them" xml:space="preserve">
    <value>When inserting properties, events and methods, place them:</value>
  </data>
  <data name="with_other_members_of_the_same_kind" xml:space="preserve">
    <value>with other members of the same kind</value>
  </data>
  <data name="Prefer_braces" xml:space="preserve">
    <value>Prefer braces</value>
  </data>
  <data name="Over_colon" xml:space="preserve">
    <value>Over:</value>
  </data>
  <data name="Prefer_colon" xml:space="preserve">
    <value>Prefer:</value>
  </data>
  <data name="or" xml:space="preserve">
    <value>or</value>
  </data>
  <data name="built_in_types" xml:space="preserve">
    <value>built-in types</value>
  </data>
  <data name="everywhere_else" xml:space="preserve">
    <value>everywhere else</value>
  </data>
  <data name="type_is_apparent_from_assignment_expression" xml:space="preserve">
    <value>type is apparent from assignment expression</value>
  </data>
  <data name="Move_down" xml:space="preserve">
    <value>Move down</value>
  </data>
  <data name="Move_up" xml:space="preserve">
    <value>Move up</value>
  </data>
  <data name="Remove" xml:space="preserve">
    <value>Remove</value>
  </data>
  <data name="Pick_members" xml:space="preserve">
    <value>Pick members</value>
  </data>
  <data name="Unfortunately_a_process_used_by_Visual_Studio_has_encountered_an_unrecoverable_error_We_recommend_saving_your_work_and_then_closing_and_restarting_Visual_Studio" xml:space="preserve">
    <value>Unfortunately, a process used by Visual Studio has encountered an unrecoverable error.  We recommend saving your work, and then closing and restarting Visual Studio.</value>
  </data>
  <data name="analyzer_Prefer_auto_properties" xml:space="preserve">
    <value>Prefer auto properties</value>
  </data>
  <data name="Add_a_symbol_specification" xml:space="preserve">
    <value>Add a symbol specification</value>
  </data>
  <data name="Remove_symbol_specification" xml:space="preserve">
    <value>Remove symbol specification</value>
  </data>
  <data name="Add_item" xml:space="preserve">
    <value>Add item</value>
  </data>
  <data name="Edit_item" xml:space="preserve">
    <value>Edit item</value>
  </data>
  <data name="Remove_item" xml:space="preserve">
    <value>Remove item</value>
  </data>
  <data name="Add_a_naming_rule" xml:space="preserve">
    <value>Add a naming rule</value>
  </data>
  <data name="Remove_naming_rule" xml:space="preserve">
    <value>Remove naming rule</value>
  </data>
  <data name="VisualStudioWorkspace_TryApplyChanges_cannot_be_called_from_a_background_thread" xml:space="preserve">
    <value>VisualStudioWorkspace.TryApplyChanges cannot be called from a background thread.</value>
  </data>
  <data name="codegen_prefer_auto_properties" xml:space="preserve">
    <value>prefer auto properties</value>
  </data>
  <data name="prefer_throwing_properties" xml:space="preserve">
    <value>prefer throwing properties</value>
  </data>
  <data name="When_generating_properties" xml:space="preserve">
    <value>When generating properties:</value>
  </data>
  <data name="Options" xml:space="preserve">
    <value>Options</value>
  </data>
  <data name="Install_Microsoft_recommended_Roslyn_analyzers_which_provide_additional_diagnostics_and_fixes_for_common_API_design_security_performance_and_reliability_issues" xml:space="preserve">
    <value>Install Microsoft-recommended Roslyn analyzers, which provide additional diagnostics and fixes for common API design, security, performance, and reliability issues</value>
  </data>
  <data name="Never_show_this_again" xml:space="preserve">
    <value>Never show this again</value>
  </data>
  <data name="Prefer_simple_default_expression" xml:space="preserve">
    <value>Prefer simple 'default' expression</value>
  </data>
  <data name="Prefer_inferred_tuple_names" xml:space="preserve">
    <value>Prefer inferred tuple element names</value>
  </data>
  <data name="Prefer_inferred_anonymous_type_member_names" xml:space="preserve">
    <value>Prefer inferred anonymous type member names</value>
  </data>
  <data name="Preview_pane" xml:space="preserve">
    <value>Preview pane</value>
  </data>
  <data name="Analysis" xml:space="preserve">
    <value>Analysis</value>
  </data>
  <data name="Fade_out_unreachable_code" xml:space="preserve">
    <value>Fade out unreachable code</value>
  </data>
  <data name="Fading" xml:space="preserve">
    <value>Fading</value>
  </data>
  <data name="Prefer_local_function_over_anonymous_function" xml:space="preserve">
    <value>Prefer local function over anonymous function</value>
  </data>
  <data name="Keep_all_parentheses_in_colon" xml:space="preserve">
    <value>Keep all parentheses in:</value>
  </data>
  <data name="In_other_operators" xml:space="preserve">
    <value>In other operators</value>
  </data>
  <data name="Never_if_unnecessary" xml:space="preserve">
    <value>Never if unnecessary</value>
  </data>
  <data name="Always_for_clarity" xml:space="preserve">
    <value>Always for clarity</value>
  </data>
  <data name="Parentheses_preferences_colon" xml:space="preserve">
    <value>Parentheses preferences:</value>
  </data>
  <data name="ModuleHasBeenUnloaded" xml:space="preserve">
    <value>Module has been unloaded.</value>
  </data>
  <data name="Prefer_deconstructed_variable_declaration" xml:space="preserve">
    <value>Prefer deconstructed variable declaration</value>
  </data>
  <data name="External_reference_found" xml:space="preserve">
    <value>External reference found</value>
  </data>
  <data name="No_references_found_to_0" xml:space="preserve">
    <value>No references found to '{0}'</value>
  </data>
  <data name="Search_found_no_results" xml:space="preserve">
    <value>Search found no results</value>
  </data>
  <data name="Sync_Class_View" xml:space="preserve">
    <value>Sync Class View</value>
  </data>
  <data name="Reset_Visual_Studio_default_keymapping" xml:space="preserve">
    <value>Reset Visual Studio default keymapping</value>
  </data>
  <data name="Enable_navigation_to_decompiled_sources" xml:space="preserve">
    <value>Enable navigation to decompiled sources (experimental)</value>
  </data>
  <data name="Decompiler_Legal_Notice_Message" xml:space="preserve">
    <value>IMPORTANT: Visual Studio includes decompiling functionality (“Decompiler”) that enables reproducing source code from binary code. By accessing and using the Decompiler, you agree to the Visual Studio license terms and the terms for the Decompiler below. If you do not agree with these combined terms, do not access or use the Decompiler.

You acknowledge that binary code and source code might be protected by copyright and trademark laws.  Before using the Decompiler on any binary code, you need to first:
(i) confirm that the license terms governing your use of the binary code do not contain a provision which prohibits you from decompiling the software; or
(ii) obtain permission to decompile the binary code from the owner of the software.

Your use of the Decompiler is optional.  Microsoft is not responsible and disclaims all liability for your use of the Decompiler that violates any laws or any software license terms which prohibit decompiling of the software.

I agree to all of the foregoing:</value>
  </data>
  <data name="Decompiler_Legal_Notice_Title" xml:space="preserve">
    <value>Decompiler Legal Notice</value>
  </data>
  <data name="Colorize_regular_expressions" xml:space="preserve">
    <value>Colorize regular expressions</value>
  </data>
  <data name="Highlight_related_components_under_cursor" xml:space="preserve">
    <value>Highlight related components under cursor</value>
  </data>
  <data name="Regular_Expressions" xml:space="preserve">
    <value>Regular Expressions</value>
  </data>
  <data name="Report_invalid_regular_expressions" xml:space="preserve">
    <value>Report invalid regular expressions</value>
  </data>
  <data name="Code_style_header_use_editor_config" xml:space="preserve">
    <value>Your .editorconfig file might override the local settings configured on this page which only apply to your machine. To configure these settings to travel with your solution use EditorConfig files. More info</value>
  </data>
  <data name="Modifier_preferences_colon" xml:space="preserve">
    <value>Modifier preferences:</value>
  </data>
  <data name="Prefer_readonly_fields" xml:space="preserve">
    <value>Prefer readonly fields</value>
  </data>
  <data name="Analyzing_0" xml:space="preserve">
    <value>Analyzing '{0}'</value>
  </data>
  <data name="Prefer_conditional_expression_over_if_with_assignments" xml:space="preserve">
    <value>Prefer conditional expression over 'if' with assignments</value>
  </data>
  <data name="Prefer_conditional_expression_over_if_with_returns" xml:space="preserve">
    <value>Prefer conditional expression over 'if' with returns</value>
  </data>
  <data name="Apply_0_keymapping_scheme" xml:space="preserve">
    <value>Apply '{0}' keymapping scheme</value>
  </data>
  <data name="We_notice_you_suspended_0_Reset_keymappings_to_continue_to_navigate_and_refactor" xml:space="preserve">
    <value>We notice you suspended '{0}'. Reset keymappings to continue to navigate and refactor.</value>
  </data>
  <data name="Use_expression_body_for_lambdas" xml:space="preserve">
    <value>Use expression body for lambdas</value>
  </data>
  <data name="Prefer_compound_assignments" xml:space="preserve">
    <value>Prefer compound assignments</value>
  </data>
  <data name="Generate_dot_editorconfig_file_from_settings" xml:space="preserve">
    <value>Generate .editorconfig file from settings</value>
  </data>
  <data name="Save_dot_editorconfig_file" xml:space="preserve">
    <value>Save .editorconfig file</value>
  </data>
  <data name="Kind" xml:space="preserve">
    <value>Kind</value>
  </data>
  <data name="Prefer_index_operator" xml:space="preserve">
    <value>Prefer index operator</value>
  </data>
  <data name="Prefer_range_operator" xml:space="preserve">
    <value>Prefer range operator</value>
  </data>
  <data name="All_methods" xml:space="preserve">
    <value>All methods</value>
  </data>
  <data name="Avoid_expression_statements_that_implicitly_ignore_value" xml:space="preserve">
    <value>Avoid expression statements that implicitly ignore value</value>
  </data>
  <data name="Avoid_unused_parameters" xml:space="preserve">
    <value>Avoid unused parameters</value>
  </data>
  <data name="Avoid_unused_value_assignments" xml:space="preserve">
    <value>Avoid unused value assignments</value>
  </data>
  <data name="Parameter_name_contains_invalid_characters" xml:space="preserve">
    <value>Parameter name contains invalid character(s).</value>
  </data>
  <data name="Parameter_preferences_colon" xml:space="preserve">
    <value>Parameter preferences:</value>
  </data>
  <data name="Parameter_type_contains_invalid_characters" xml:space="preserve">
    <value>Parameter type contains invalid character(s).</value>
  </data>
  <data name="Non_public_methods" xml:space="preserve">
    <value>Non-public methods</value>
  </data>
  <data name="Unused_value_is_explicitly_assigned_to_an_unused_local" xml:space="preserve">
    <value>Unused value is explicitly assigned to an unused local</value>
  </data>
  <data name="Unused_value_is_explicitly_assigned_to_discard" xml:space="preserve">
    <value>Unused value is explicitly assigned to discard</value>
  </data>
  <data name="Value_assigned_here_is_never_used" xml:space="preserve">
    <value>Value assigned here is never used</value>
  </data>
  <data name="Value_returned_by_invocation_is_implicitly_ignored" xml:space="preserve">
    <value>Value returned by invocation is implicitly ignored</value>
  </data>
  <data name="Back" xml:space="preserve">
    <value>Back</value>
  </data>
  <data name="Finish" xml:space="preserve">
    <value>Finish</value>
  </data>
  <data name="Interface_cannot_have_field" xml:space="preserve">
    <value>Interface cannot have field.</value>
  </data>
  <data name="Make_abstract" xml:space="preserve">
    <value>Make abstract</value>
  </data>
  <data name="Members" xml:space="preserve">
    <value>Members</value>
  </data>
  <data name="Namespace_0" xml:space="preserve">
    <value>Namespace: '{0}'</value>
  </data>
  <data name="Pull_Members_Up" xml:space="preserve">
    <value>Pull Members Up</value>
  </data>
  <data name="Additional_changes_are_needed_to_complete_the_refactoring_Review_changes_below" xml:space="preserve">
    <value>Additional changes are needed to complete the refactoring. Review changes below.</value>
  </data>
  <data name="Select_Dependents" xml:space="preserve">
    <value>Select _Dependents</value>
  </data>
  <data name="Select_destination_and_members_to_pull_up" xml:space="preserve">
    <value>Select destination and members to pull up.</value>
  </data>
  <data name="Select_members_colon" xml:space="preserve">
    <value>Select members:</value>
  </data>
  <data name="Select_Public" xml:space="preserve">
    <value>Select _Public</value>
  </data>
  <data name="_0_will_be_changed_to_abstract" xml:space="preserve">
    <value>'{0}' will be changed to abstract.</value>
  </data>
  <data name="_0_will_be_changed_to_non_static" xml:space="preserve">
    <value>'{0}' will be changed to non-static.</value>
  </data>
  <data name="_0_will_be_changed_to_public" xml:space="preserve">
    <value>'{0}' will be changed to public.</value>
  </data>
  <data name="Calculating_dependents" xml:space="preserve">
    <value>Calculating dependents...</value>
  </data>
  <data name="Select_destination_colon" xml:space="preserve">
    <value>Select destination:</value>
  </data>
  <data name="Use_expression_body_for_local_functions" xml:space="preserve">
    <value>Use expression body for local functions</value>
  </data>
  <data name="Allow_colon" xml:space="preserve">
    <value>Allow:</value>
  </data>
  <data name="Make_0_abstract" xml:space="preserve">
    <value>Make '{0}' abstract</value>
  </data>
  <data name="Review_Changes" xml:space="preserve">
    <value>Review Changes</value>
  </data>
  <data name="Select_member" xml:space="preserve">
    <value>Select member</value>
  </data>
  <data name="Prefer_static_local_functions" xml:space="preserve">
    <value>Prefer static local functions</value>
  </data>
  <data name="Prefer_simple_using_statement" xml:space="preserve">
    <value>Prefer simple 'using' statement</value>
  </data>
  <data name="Show_completion_list" xml:space="preserve">
    <value>Show completion list</value>
  </data>
  <data name="Move_to_namespace" xml:space="preserve">
    <value>Move to Namespace</value>
  </data>
  <data name="Namespace" xml:space="preserve">
    <value>Namespace</value>
  </data>
  <data name="Target_Namespace_colon" xml:space="preserve">
    <value>Target Namespace:</value>
  </data>
  <data name="This_is_an_invalid_namespace" xml:space="preserve">
    <value>This is an invalid namespace</value>
  </data>
  <data name="A_new_namespace_will_be_created" xml:space="preserve">
    <value>A new namespace will be created</value>
  </data>
  <data name="A_type_and_name_must_be_provided" xml:space="preserve">
    <value>A type and name must be provided.</value>
  </data>
  <data name="Rename_0_to_1" xml:space="preserve">
    <value>Rename {0} to {1}</value>
  </data>
  <data name="NamingSpecification_CSharp_Class" xml:space="preserve">
    <value>class</value>
    <comment>{Locked} This string can be found under "Tools | Options | Text Editor | C# | Code Style | Naming | Manage Specifications | + | Symbol kinds". All of the "NamingSpecification_CSharp_*" strings represent language constructs, and some of them are also actual keywords (including this one).</comment>
  </data>
  <data name="NamingSpecification_CSharp_Delegate" xml:space="preserve">
    <value>delegate</value>
    <comment>{Locked} This string can be found under "Tools | Options | Text Editor | C# | Code Style | Naming | Manage Specifications | + | Symbol kinds". All of the "NamingSpecification_CSharp_*" strings represent language constructs, and some of them are also actual keywords (including this one).</comment>
  </data>
  <data name="NamingSpecification_CSharp_Enum" xml:space="preserve">
    <value>enum</value>
    <comment>{Locked} This string can be found under "Tools | Options | Text Editor | C# | Code Style | Naming | Manage Specifications | + | Symbol kinds". All of the "NamingSpecification_CSharp_*" strings represent language constructs, and some of them are also actual keywords (including this one).</comment>
  </data>
  <data name="NamingSpecification_CSharp_Event" xml:space="preserve">
    <value>event</value>
    <comment>{Locked} This string can be found under "Tools | Options | Text Editor | C# | Code Style | Naming | Manage Specifications | + | Symbol kinds". All of the "NamingSpecification_CSharp_*" strings represent language constructs, and some of them are also actual keywords (including this one).</comment>
  </data>
  <data name="NamingSpecification_CSharp_Field" xml:space="preserve">
    <value>field</value>
    <comment>This string can be found under "Tools | Options | Text Editor | C# | Code Style | Naming | Manage Specifications | + | Symbol kinds". All of the "NamingSpecification_CSharp_*" strings represent language constructs, and some of them are also actual keywords (NOT this one). Refers to the C# programming language concept of a "field" (which stores data).</comment>
  </data>
  <data name="NamingSpecification_CSharp_Interface" xml:space="preserve">
    <value>interface</value>
    <comment>{Locked} This string can be found under "Tools | Options | Text Editor | C# | Code Style | Naming | Manage Specifications | + | Symbol kinds". All of the "NamingSpecification_CSharp_*" strings represent language constructs, and some of them are also actual keywords (including this one).</comment>
  </data>
  <data name="NamingSpecification_CSharp_Local" xml:space="preserve">
    <value>local</value>
    <comment>This string can be found under "Tools | Options | Text Editor | C# | Code Style | Naming | Manage Specifications | + | Symbol kinds". All of the "NamingSpecification_CSharp_*" strings represent language constructs, and some of them are also actual keywords (NOT this one). Refers to the C# language concept of a "local variable".</comment>
  </data>
  <data name="NamingSpecification_CSharp_LocalFunction" xml:space="preserve">
    <value>local function</value>
    <comment>This string can be found under "Tools | Options | Text Editor | C# | Code Style | Naming | Manage Specifications | + | Symbol kinds". All of the "NamingSpecification_CSharp_*" strings represent language constructs, and some of them are also actual keywords (NOT this one). Refers to the C# language concept of a "local function" that exists locally within another function.</comment>
  </data>
  <data name="NamingSpecification_CSharp_Method" xml:space="preserve">
    <value>method</value>
    <comment>This string can be found under "Tools | Options | Text Editor | C# | Code Style | Naming | Manage Specifications | + | Symbol kinds". All of the "NamingSpecification_CSharp_*" strings represent language constructs, and some of them are also actual keywords (NOT this one). Refers to the C# language concept of a "method" that can be called by other code.</comment>
  </data>
  <data name="NamingSpecification_CSharp_Namespace" xml:space="preserve">
    <value>namespace</value>
    <comment>{Locked} This string can be found under "Tools | Options | Text Editor | C# | Code Style | Naming | Manage Specifications | + | Symbol kinds". All of the "NamingSpecification_CSharp_*" strings represent language constructs, and some of them are also actual keywords (including this one).</comment>
  </data>
  <data name="NamingSpecification_CSharp_Parameter" xml:space="preserve">
    <value>parameter</value>
    <comment>This string can be found under "Tools | Options | Text Editor | C# | Code Style | Naming | Manage Specifications | + | Symbol kinds". All of the "NamingSpecification_CSharp_*" strings represent language constructs, and some of them are also actual keywords (NOT this one). Refers to the C# language concept of a "parameter" being passed to a method.</comment>
  </data>
  <data name="NamingSpecification_CSharp_Property" xml:space="preserve">
    <value>property</value>
    <comment>This string can be found under "Tools | Options | Text Editor | C# | Code Style | Naming | Manage Specifications | + | Symbol kinds". All of the "NamingSpecification_CSharp_*" strings represent language constructs, and some of them are also actual keywords (NOT this one). Refers to the C# language concept of a "property" (which allows for the retrieval of data).</comment>
  </data>
  <data name="NamingSpecification_CSharp_Struct" xml:space="preserve">
    <value>struct</value>
    <comment>{Locked} This string can be found under "Tools | Options | Text Editor | C# | Code Style | Naming | Manage Specifications | + | Symbol kinds". All of the "NamingSpecification_CSharp_*" strings represent language constructs, and some of them are also actual keywords (including this one).</comment>
  </data>
  <data name="NamingSpecification_CSharp_TypeParameter" xml:space="preserve">
    <value>type parameter</value>
    <comment>This string can be found under "Tools | Options | Text Editor | C# | Code Style | Naming | Manage Specifications | + | Symbol kinds". All of the "NamingSpecification_CSharp_*" strings represent language constructs, and some of them are also actual keywords (NOT this one). Refers to the C# language concept of a "type parameter".</comment>
  </data>
  <data name="NamingSpecification_VisualBasic_Class" xml:space="preserve">
    <value>Class</value>
    <comment>{Locked} This string can be found under "Tools | Options | Text Editor | Basic | Code Style | Naming | Manage Specifications | + | Symbol kinds". All of the "NamingSpecification_VisualBasic_*" strings represent language constructs, and some of them are also actual keywords (including this one).</comment>
  </data>
  <data name="NamingSpecification_VisualBasic_Delegate" xml:space="preserve">
    <value>Delegate</value>
    <comment>{Locked} This string can be found under "Tools | Options | Text Editor | Basic | Code Style | Naming | Manage Specifications | + | Symbol kinds". All of the "NamingSpecification_VisualBasic_*" strings represent language constructs, and some of them are also actual keywords (including this one).</comment>
  </data>
  <data name="NamingSpecification_VisualBasic_Enum" xml:space="preserve">
    <value>Enum</value>
    <comment>{Locked} This string can be found under "Tools | Options | Text Editor | Basic | Code Style | Naming | Manage Specifications | + | Symbol kinds". All of the "NamingSpecification_VisualBasic_*" strings represent language constructs, and some of them are also actual keywords (including this one).</comment>
  </data>
  <data name="NamingSpecification_VisualBasic_Event" xml:space="preserve">
    <value>Event</value>
    <comment>{Locked} This string can be found under "Tools | Options | Text Editor | Basic | Code Style | Naming | Manage Specifications | + | Symbol kinds". All of the "NamingSpecification_VisualBasic_*" strings represent language constructs, and some of them are also actual keywords (including this one).</comment>
  </data>
  <data name="NamingSpecification_VisualBasic_Field" xml:space="preserve">
    <value>Field</value>
    <comment>This string can be found under "Tools | Options | Text Editor | Basic | Code Style | Naming | Manage Specifications | + | Symbol kinds". All of the "NamingSpecification_VisualBasic_*" strings represent language constructs, and some of them are also actual keywords (NOT this one). Refers to the Visual Basic language concept of a "field" (which stores data).</comment>
  </data>
  <data name="NamingSpecification_VisualBasic_Interface" xml:space="preserve">
    <value>Interface</value>
    <comment>{Locked} This string can be found under "Tools | Options | Text Editor | Basic | Code Style | Naming | Manage Specifications | + | Symbol kinds". All of the "NamingSpecification_VisualBasic_*" strings represent language constructs, and some of them are also actual keywords (including this one).</comment>
  </data>
  <data name="NamingSpecification_VisualBasic_Local" xml:space="preserve">
    <value>Local</value>
    <comment>This string can be found under "Tools | Options | Text Editor | Basic | Code Style | Naming | Manage Specifications | + | Symbol kinds". All of the "NamingSpecification_VisualBasic_*" strings represent language constructs, and some of them are also actual keywords (NOT this one). Refers to the Visual Basic language concept of a "local variable".</comment>
  </data>
  <data name="NamingSpecification_VisualBasic_Method" xml:space="preserve">
    <value>Method</value>
    <comment>This string can be found under "Tools | Options | Text Editor | Basic | Code Style | Naming | Manage Specifications | + | Symbol kinds". All of the "NamingSpecification_VisualBasic_*" strings represent language constructs, and some of them are also actual keywords (NOT this one). Refers to the Visual Basic language concept of a "method".</comment>
  </data>
  <data name="NamingSpecification_VisualBasic_Module" xml:space="preserve">
    <value>Module</value>
    <comment>{Locked} This string can be found under "Tools | Options | Text Editor | Basic | Code Style | Naming | Manage Specifications | + | Symbol kinds". All of the "NamingSpecification_VisualBasic_*" strings represent language constructs, and some of them are also actual keywords (including this one).</comment>
  </data>
  <data name="NamingSpecification_VisualBasic_Namespace" xml:space="preserve">
    <value>Namespace</value>
    <comment>{Locked} This string can be found under "Tools | Options | Text Editor | Basic | Code Style | Naming | Manage Specifications | + | Symbol kinds". All of the "NamingSpecification_VisualBasic_*" strings represent language constructs, and some of them are also actual keywords (including this one).</comment>
  </data>
  <data name="NamingSpecification_VisualBasic_Parameter" xml:space="preserve">
    <value>Parameter</value>
    <comment>This string can be found under "Tools | Options | Text Editor | Basic | Code Style | Naming | Manage Specifications | + | Symbol kinds". All of the "NamingSpecification_VisualBasic_*" strings represent language constructs, and some of them are also actual keywords (NOT this one). Refers to the Visual Basic language concept of a "parameter" which can be passed to a method.</comment>
  </data>
  <data name="NamingSpecification_VisualBasic_Property" xml:space="preserve">
    <value>Property</value>
    <comment>{Locked} This string can be found under "Tools | Options | Text Editor | Basic | Code Style | Naming | Manage Specifications | + | Symbol kinds". All of the "NamingSpecification_VisualBasic_*" strings represent language constructs, and some of them are also actual keywords (including this one).</comment>
  </data>
  <data name="NamingSpecification_VisualBasic_Structure" xml:space="preserve">
    <value>Structure</value>
    <comment>{Locked} This string can be found under "Tools | Options | Text Editor | Basic | Code Style | Naming | Manage Specifications | + | Symbol kinds". All of the "NamingSpecification_VisualBasic_*" strings represent language constructs, and some of them are also actual keywords (including this one).</comment>
  </data>
  <data name="NamingSpecification_VisualBasic_TypeParameter" xml:space="preserve">
    <value>Type Parameter</value>
    <comment>This string can be found under "Tools | Options | Text Editor | Basic | Code Style | Naming | Manage Specifications | + | Symbol kinds". All of the "NamingSpecification_VisualBasic_*" strings represent language constructs, and some of them are also actual keywords (NOT this one). Refers to the Visual Basic language concept of a "type parameter".</comment>
  </data>
  <data name="Containing_member" xml:space="preserve">
    <value>Containing Member</value>
  </data>
  <data name="Containing_type" xml:space="preserve">
    <value>Containing Type</value>
  </data>
  <data name="Running_low_priority_background_processes" xml:space="preserve">
    <value>Running low priority background processes</value>
  </data>
  <data name="Evaluating_0_tasks_in_queue" xml:space="preserve">
    <value>Evaluating ({0} tasks in queue)</value>
  </data>
  <data name="Paused_0_tasks_in_queue" xml:space="preserve">
    <value>Paused ({0} tasks in queue)</value>
  </data>
  <data name="Naming_rules" xml:space="preserve">
    <value>Naming rules</value>
  </data>
  <data name="Updating_severity" xml:space="preserve">
    <value>Updating severity</value>
  </data>
  <data name="Prefer_System_HashCode_in_GetHashCode" xml:space="preserve">
    <value>Prefer 'System.HashCode' in 'GetHashCode'</value>
  </data>
  <data name="Requires_System_HashCode_be_present_in_project" xml:space="preserve">
    <value>Requires 'System.HashCode' be present in project</value>
  </data>
  <data name="A_new_editorconfig_file_was_detected_at_the_root_of_your_solution_Would_you_like_to_make_it_a_solution_item" xml:space="preserve">
    <value>A new .editorconfig file was detected at the root of your solution. Would you like to make it a solution item?</value>
  </data>
  <data name="Run_Code_Analysis_on_0" xml:space="preserve">
    <value>Run Code Analysis on {0}</value>
  </data>
  <data name="Running_code_analysis_for_0" xml:space="preserve">
    <value>Running code analysis for '{0}'...</value>
  </data>
  <data name="Running_code_analysis_for_Solution" xml:space="preserve">
    <value>Running code analysis for Solution...</value>
  </data>
  <data name="Code_analysis_completed_for_0" xml:space="preserve">
    <value>Code analysis completed for '{0}'.</value>
  </data>
  <data name="Code_analysis_completed_for_Solution" xml:space="preserve">
    <value>Code analysis completed for Solution.</value>
  </data>
  <data name="Code_analysis_terminated_before_completion_for_0" xml:space="preserve">
    <value>Code analysis terminated before completion for '{0}'.</value>
  </data>
  <data name="Code_analysis_terminated_before_completion_for_Solution" xml:space="preserve">
    <value>Code analysis terminated before completion for Solution.</value>
  </data>
  <data name="Background_analysis_scope_colon" xml:space="preserve">
    <value>Background analysis scope:</value>
  </data>
  <data name="Current_document" xml:space="preserve">
    <value>Current document</value>
  </data>
  <data name="Open_documents" xml:space="preserve">
    <value>Open documents</value>
  </data>
  <data name="Entire_solution" xml:space="preserve">
    <value>Entire solution</value>
  </data>
  <data name="Edit" xml:space="preserve">
    <value>_Edit</value>
  </data>
  <data name="Edit_0" xml:space="preserve">
    <value>Edit {0}</value>
    <comment>{0} is a parameter description</comment>
  </data>
  <data name="Parameter_Details" xml:space="preserve">
    <value>Parameter Details</value>
  </data>
  <data name="Add" xml:space="preserve">
    <value>_Add</value>
    <comment>Adding an element to a list</comment>
  </data>
  <data name="Callsite" xml:space="preserve">
    <value>Call site</value>
  </data>
  <data name="Add_Parameter" xml:space="preserve">
    <value>Add Parameter</value>
  </data>
  <data name="Call_site_value" xml:space="preserve">
    <value>Call site value:</value>
  </data>
  <data name="Parameter_Name" xml:space="preserve">
    <value>Parameter name:</value>
  </data>
  <data name="Type_Name" xml:space="preserve">
    <value>Type name:</value>
  </data>
  <data name="You_must_change_the_signature" xml:space="preserve">
    <value>You must change the signature</value>
    <comment>"signature" here means the definition of a method</comment>
  </data>
  <data name="Added_Parameter" xml:space="preserve">
    <value>Added parameter.</value>
  </data>
  <data name="Inserting_call_site_value_0" xml:space="preserve">
    <value>Inserting call site value '{0}'</value>
  </data>
  <data name="Index" xml:space="preserve">
    <value>Index</value>
    <comment>Index of parameter in original signature</comment>
  </data>
  <data name="IntroduceUndefinedTodoVariables" xml:space="preserve">
    <value>Introduce undefined TODO variables</value>
    <comment>"TODO" is an indicator that more work should be done at the location where the TODO is inserted</comment>
  </data>
  <data name="Omit_only_for_optional_parameters" xml:space="preserve">
    <value>Omit (only for optional parameters)</value>
  </data>
  <data name="Optional_with_default_value_colon" xml:space="preserve">
    <value>Optional with default value:</value>
  </data>
  <data name="Parameter_kind" xml:space="preserve">
    <value>Parameter kind</value>
  </data>
  <data name="Required" xml:space="preserve">
    <value>Required</value>
  </data>
  <data name="Use_named_argument" xml:space="preserve">
    <value>Use named argument</value>
    <comment>"argument" is a programming term for a value passed to a function</comment>
  </data>
  <data name="Value_to_inject_at_call_sites" xml:space="preserve">
    <value>Value to inject at call sites</value>
  </data>
  <data name="Value_colon" xml:space="preserve">
    <value>Value:</value>
  </data>
  <data name="Editor_Color_Scheme" xml:space="preserve">
    <value>Editor Color Scheme</value>
  </data>
  <data name="Visual_Studio_2019" xml:space="preserve">
    <value>Visual Studio 2019</value>
  </data>
  <data name="Visual_Studio_2017" xml:space="preserve">
    <value>Visual Studio 2017</value>
  </data>
  <data name="Editor_color_scheme_options_are_only_available_when_using_a_color_theme_bundled_with_Visual_Studio_The_color_theme_can_be_configured_from_the_Environment_General_options_page" xml:space="preserve">
    <value>Editor color scheme options are only available when using a color theme bundled with Visual Studio. The color theme can be configured from the Environment &gt; General options page.</value>
  </data>
  <data name="Some_color_scheme_colors_are_being_overridden_by_changes_made_in_the_Environment_Fonts_and_Colors_options_page_Choose_Use_Defaults_in_the_Fonts_and_Colors_page_to_revert_all_customizations" xml:space="preserve">
    <value>Some color scheme colors are being overridden by changes made in the Environment &gt; Fonts and Colors options page. Choose `Use Defaults` in the Fonts and Colors page to revert all customizations.</value>
  </data>
  <data name="Prefer_simplified_boolean_expressions" xml:space="preserve">
    <value>Prefer simplified boolean expressions</value>
  </data>
  <data name="All_sources" xml:space="preserve">
    <value>All sources</value>
  </data>
  <data name="Entire_repository" xml:space="preserve">
    <value>Entire repository</value>
  </data>
  <data name="Indexed_in_organization" xml:space="preserve">
    <value>Indexed in organization</value>
  </data>
  <data name="Indexed_in_repo" xml:space="preserve">
    <value>Indexed in repo</value>
  </data>
  <data name="Item_origin" xml:space="preserve">
    <value>Item origin</value>
  </data>
  <data name="Loaded_items" xml:space="preserve">
    <value>Loaded items</value>
  </data>
  <data name="Loaded_solution" xml:space="preserve">
    <value>Loaded solution</value>
  </data>
  <data name="Local" xml:space="preserve">
    <value>Local</value>
  </data>
  <data name="Local_metadata" xml:space="preserve">
    <value>Local metadata</value>
  </data>
  <data name="Other" xml:space="preserve">
    <value>Others</value>
  </data>
  <data name="Repository" xml:space="preserve">
    <value>Repository</value>
  </data>
  <data name="Type_name_has_a_syntax_error" xml:space="preserve">
    <value>Type name has a syntax error</value>
    <comment>"Type" is the programming language concept</comment>
  </data>
  <data name="Type_name_is_not_recognized" xml:space="preserve">
    <value>Type name is not recognized</value>
    <comment>"Type" is the programming language concept</comment>
  </data>
  <data name="Type_name_is_recognized" xml:space="preserve">
    <value>Type name is recognized</value>
    <comment>"Type" is the programming language concept</comment>
  </data>
  <data name="Please_enter_a_type_name" xml:space="preserve">
    <value>Please enter a type name</value>
    <comment>"Type" is the programming language concept</comment>
  </data>
  <data name="Enter_a_call_site_value_or_choose_a_different_value_injection_kind" xml:space="preserve">
    <value>Enter a call site value or choose a different value injection kind</value>
  </data>
  <data name="Optional_parameters_must_provide_a_default_value" xml:space="preserve">
    <value>Optional parameters must provide a default value</value>
  </data>
  <data name="Parameter_information" xml:space="preserve">
    <value>Parameter information</value>
  </data>
  <data name="Infer_from_context" xml:space="preserve">
    <value>Infer from context</value>
  </data>
  <data name="None" xml:space="preserve">
    <value>None</value>
  </data>
  <data name="Warning_colon_duplicate_parameter_name" xml:space="preserve">
    <value>Warning: duplicate parameter name</value>
  </data>
  <data name="Warning_colon_type_does_not_bind" xml:space="preserve">
    <value>Warning: type does not bind</value>
  </data>
  <data name="Display_inline_parameter_name_hints" xml:space="preserve">
    <value>Disp_lay inline parameter name hints</value>
  </data>
  <data name="Current_parameter" xml:space="preserve">
    <value>Current parameter</value>
  </data>
  <data name="Bitness32" xml:space="preserve">
    <value>32-bit</value>
  </data>
  <data name="Bitness64" xml:space="preserve">
    <value>64-bit</value>
  </data>
  <data name="Use_64_bit_process_for_code_analysis_requires_restart" xml:space="preserve">
    <value>Use 64-bit process for code analysis (requires restart)</value>
  </data>
  <data name="Extract_Base_Class" xml:space="preserve">
    <value>Extract Base Class</value>
  </data>
  <data name="This_file_is_autogenerated_by_0_and_cannot_be_edited" xml:space="preserve">
    <value>This file is auto-generated by the generator '{0}' and cannot be edited.</value>
  </data>
  <data name="generated_by_0_suffix" xml:space="preserve">
    <value>[generated by {0}]</value>
    <comment>{0} is the name of a generator.</comment>
  </data>
  <data name="generated_suffix" xml:space="preserve">
    <value>[generated]</value>
  </data>
  <data name="The_generator_0_that_generated_this_file_has_been_removed_from_the_project" xml:space="preserve">
    <value>The generator '{0}' that generated this file has been removed from the project; this file is no longer being included in your project.</value>
  </data>
  <data name="The_generator_0_that_generated_this_file_has_stopped_generating_this_file" xml:space="preserve">
    <value>The generator '{0}' that generated this file has stopped generating this file; this file is no longer being included in your project.</value>
  </data>
  <data name="Comments" xml:space="preserve">
    <value>Comments</value>
  </data>
  <data name="Inline_Hints_experimental" xml:space="preserve">
    <value>Inline Hints (experimental)</value>
  </data>
  <data name="Show_hints_for_everything_else" xml:space="preserve">
    <value>Show hints for everything else</value>
  </data>
  <data name="Show_hints_for_literals" xml:space="preserve">
    <value>Show hints for literals</value>
  </data>
  <data name="Suppress_hints_when_parameter_name_matches_the_method_s_intent" xml:space="preserve">
    <value>Suppress hints when parameter name matches the method's intent</value>
  </data>
  <data name="Suppress_hints_when_parameter_names_differ_only_by_suffix" xml:space="preserve">
    <value>Suppress hints when parameter names differ only by suffix</value>
  </data>
  <data name="Display_inline_type_hints" xml:space="preserve">
    <value>Display inline type hints</value>
  </data>
  <data name="Show_hints_for_lambda_parameter_types" xml:space="preserve">
    <value>Show hints for lambda parameter types</value>
  </data>
  <data name="Show_hints_for_implicit_object_creation" xml:space="preserve">
    <value>Show hints for implicit object creation</value>
  </data>
  <data name="Show_hints_for_variables_with_inferred_types" xml:space="preserve">
    <value>Show hints for variables with inferred types</value>
  </data>
  <data name="Color_hints" xml:space="preserve">
    <value>Color hints</value>
  </data>
  <data name="Display_all_hints_while_pressing_Alt_F1" xml:space="preserve">
    <value>Display all hints while pressing Alt+F1</value>
  </data>
  <data name="Enable_pull_diagnostics_experimental_requires_restart" xml:space="preserve">
    <value>Enable 'pull' diagnostics (experimental, requires restart)</value>
  </data>
  <data name="Enable_Razor_pull_diagnostics_experimental_requires_restart" xml:space="preserve">
    <value>Enable Razor 'pull' diagnostics (experimental, requires restart)</value>
  </data>
  <data name="CSharp_Visual_Basic_Diagnostics_Language_Client" xml:space="preserve">
    <value>C#/Visual Basic Diagnostics Language Client</value>
  </data>
  <data name="New_Type_Name_colon" xml:space="preserve">
    <value>New Type Name:</value>
  </data>
<<<<<<< HEAD
  <data name="Format_document" xml:space="preserve">
    <value>Format document</value>
=======
  <data name="New_line_preferences_experimental_colon" xml:space="preserve">
    <value>New line preferences (experimental):</value>
  </data>
  <data name="Require_colon" xml:space="preserve">
    <value>Require:</value>
  </data>
  <data name="Allow_multiple_blank_lines" xml:space="preserve">
    <value>Allow multiple blank lines</value>
  </data>
  <data name="Allow_statement_immediately_after_block" xml:space="preserve">
    <value>Allow statement immediately after block</value>
  </data>
  <data name="Symbols_without_references" xml:space="preserve">
    <value>Symbols without references</value>
  </data>
  <data name="Apply" xml:space="preserve">
    <value>Apply</value>
  </data>
  <data name="Remove_All" xml:space="preserve">
    <value>Remove All</value>
  </data>
  <data name="Action" xml:space="preserve">
    <value>Action</value>
    <comment>Action to perform on an unused reference, such as remove or keep</comment>
  </data>
  <data name="Assemblies" xml:space="preserve">
    <value>Assemblies</value>
  </data>
  <data name="Choose_which_action_you_would_like_to_perform_on_the_unused_references" xml:space="preserve">
    <value>Choose which action you would like to perform on the unused references.</value>
  </data>
  <data name="Keep" xml:space="preserve">
    <value>Keep</value>
  </data>
  <data name="Packages" xml:space="preserve">
    <value>Packages</value>
  </data>
  <data name="Projects" xml:space="preserve">
    <value>Projects</value>
  </data>
  <data name="Reference" xml:space="preserve">
    <value>Reference</value>
  </data>
  <data name="Remove_Unused_References" xml:space="preserve">
    <value>Remove Unused References</value>
  </data>
  <data name="Analyzing_project_references" xml:space="preserve">
    <value>Analyzing project references...</value>
  </data>
  <data name="Updating_project_references" xml:space="preserve">
    <value>Updating project references...</value>
  </data>
  <data name="No_unused_references_were_found" xml:space="preserve">
    <value>No unused references were found.</value>
  </data>
  <data name="Show_Remove_Unused_References_command_in_Solution_Explorer_experimental" xml:space="preserve">
    <value>Show "Remove Unused References" command in Solution Explorer (experimental)</value>
  </data>
  <data name="This_action_cannot_be_undone_Do_you_wish_to_continue" xml:space="preserve">
    <value>This action cannot be undone. Do you wish to continue?</value>
>>>>>>> b3e87490
  </data>
</root><|MERGE_RESOLUTION|>--- conflicted
+++ resolved
@@ -1586,10 +1586,8 @@
   <data name="New_Type_Name_colon" xml:space="preserve">
     <value>New Type Name:</value>
   </data>
-<<<<<<< HEAD
   <data name="Format_document" xml:space="preserve">
     <value>Format document</value>
-=======
   <data name="New_line_preferences_experimental_colon" xml:space="preserve">
     <value>New line preferences (experimental):</value>
   </data>
@@ -1650,6 +1648,5 @@
   </data>
   <data name="This_action_cannot_be_undone_Do_you_wish_to_continue" xml:space="preserve">
     <value>This action cannot be undone. Do you wish to continue?</value>
->>>>>>> b3e87490
   </data>
 </root>