--- conflicted
+++ resolved
@@ -1586,7 +1586,21 @@
   <data name="New_Type_Name_colon" xml:space="preserve">
     <value>New Type Name:</value>
   </data>
-<<<<<<< HEAD
+  <data name="New_line_preferences_experimental_colon" xml:space="preserve">
+    <value>New line preferences (experimental):</value>
+  </data>
+  <data name="Require_colon" xml:space="preserve">
+    <value>Require:</value>
+  </data>
+  <data name="Allow_multiple_blank_lines" xml:space="preserve">
+    <value>Allow multiple blank lines</value>
+  </data>
+  <data name="Allow_statement_immediately_after_block" xml:space="preserve">
+    <value>Allow statement immediately after block</value>
+  </data>
+  <data name="Symbols_without_references" xml:space="preserve">
+    <value>Symbols without references</value>
+  </data>
   <data name="Apply" xml:space="preserve">
     <value>Apply</value>
   </data>
@@ -1632,21 +1646,5 @@
   </data>
   <data name="This_action_cannot_be_undone_Do_you_wish_to_continue" xml:space="preserve">
     <value>This action cannot be undone. Do you wish to continue?</value>
-=======
-  <data name="New_line_preferences_experimental_colon" xml:space="preserve">
-    <value>New line preferences (experimental):</value>
-  </data>
-  <data name="Require_colon" xml:space="preserve">
-    <value>Require:</value>
-  </data>
-  <data name="Allow_multiple_blank_lines" xml:space="preserve">
-    <value>Allow multiple blank lines</value>
-  </data>
-  <data name="Allow_statement_immediately_after_block" xml:space="preserve">
-    <value>Allow statement immediately after block</value>
-  </data>
-  <data name="Symbols_without_references" xml:space="preserve">
-    <value>Symbols without references</value>
->>>>>>> c59d44c2
   </data>
 </root>