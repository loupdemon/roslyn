﻿<?xml version="1.0" encoding="utf-8"?>
<root>
  <!-- 
    Microsoft ResX Schema 
    
    Version 2.0
    
    The primary goals of this format is to allow a simple XML format 
    that is mostly human readable. The generation and parsing of the 
    various data types are done through the TypeConverter classes 
    associated with the data types.
    
    Example:
    
    ... ado.net/XML headers & schema ...
    <resheader name="resmimetype">text/microsoft-resx</resheader>
    <resheader name="version">2.0</resheader>
    <resheader name="reader">System.Resources.ResXResourceReader, System.Windows.Forms, ...</resheader>
    <resheader name="writer">System.Resources.ResXResourceWriter, System.Windows.Forms, ...</resheader>
    <data name="Name1"><value>this is my long string</value><comment>this is a comment</comment></data>
    <data name="Color1" type="System.Drawing.Color, System.Drawing">Blue</data>
    <data name="Bitmap1" mimetype="application/x-microsoft.net.object.binary.base64">
        <value>[base64 mime encoded serialized .NET Framework object]</value>
    </data>
    <data name="Icon1" type="System.Drawing.Icon, System.Drawing" mimetype="application/x-microsoft.net.object.bytearray.base64">
        <value>[base64 mime encoded string representing a byte array form of the .NET Framework object]</value>
        <comment>This is a comment</comment>
    </data>
                
    There are any number of "resheader" rows that contain simple 
    name/value pairs.
    
    Each data row contains a name, and value. The row also contains a 
    type or mimetype. Type corresponds to a .NET class that support 
    text/value conversion through the TypeConverter architecture. 
    Classes that don't support this are serialized and stored with the 
    mimetype set.
    
    The mimetype is used for serialized objects, and tells the 
    ResXResourceReader how to depersist the object. This is currently not 
    extensible. For a given mimetype the value must be set accordingly:
    
    Note - application/x-microsoft.net.object.binary.base64 is the format 
    that the ResXResourceWriter will generate, however the reader can 
    read any of the formats listed below.
    
    mimetype: application/x-microsoft.net.object.binary.base64
    value   : The object must be serialized with 
            : System.Runtime.Serialization.Formatters.Binary.BinaryFormatter
            : and then encoded with base64 encoding.
    
    mimetype: application/x-microsoft.net.object.soap.base64
    value   : The object must be serialized with 
            : System.Runtime.Serialization.Formatters.Soap.SoapFormatter
            : and then encoded with base64 encoding.

    mimetype: application/x-microsoft.net.object.bytearray.base64
    value   : The object must be serialized into a byte array 
            : using a System.ComponentModel.TypeConverter
            : and then encoded with base64 encoding.
    -->
  <xsd:schema id="root" xmlns="" xmlns:xsd="http://www.w3.org/2001/XMLSchema" xmlns:msdata="urn:schemas-microsoft-com:xml-msdata">
    <xsd:import namespace="http://www.w3.org/XML/1998/namespace" />
    <xsd:element name="root" msdata:IsDataSet="true">
      <xsd:complexType>
        <xsd:choice maxOccurs="unbounded">
          <xsd:element name="metadata">
            <xsd:complexType>
              <xsd:sequence>
                <xsd:element name="value" type="xsd:string" minOccurs="0" />
              </xsd:sequence>
              <xsd:attribute name="name" use="required" type="xsd:string" />
              <xsd:attribute name="type" type="xsd:string" />
              <xsd:attribute name="mimetype" type="xsd:string" />
              <xsd:attribute ref="xml:space" />
            </xsd:complexType>
          </xsd:element>
          <xsd:element name="assembly">
            <xsd:complexType>
              <xsd:attribute name="alias" type="xsd:string" />
              <xsd:attribute name="name" type="xsd:string" />
            </xsd:complexType>
          </xsd:element>
          <xsd:element name="data">
            <xsd:complexType>
              <xsd:sequence>
                <xsd:element name="value" type="xsd:string" minOccurs="0" msdata:Ordinal="1" />
                <xsd:element name="comment" type="xsd:string" minOccurs="0" msdata:Ordinal="2" />
              </xsd:sequence>
              <xsd:attribute name="name" type="xsd:string" use="required" msdata:Ordinal="1" />
              <xsd:attribute name="type" type="xsd:string" msdata:Ordinal="3" />
              <xsd:attribute name="mimetype" type="xsd:string" msdata:Ordinal="4" />
              <xsd:attribute ref="xml:space" />
            </xsd:complexType>
          </xsd:element>
          <xsd:element name="resheader">
            <xsd:complexType>
              <xsd:sequence>
                <xsd:element name="value" type="xsd:string" minOccurs="0" msdata:Ordinal="1" />
              </xsd:sequence>
              <xsd:attribute name="name" type="xsd:string" use="required" />
            </xsd:complexType>
          </xsd:element>
        </xsd:choice>
      </xsd:complexType>
    </xsd:element>
  </xsd:schema>
  <resheader name="resmimetype">
    <value>text/microsoft-resx</value>
  </resheader>
  <resheader name="version">
    <value>2.0</value>
  </resheader>
  <resheader name="reader">
    <value>System.Resources.ResXResourceReader, System.Windows.Forms, Version=4.0.0.0, Culture=neutral, PublicKeyToken=b77a5c561934e089</value>
  </resheader>
  <resheader name="writer">
    <value>System.Resources.ResXResourceWriter, System.Windows.Forms, Version=4.0.0.0, Culture=neutral, PublicKeyToken=b77a5c561934e089</value>
  </resheader>
  <data name="Element_is_not_valid" xml:space="preserve">
    <value>Element is not valid.</value>
  </data>
  <data name="You_must_select_at_least_one_member" xml:space="preserve">
    <value>You must select at least one member.</value>
  </data>
  <data name="Interface_name_conflicts_with_an_existing_type_name" xml:space="preserve">
    <value>Interface name conflicts with an existing type name.</value>
  </data>
  <data name="Interface_name_is_not_a_valid_0_identifier" xml:space="preserve">
    <value>Interface name is not a valid {0} identifier.</value>
  </data>
  <data name="Illegal_characters_in_path" xml:space="preserve">
    <value>Illegal characters in path.</value>
  </data>
  <data name="File_name_must_have_the_0_extension" xml:space="preserve">
    <value>File name must have the "{0}" extension.</value>
  </data>
  <data name="Debugger" xml:space="preserve">
    <value>Debugger</value>
  </data>
  <data name="Determining_breakpoint_location" xml:space="preserve">
    <value>Determining breakpoint location...</value>
  </data>
  <data name="Determining_autos" xml:space="preserve">
    <value>Determining autos...</value>
  </data>
  <data name="Resolving_breakpoint_location" xml:space="preserve">
    <value>Resolving breakpoint location...</value>
  </data>
  <data name="Validating_breakpoint_location" xml:space="preserve">
    <value>Validating breakpoint location...</value>
  </data>
  <data name="Getting_DataTip_text" xml:space="preserve">
    <value>Getting DataTip text...</value>
  </data>
  <data name="Preview_unavailable" xml:space="preserve">
    <value>Preview unavailable</value>
  </data>
  <data name="Overrides_" xml:space="preserve">
    <value>Overrides</value>
  </data>
  <data name="Overridden_By" xml:space="preserve">
    <value>Overridden By</value>
  </data>
  <data name="Inherits_" xml:space="preserve">
    <value>Inherits</value>
  </data>
  <data name="Inherited_By" xml:space="preserve">
    <value>Inherited By</value>
  </data>
  <data name="Implements_" xml:space="preserve">
    <value>Implements</value>
  </data>
  <data name="Implemented_By" xml:space="preserve">
    <value>Implemented By</value>
  </data>
  <data name="Maximum_number_of_documents_are_open" xml:space="preserve">
    <value>Maximum number of documents are open.</value>
  </data>
  <data name="Failed_to_create_document_in_miscellaneous_files_project" xml:space="preserve">
    <value>Failed to create document in miscellaneous files project.</value>
  </data>
  <data name="Invalid_access" xml:space="preserve">
    <value>Invalid access.</value>
  </data>
  <data name="The_following_references_were_not_found_0_Please_locate_and_add_them_manually" xml:space="preserve">
    <value>The following references were not found. {0}Please locate and add them manually.</value>
  </data>
  <data name="End_position_must_be_start_position" xml:space="preserve">
    <value>End position must be &gt;= start position</value>
  </data>
  <data name="Not_a_valid_value" xml:space="preserve">
    <value>Not a valid value</value>
  </data>
  <data name="given_workspace_doesn_t_support_undo" xml:space="preserve">
    <value>given workspace doesn't support undo</value>
  </data>
  <data name="Add_a_reference_to_0" xml:space="preserve">
    <value>Add a reference to '{0}'</value>
  </data>
  <data name="Event_type_is_invalid" xml:space="preserve">
    <value>Event type is invalid</value>
  </data>
  <data name="Can_t_find_where_to_insert_member" xml:space="preserve">
    <value>Can't find where to insert member</value>
  </data>
  <data name="Can_t_rename_other_elements" xml:space="preserve">
    <value>Can't rename 'other' elements</value>
  </data>
  <data name="Unknown_rename_type" xml:space="preserve">
    <value>Unknown rename type</value>
  </data>
  <data name="IDs_are_not_supported_for_this_symbol_type" xml:space="preserve">
    <value>IDs are not supported for this symbol type.</value>
  </data>
  <data name="Can_t_create_a_node_id_for_this_symbol_kind_colon_0" xml:space="preserve">
    <value>Can't create a node id for this symbol kind: '{0}'</value>
  </data>
  <data name="Project_References" xml:space="preserve">
    <value>Project References</value>
  </data>
  <data name="Base_Types" xml:space="preserve">
    <value>Base Types</value>
  </data>
  <data name="Miscellaneous_Files" xml:space="preserve">
    <value>Miscellaneous Files</value>
  </data>
  <data name="Could_not_find_project_0" xml:space="preserve">
    <value>Could not find project '{0}'</value>
  </data>
  <data name="Could_not_find_location_of_folder_on_disk" xml:space="preserve">
    <value>Could not find location of folder on disk</value>
  </data>
  <data name="ErrorReadingFile" xml:space="preserve">
    <value>Error while reading file '{0}': {1}</value>
  </data>
  <data name="Assembly" xml:space="preserve">
    <value>Assembly </value>
  </data>
  <data name="Exceptions_colon" xml:space="preserve">
    <value>Exceptions:</value>
  </data>
  <data name="Member_of_0" xml:space="preserve">
    <value>Member of {0}</value>
  </data>
  <data name="Parameters_colon1" xml:space="preserve">
    <value>Parameters:</value>
  </data>
  <data name="Project" xml:space="preserve">
    <value>Project </value>
  </data>
  <data name="Remarks_colon" xml:space="preserve">
    <value>Remarks:</value>
  </data>
  <data name="Returns_colon" xml:space="preserve">
    <value>Returns:</value>
  </data>
  <data name="Summary_colon" xml:space="preserve">
    <value>Summary:</value>
  </data>
  <data name="Type_Parameters_colon" xml:space="preserve">
    <value>Type Parameters:</value>
  </data>
  <data name="File_already_exists" xml:space="preserve">
    <value>File already exists</value>
  </data>
  <data name="File_path_cannot_use_reserved_keywords" xml:space="preserve">
    <value>File path cannot use reserved keywords</value>
  </data>
  <data name="DocumentPath_is_illegal" xml:space="preserve">
    <value>DocumentPath is illegal</value>
  </data>
  <data name="Project_Path_is_illegal" xml:space="preserve">
    <value>Project Path is illegal</value>
  </data>
  <data name="Path_cannot_have_empty_filename" xml:space="preserve">
    <value>Path cannot have empty filename</value>
  </data>
  <data name="The_given_DocumentId_did_not_come_from_the_Visual_Studio_workspace" xml:space="preserve">
    <value>The given DocumentId did not come from the Visual Studio workspace.</value>
  </data>
  <data name="Project_colon_0_1_Use_the_dropdown_to_view_and_switch_to_other_projects_this_file_may_belong_to" xml:space="preserve">
    <value>Project: {0} ({1})

Use the dropdown to view and switch to other projects this file may belong to.</value>
  </data>
  <data name="_0_Use_the_dropdown_to_view_and_navigate_to_other_items_in_this_file" xml:space="preserve">
    <value>{0}

Use the dropdown to view and navigate to other items in this file.</value>
  </data>
  <data name="Project_colon_0_Use_the_dropdown_to_view_and_switch_to_other_projects_this_file_may_belong_to" xml:space="preserve">
    <value>Project: {0}

Use the dropdown to view and switch to other projects this file may belong to.</value>
  </data>
  <data name="ErrorReadingRuleset" xml:space="preserve">
    <value>ErrorReadingRuleset</value>
  </data>
  <data name="Error_reading_ruleset_file_0_1" xml:space="preserve">
    <value>Error reading ruleset file {0} - {1}</value>
  </data>
  <data name="AnalyzerChangedOnDisk" xml:space="preserve">
    <value>AnalyzerChangedOnDisk</value>
  </data>
  <data name="The_analyzer_assembly_0_has_changed_Diagnostics_may_be_incorrect_until_Visual_Studio_is_restarted" xml:space="preserve">
    <value>The analyzer assembly '{0}' has changed. Diagnostics may be incorrect until Visual Studio is restarted.</value>
  </data>
  <data name="CSharp_VB_Diagnostics_Table_Data_Source" xml:space="preserve">
    <value>C#/VB Diagnostics Table Data Source</value>
  </data>
  <data name="CSharp_VB_Todo_List_Table_Data_Source" xml:space="preserve">
    <value>C#/VB Todo List Table Data Source</value>
  </data>
  <data name="Cancel" xml:space="preserve">
    <value>Cancel</value>
  </data>
  <data name="Deselect_All" xml:space="preserve">
    <value>_Deselect All</value>
  </data>
  <data name="Extract_Interface" xml:space="preserve">
    <value>Extract Interface</value>
  </data>
  <data name="Generated_name_colon" xml:space="preserve">
    <value>Generated name:</value>
  </data>
  <data name="New_file_name_colon" xml:space="preserve">
    <value>New _file name:</value>
  </data>
  <data name="New_interface_name_colon" xml:space="preserve">
    <value>New _interface name:</value>
  </data>
  <data name="OK" xml:space="preserve">
    <value>OK</value>
  </data>
  <data name="Select_All" xml:space="preserve">
    <value>_Select All</value>
  </data>
  <data name="Select_public_members_to_form_interface" xml:space="preserve">
    <value>Select public _members to form interface</value>
  </data>
  <data name="Access_colon" xml:space="preserve">
    <value>_Access:</value>
  </data>
  <data name="Add_to_existing_file" xml:space="preserve">
    <value>Add to _existing file</value>
  </data>
  <data name="Change_Signature" xml:space="preserve">
    <value>Change Signature</value>
  </data>
  <data name="Create_new_file" xml:space="preserve">
    <value>_Create new file</value>
  </data>
  <data name="Default_" xml:space="preserve">
    <value>Default</value>
  </data>
  <data name="File_Name_colon" xml:space="preserve">
    <value>File Name:</value>
  </data>
  <data name="Generate_Type" xml:space="preserve">
    <value>Generate Type</value>
  </data>
  <data name="Kind_colon" xml:space="preserve">
    <value>_Kind:</value>
  </data>
  <data name="Location_colon" xml:space="preserve">
    <value>Location:</value>
  </data>
  <data name="Modifier" xml:space="preserve">
    <value>Modifier</value>
  </data>
  <data name="Name_colon1" xml:space="preserve">
    <value>Name:</value>
  </data>
  <data name="Parameter" xml:space="preserve">
    <value>Parameter</value>
  </data>
  <data name="Parameters_colon2" xml:space="preserve">
    <value>Parameters:</value>
  </data>
  <data name="Preview_method_signature_colon" xml:space="preserve">
    <value>Preview method signature:</value>
  </data>
  <data name="Preview_reference_changes" xml:space="preserve">
    <value>Preview reference changes</value>
  </data>
  <data name="Project_colon" xml:space="preserve">
    <value>_Project:</value>
  </data>
  <data name="Type" xml:space="preserve">
    <value>Type</value>
  </data>
  <data name="Type_Details_colon" xml:space="preserve">
    <value>Type Details:</value>
  </data>
  <data name="Re_move" xml:space="preserve">
    <value>Re_move</value>
  </data>
  <data name="Restore" xml:space="preserve">
    <value>_Restore</value>
  </data>
  <data name="More_about_0" xml:space="preserve">
    <value>More about {0}</value>
  </data>
  <data name="Navigation_must_be_performed_on_the_foreground_thread" xml:space="preserve">
    <value>Navigation must be performed on the foreground thread.</value>
  </data>
  <data name="bracket_plus_bracket" xml:space="preserve">
    <value>[+] </value>
  </data>
  <data name="bracket_bracket" xml:space="preserve">
    <value>[-] </value>
  </data>
  <data name="Reference_to_0_in_project_1" xml:space="preserve">
    <value>Reference to '{0}' in project '{1}'</value>
  </data>
  <data name="Unknown1" xml:space="preserve">
    <value>&lt;Unknown&gt;</value>
  </data>
  <data name="Analyzer_reference_to_0_in_project_1" xml:space="preserve">
    <value>Analyzer reference to '{0}' in project '{1}'</value>
  </data>
  <data name="Project_reference_to_0_in_project_1" xml:space="preserve">
    <value>Project reference to '{0}' in project '{1}'</value>
  </data>
  <data name="AnalyzerDependencyConflict" xml:space="preserve">
    <value>AnalyzerDependencyConflict</value>
  </data>
  <data name="Analyzer_assemblies_0_and_1_both_have_identity_2_but_different_contents_Only_one_will_be_loaded_and_analyzers_using_these_assemblies_may_not_run_correctly" xml:space="preserve">
    <value>Analyzer assemblies '{0}' and '{1}' both have identity '{2}' but different contents. Only one will be loaded and analyzers using these assemblies may not run correctly.</value>
  </data>
  <data name="_0_references" xml:space="preserve">
    <value>{0} references</value>
  </data>
  <data name="_1_reference" xml:space="preserve">
    <value>1 reference</value>
  </data>
  <data name="_0_encountered_an_error_and_has_been_disabled" xml:space="preserve">
    <value>'{0}' encountered an error and has been disabled.</value>
  </data>
  <data name="Enable" xml:space="preserve">
    <value>Enable</value>
  </data>
  <data name="Enable_and_ignore_future_errors" xml:space="preserve">
    <value>Enable and ignore future errors</value>
  </data>
  <data name="No_Changes" xml:space="preserve">
    <value>No Changes</value>
  </data>
  <data name="Current_block" xml:space="preserve">
    <value>Current block</value>
  </data>
  <data name="Determining_current_block" xml:space="preserve">
    <value>Determining current block.</value>
  </data>
  <data name="IntelliSense" xml:space="preserve">
    <value>IntelliSense</value>
  </data>
  <data name="CSharp_VB_Build_Table_Data_Source" xml:space="preserve">
    <value>C#/VB Build Table Data Source</value>
  </data>
  <data name="MissingAnalyzerReference" xml:space="preserve">
    <value>MissingAnalyzerReference</value>
  </data>
  <data name="Analyzer_assembly_0_depends_on_1_but_it_was_not_found_Analyzers_may_not_run_correctly_unless_the_missing_assembly_is_added_as_an_analyzer_reference_as_well" xml:space="preserve">
    <value>Analyzer assembly '{0}' depends on '{1}' but it was not found. Analyzers may not run correctly unless the missing assembly is added as an analyzer reference as well.</value>
  </data>
  <data name="Suppression_State" xml:space="preserve">
    <value>Suppression State</value>
  </data>
  <data name="Active" xml:space="preserve">
    <value>Active</value>
  </data>
  <data name="Suppressed" xml:space="preserve">
    <value>Suppressed</value>
  </data>
  <data name="NotApplicable" xml:space="preserve">
    <value>N/A</value>
  </data>
  <data name="SuppressionNotSupportedToolTip" xml:space="preserve">
    <value>Suppression state is supported only for intellisense diagnostics, which are for the current solution snapshot. Switch to 'Intellisense' diagnostics for suppression.</value>
  </data>
  <data name="Suppress_diagnostics" xml:space="preserve">
    <value>Suppress diagnostics</value>
  </data>
  <data name="Computing_suppressions_fix" xml:space="preserve">
    <value>Computing suppressions fix...</value>
  </data>
  <data name="Applying_suppressions_fix" xml:space="preserve">
    <value>Applying suppressions fix...</value>
  </data>
  <data name="Remove_suppressions" xml:space="preserve">
    <value>Remove suppressions</value>
  </data>
  <data name="Computing_remove_suppressions_fix" xml:space="preserve">
    <value>Computing remove suppressions fix...</value>
  </data>
  <data name="Applying_remove_suppressions_fix" xml:space="preserve">
    <value>Applying remove suppressions fix...</value>
  </data>
  <data name="This_workspace_only_supports_opening_documents_on_the_UI_thread" xml:space="preserve">
    <value>This workspace only supports opening documents on the UI thread.</value>
  </data>
  <data name="This_workspace_does_not_support_updating_Visual_Basic_parse_options" xml:space="preserve">
    <value>This workspace does not support updating Visual Basic parse options.</value>
  </data>
  <data name="Synchronize_0" xml:space="preserve">
    <value>Synchronize {0}</value>
  </data>
  <data name="Synchronizing_with_0" xml:space="preserve">
    <value>Synchronizing with {0}...</value>
  </data>
  <data name="Visual_Studio_has_suspended_some_advanced_features_to_improve_performance" xml:space="preserve">
    <value>Visual Studio has suspended some advanced features to improve performance.</value>
  </data>
  <data name="Installing_0" xml:space="preserve">
    <value>Installing '{0}'</value>
  </data>
  <data name="Installing_0_completed" xml:space="preserve">
    <value>Installing '{0}' completed</value>
  </data>
  <data name="Package_install_failed_colon_0" xml:space="preserve">
    <value>Package install failed: {0}</value>
  </data>
  <data name="Unknown2" xml:space="preserve">
    <value>&lt;Unknown&gt;</value>
  </data>
  <data name="No" xml:space="preserve">
    <value>No</value>
  </data>
  <data name="Yes" xml:space="preserve">
    <value>Yes</value>
  </data>
  <data name="Choose_a_Symbol_Specification_and_a_Naming_Style" xml:space="preserve">
    <value>Choose a Symbol Specification and a Naming Style.</value>
  </data>
  <data name="Enter_a_title_for_this_Naming_Rule" xml:space="preserve">
    <value>Enter a title for this Naming Rule.</value>
  </data>
  <data name="Enter_a_title_for_this_Naming_Style" xml:space="preserve">
    <value>Enter a title for this Naming Style.</value>
  </data>
  <data name="Enter_a_title_for_this_Symbol_Specification" xml:space="preserve">
    <value>Enter a title for this Symbol Specification.</value>
  </data>
  <data name="Accessibilities_can_match_any" xml:space="preserve">
    <value>Accessibilities (can match any)</value>
  </data>
  <data name="Capitalization_colon" xml:space="preserve">
    <value>Capitalization:</value>
  </data>
  <data name="all_lower" xml:space="preserve">
    <value>all lower</value>
  </data>
  <data name="ALL_UPPER" xml:space="preserve">
    <value>ALL UPPER</value>
  </data>
  <data name="camel_Case_Name" xml:space="preserve">
    <value>camel Case Name</value>
  </data>
  <data name="First_word_upper" xml:space="preserve">
    <value>First word upper</value>
  </data>
  <data name="Pascal_Case_Name" xml:space="preserve">
    <value>Pascal Case Name</value>
  </data>
  <data name="Severity_colon" xml:space="preserve">
    <value>Severity:</value>
  </data>
  <data name="Modifiers_must_match_all" xml:space="preserve">
    <value>Modifiers (must match all)</value>
  </data>
  <data name="Name_colon2" xml:space="preserve">
    <value>Name:</value>
  </data>
  <data name="Naming_Rule" xml:space="preserve">
    <value>Naming Rule</value>
  </data>
  <data name="Naming_Style" xml:space="preserve">
    <value>Naming Style</value>
  </data>
  <data name="Naming_Style_colon" xml:space="preserve">
    <value>Naming Style:</value>
  </data>
  <data name="Naming_Rules_allow_you_to_define_how_particular_sets_of_symbols_should_be_named_and_how_incorrectly_named_symbols_should_be_handled" xml:space="preserve">
    <value>Naming Rules allow you to define how particular sets of symbols should be named and how incorrectly-named symbols should be handled.</value>
  </data>
  <data name="The_first_matching_top_level_Naming_Rule_is_used_by_default_when_naming_a_symbol_while_any_special_cases_are_handled_by_a_matching_child_rule" xml:space="preserve">
    <value>The first matching top-level Naming Rule is used by default when naming a symbol, while any special cases are handled by a matching child rule.</value>
  </data>
  <data name="Naming_Style_Title_colon" xml:space="preserve">
    <value>Naming Style Title:</value>
  </data>
  <data name="Parent_Rule_colon" xml:space="preserve">
    <value>Parent Rule:</value>
  </data>
  <data name="Required_Prefix_colon" xml:space="preserve">
    <value>Required Prefix:</value>
  </data>
  <data name="Required_Suffix_colon" xml:space="preserve">
    <value>Required Suffix:</value>
  </data>
  <data name="Sample_Identifier_colon" xml:space="preserve">
    <value>Sample Identifier:</value>
  </data>
  <data name="Symbol_Kinds_can_match_any" xml:space="preserve">
    <value>Symbol Kinds (can match any)</value>
  </data>
  <data name="Symbol_Specification" xml:space="preserve">
    <value>Symbol Specification</value>
  </data>
  <data name="Symbol_Specification_colon" xml:space="preserve">
    <value>Symbol Specification:</value>
  </data>
  <data name="Symbol_Specification_Title_colon" xml:space="preserve">
    <value>Symbol Specification Title:</value>
  </data>
  <data name="Word_Separator_colon" xml:space="preserve">
    <value>Word Separator:</value>
  </data>
  <data name="example" xml:space="preserve">
    <value>example</value>
    <comment>IdentifierWord_Example and IdentifierWord_Identifier are combined (with prefixes, suffixes, and word separators) into an example identifier name in the NamingStyle UI.</comment>
  </data>
  <data name="identifier" xml:space="preserve">
    <value>identifier</value>
    <comment>IdentifierWord_Example and IdentifierWord_Identifier are combined (with prefixes, suffixes, and word separators) into an example identifier name in the NamingStyle UI.</comment>
  </data>
  <data name="Install_0" xml:space="preserve">
    <value>Install '{0}'</value>
  </data>
  <data name="Uninstalling_0" xml:space="preserve">
    <value>Uninstalling '{0}'</value>
  </data>
  <data name="Uninstalling_0_completed" xml:space="preserve">
    <value>Uninstalling '{0}' completed</value>
  </data>
  <data name="Uninstall_0" xml:space="preserve">
    <value>Uninstall '{0}'</value>
  </data>
  <data name="Package_uninstall_failed_colon_0" xml:space="preserve">
    <value>Package uninstall failed: {0}</value>
  </data>
  <data name="Error_encountered_while_loading_the_project_Some_project_features_such_as_full_solution_analysis_for_the_failed_project_and_projects_that_depend_on_it_have_been_disabled" xml:space="preserve">
    <value>Error encountered while loading the project. Some project features, such as full solution analysis for the failed project and projects that depend on it, have been disabled.</value>
  </data>
  <data name="Project_loading_failed" xml:space="preserve">
    <value>Project loading failed.</value>
  </data>
  <data name="To_see_what_caused_the_issue_please_try_below_1_Close_Visual_Studio_long_paragraph_follows" xml:space="preserve">
    <value>To see what caused the issue, please try below.

1. Close Visual Studio
2. Open a Visual Studio Developer Command Prompt
3. Set environment variable “TraceDesignTime” to true (set TraceDesignTime=true)
4. Delete .vs directory/.suo file
5. Restart VS from the command prompt you set the environment variable (devenv)
6. Open the solution
7. Check '{0}' and look for the failed tasks (FAILED)</value>
  </data>
  <data name="Additional_information_colon" xml:space="preserve">
    <value>Additional information:</value>
  </data>
  <data name="Installing_0_failed_Additional_information_colon_1" xml:space="preserve">
    <value>Installing '{0}' failed.

Additional information: {1}</value>
  </data>
  <data name="Uninstalling_0_failed_Additional_information_colon_1" xml:space="preserve">
    <value>Uninstalling '{0}' failed.

Additional information: {1}</value>
  </data>
  <data name="Move_0_below_1" xml:space="preserve">
    <value>Move {0} below {1}</value>
    <comment>{0} and {1} are parameter descriptions</comment>
  </data>
  <data name="Move_0_above_1" xml:space="preserve">
    <value>Move {0} above {1}</value>
    <comment>{0} and {1} are parameter descriptions</comment>
  </data>
  <data name="Remove_0" xml:space="preserve">
    <value>Remove {0}</value>
    <comment>{0} is a parameter description</comment>
  </data>
  <data name="Restore_0" xml:space="preserve">
    <value>Restore {0}</value>
    <comment>{0} is a parameter description</comment>
  </data>
  <data name="Re_enable" xml:space="preserve">
    <value>Re-enable</value>
  </data>
  <data name="Learn_more" xml:space="preserve">
    <value>Learn more</value>
  </data>
  <data name="Prefer_framework_type" xml:space="preserve">
    <value>Prefer framework type</value>
  </data>
  <data name="Prefer_predefined_type" xml:space="preserve">
    <value>Prefer predefined type</value>
  </data>
  <data name="Copy_to_Clipboard" xml:space="preserve">
    <value>Copy to Clipboard</value>
  </data>
  <data name="Close" xml:space="preserve">
    <value>Close</value>
  </data>
  <data name="Unknown_parameters" xml:space="preserve">
    <value>&lt;Unknown Parameters&gt;</value>
  </data>
  <data name="End_of_inner_exception_stack" xml:space="preserve">
    <value>--- End of inner exception stack trace ---</value>
  </data>
  <data name="For_locals_parameters_and_members" xml:space="preserve">
    <value>For locals, parameters and members</value>
  </data>
  <data name="For_member_access_expressions" xml:space="preserve">
    <value>For member access expressions</value>
  </data>
  <data name="Prefer_object_initializer" xml:space="preserve">
    <value>Prefer object initializer</value>
  </data>
  <data name="Expression_preferences_colon" xml:space="preserve">
    <value>Expression preferences:</value>
  </data>
  <data name="Block_Structure_Guides" xml:space="preserve">
    <value>Block Structure Guides</value>
  </data>
  <data name="Outlining" xml:space="preserve">
    <value>Outlining</value>
  </data>
  <data name="Show_guides_for_code_level_constructs" xml:space="preserve">
    <value>Show guides for code level constructs</value>
  </data>
  <data name="Show_guides_for_comments_and_preprocessor_regions" xml:space="preserve">
    <value>Show guides for comments and preprocessor regions</value>
  </data>
  <data name="Show_guides_for_declaration_level_constructs" xml:space="preserve">
    <value>Show guides for declaration level constructs</value>
  </data>
  <data name="Show_outlining_for_code_level_constructs" xml:space="preserve">
    <value>Show outlining for code level constructs</value>
  </data>
  <data name="Show_outlining_for_comments_and_preprocessor_regions" xml:space="preserve">
    <value>Show outlining for comments and preprocessor regions</value>
  </data>
  <data name="Show_outlining_for_declaration_level_constructs" xml:space="preserve">
    <value>Show outlining for declaration level constructs</value>
  </data>
  <data name="Variable_preferences_colon" xml:space="preserve">
    <value>Variable preferences:</value>
  </data>
  <data name="Prefer_inlined_variable_declaration" xml:space="preserve">
    <value>Prefer inlined variable declaration</value>
  </data>
  <data name="Use_expression_body_for_methods" xml:space="preserve">
    <value>Use expression body for methods</value>
  </data>
  <data name="Code_block_preferences_colon" xml:space="preserve">
    <value>Code block preferences:</value>
  </data>
  <data name="Use_expression_body_for_accessors" xml:space="preserve">
    <value>Use expression body for accessors</value>
  </data>
  <data name="Use_expression_body_for_constructors" xml:space="preserve">
    <value>Use expression body for constructors</value>
  </data>
  <data name="Use_expression_body_for_indexers" xml:space="preserve">
    <value>Use expression body for indexers</value>
  </data>
  <data name="Use_expression_body_for_operators" xml:space="preserve">
    <value>Use expression body for operators</value>
  </data>
  <data name="Use_expression_body_for_properties" xml:space="preserve">
    <value>Use expression body for properties</value>
  </data>
  <data name="Some_naming_rules_are_incomplete_Please_complete_or_remove_them" xml:space="preserve">
    <value>Some naming rules are incomplete. Please complete or remove them.</value>
  </data>
  <data name="Manage_specifications" xml:space="preserve">
    <value>Manage specifications</value>
  </data>
  <data name="Manage_naming_styles" xml:space="preserve">
    <value>Manage naming styles</value>
  </data>
  <data name="Reorder" xml:space="preserve">
    <value>Reorder</value>
  </data>
  <data name="Severity" xml:space="preserve">
    <value>Severity</value>
  </data>
  <data name="Specification" xml:space="preserve">
    <value>Specification</value>
  </data>
  <data name="Required_Style" xml:space="preserve">
    <value>Required Style</value>
  </data>
  <data name="This_item_cannot_be_deleted_because_it_is_used_by_an_existing_Naming_Rule" xml:space="preserve">
    <value>This item cannot be deleted because it is used by an existing Naming Rule.</value>
  </data>
  <data name="Prefer_collection_initializer" xml:space="preserve">
    <value>Prefer collection initializer</value>
  </data>
  <data name="Prefer_coalesce_expression" xml:space="preserve">
    <value>Prefer coalesce expression</value>
  </data>
  <data name="Collapse_regions_when_collapsing_to_definitions" xml:space="preserve">
    <value>Collapse #regions when collapsing to definitions</value>
  </data>
  <data name="Prefer_null_propagation" xml:space="preserve">
    <value>Prefer null propagation</value>
  </data>
  <data name="Prefer_explicit_tuple_name" xml:space="preserve">
    <value>Prefer explicit tuple name</value>
  </data>
  <data name="Description" xml:space="preserve">
    <value>Description</value>
  </data>
  <data name="Preference" xml:space="preserve">
    <value>Preference</value>
  </data>
  <data name="Implement_Interface_or_Abstract_Class" xml:space="preserve">
    <value>Implement Interface or Abstract Class</value>
  </data>
  <data name="For_a_given_symbol_only_the_topmost_rule_with_a_matching_Specification_will_be_applied_Violation_of_that_rules_Required_Style_will_be_reported_at_the_chosen_Severity_level" xml:space="preserve">
    <value>For a given symbol, only the topmost rule with a matching 'Specification' will be applied. Violation of that rule's 'Required Style' will be reported at the chosen 'Severity' level.</value>
  </data>
  <data name="at_the_end" xml:space="preserve">
    <value>at the end</value>
  </data>
  <data name="When_inserting_properties_events_and_methods_place_them" xml:space="preserve">
    <value>When inserting properties, events and methods, place them:</value>
  </data>
  <data name="with_other_members_of_the_same_kind" xml:space="preserve">
    <value>with other members of the same kind</value>
  </data>
  <data name="Prefer_braces" xml:space="preserve">
    <value>Prefer braces</value>
  </data>
  <data name="Over_colon" xml:space="preserve">
    <value>Over:</value>
  </data>
  <data name="Prefer_colon" xml:space="preserve">
    <value>Prefer:</value>
  </data>
  <data name="or" xml:space="preserve">
    <value>or</value>
  </data>
  <data name="built_in_types" xml:space="preserve">
    <value>built-in types</value>
  </data>
  <data name="everywhere_else" xml:space="preserve">
    <value>everywhere else</value>
  </data>
  <data name="type_is_apparent_from_assignment_expression" xml:space="preserve">
    <value>type is apparent from assignment expression</value>
  </data>
  <data name="Get_help_for_0" xml:space="preserve">
    <value>Get help for '{0}'</value>
  </data>
  <data name="Get_help_for_0_from_Bing" xml:space="preserve">
    <value>Get help for '{0}' from Bing</value>
  </data>
  <data name="Move_down" xml:space="preserve">
    <value>Move down</value>
  </data>
  <data name="Move_up" xml:space="preserve">
    <value>Move up</value>
  </data>
  <data name="Remove" xml:space="preserve">
    <value>Remove</value>
  </data>
  <data name="Pick_members" xml:space="preserve">
    <value>Pick members</value>
  </data>
  <data name="Unfortunately_a_process_used_by_Visual_Studio_has_encountered_an_unrecoverable_error_We_recommend_saving_your_work_and_then_closing_and_restarting_Visual_Studio" xml:space="preserve">
    <value>Unfortunately, a process used by Visual Studio has encountered an unrecoverable error.  We recommend saving your work, and then closing and restarting Visual Studio.</value>
  </data>
  <data name="analyzer_Prefer_auto_properties" xml:space="preserve">
    <value>Prefer auto properties</value>
  </data>
  <data name="Add_a_symbol_specification" xml:space="preserve">
    <value>Add a symbol specification</value>
  </data>
  <data name="Remove_symbol_specification" xml:space="preserve">
    <value>Remove symbol specification</value>
  </data>
  <data name="Add_item" xml:space="preserve">
    <value>Add item</value>
  </data>
  <data name="Edit_item" xml:space="preserve">
    <value>Edit item</value>
  </data>
  <data name="Remove_item" xml:space="preserve">
    <value>Remove item</value>
  </data>
  <data name="Add_a_naming_rule" xml:space="preserve">
    <value>Add a naming rule</value>
  </data>
  <data name="Remove_naming_rule" xml:space="preserve">
    <value>Remove naming rule</value>
  </data>
  <data name="VisualStudioWorkspace_TryApplyChanges_cannot_be_called_from_a_background_thread" xml:space="preserve">
    <value>VisualStudioWorkspace.TryApplyChanges cannot be called from a background thread.</value>
  </data>
  <data name="codegen_prefer_auto_properties" xml:space="preserve">
    <value>prefer auto properties</value>
  </data>
  <data name="prefer_throwing_properties" xml:space="preserve">
    <value>prefer throwing properties</value>
  </data>
  <data name="When_generating_properties" xml:space="preserve">
    <value>When generating properties:</value>
  </data>
  <data name="Options" xml:space="preserve">
    <value>Options</value>
  </data>
  <data name="Try_the_preview_version_of_our_live_code_analysis_extension_which_provides_more_fixes_for_common_API_design_naming_performance_and_reliability_issues" xml:space="preserve">
    <value>Try the preview version of our live code analysis extension, which provides more fixes for common API design, naming, performance, and reliability issues</value>
  </data>
  <data name="Never_show_this_again" xml:space="preserve">
    <value>Never show this again</value>
  </data>
  <data name="Prefer_simple_default_expression" xml:space="preserve">
    <value>Prefer simple 'default' expression</value>
  </data>
  <data name="Prefer_inferred_tuple_names" xml:space="preserve">
    <value>Prefer inferred tuple element names</value>
  </data>
  <data name="Prefer_inferred_anonymous_type_member_names" xml:space="preserve">
    <value>Prefer inferred anonymous type member names</value>
  </data>
  <data name="Preview_pane" xml:space="preserve">
    <value>Preview pane</value>
  </data>
  <data name="Analysis" xml:space="preserve">
    <value>Analysis</value>
  </data>
  <data name="Enable_full_solution_analysis" xml:space="preserve">
    <value>Enable full solution _analysis</value>
  </data>
  <data name="Perform_editor_feature_analysis_in_external_process" xml:space="preserve">
    <value>Perform editor _feature analysis in external process (experimental)</value>
  </data>
  <data name="Fade_out_unreachable_code" xml:space="preserve">
    <value>Fade out unreachable code</value>
  </data>
  <data name="Fading" xml:space="preserve">
    <value>Fading</value>
  </data>
  <data name="ChangesNotAllowedIFAssemblyHasNotBeenLoaded" xml:space="preserve">
    <value>Changes are not allowed if the assembly has not been loaded.</value>
  </data>
  <data name="ChangesNotAllowedIfProjectWasntBuildWhenDebuggingStarted" xml:space="preserve">
    <value>Changes are not allowed if the project wasn't built when debugging started.</value>
  </data>
  <data name="ChangesNotAllowedIfProjectWasntLoadedWhileDebugging" xml:space="preserve">
    <value>Changes are not allowed if the project wasn't loaded and built when debugging started.

'Lightweight solution load' is enabled for the current solution. Disable it to ensure that all projects are loaded when debugging starts.</value>
  </data>
  <data name="ChangesNotAllowedWhileCodeIsRunning" xml:space="preserve">
    <value>Changes are not allowed while code is running.</value>
  </data>
  <data name="Prefer_local_function_over_anonymous_function" xml:space="preserve">
    <value>Prefer local function over anonymous function</value>
  </data>
  <data name="Keep_all_parentheses_in_colon" xml:space="preserve">
    <value>Keep all parentheses in:</value>
  </data>
  <data name="In_other_operators" xml:space="preserve">
    <value>In other operators</value>
  </data>
  <data name="Never_if_unnecessary" xml:space="preserve">
    <value>Never if unnecessary</value>
  </data>
  <data name="Always_for_clarity" xml:space="preserve">
    <value>Always for clarity</value>
  </data>
  <data name="Parentheses_preferences_colon" xml:space="preserve">
    <value>Parentheses preferences:</value>
  </data>
  <data name="ModuleHasBeenUnloaded" xml:space="preserve">
    <value>Module has been unloaded.</value>
  </data>
  <data name="CantApplyChangesModuleHasBeenUnloaded" xml:space="preserve">
    <value>Can't apply changes -- module '{0}' has been unloaded.</value>
  </data>
  <data name="CantApplyChangesUnexpectedError" xml:space="preserve">
    <value>Can't apply changes -- unexpected error: '{0}'</value>
  </data>
  <data name="Prefer_deconstructed_variable_declaration" xml:space="preserve">
    <value>Prefer deconstructed variable declaration</value>
  </data>
  <data name="External_reference_found" xml:space="preserve">
    <value>External reference found</value>
  </data>
  <data name="No_references_found_to_0" xml:space="preserve">
    <value>No references found to '{0}'</value>
  </data>
  <data name="Search_found_no_results" xml:space="preserve">
    <value>Search found no results</value>
  </data>
  <data name="Sync_Class_View" xml:space="preserve">
    <value>Sync Class View</value>
  </data>
  <data name="Reset_Visual_Studio_default_keymapping" xml:space="preserve">
    <value>Reset Visual Studio default keymapping</value>
  </data>
  <data name="Enable_navigation_to_decompiled_sources" xml:space="preserve">
    <value>Enable navigation to decompiled sources (experimental)</value>
  </data>
  <data name="Decompiler_Legal_Notice_Message" xml:space="preserve">
    <value>IMPORTANT: Visual Studio includes decompiling functionality (“Decompiler”) that enables reproducing source code from binary code. By accessing and using the Decompiler, you agree to the Visual Studio license terms and the terms for the Decompiler below. If you do not agree with these combined terms, do not access or use the Decompiler.
 
You acknowledge that binary code and source code might be protected by copyright and trademark laws.  Before using the Decompiler on any binary code, you need to first:  
(i) confirm that the license terms governing your use of the binary code do not contain a provision which prohibits you from decompiling the software; or
(ii) obtain permission to decompile the binary code from the owner of the software.
 
Your use of the Decompiler is optional.  Microsoft is not responsible and disclaims all liability for your use of the Decompiler that violates any laws or any software license terms which prohibit decompiling of the software.

I agree to all of the foregoing:</value>
  </data>
  <data name="Decompiler_Legal_Notice_Title" xml:space="preserve">
    <value>Decompiler Legal Notice</value>
  </data>
  <data name="Code_style_header_use_editor_config" xml:space="preserve">
    <value>The settings configured here only apply to your machine. To configure these settings to travel with your solution, use .editorconfig files.</value>
  </data>
  <data name="Field_preferences_colon" xml:space="preserve">
    <value>Field preferences:</value>
  </data>
  <data name="Prefer_readonly" xml:space="preserve">
    <value>Prefer readonly</value>
  </data>
  <data name="Analyzing_0" xml:space="preserve">
    <value>Analyzing '{0}'</value>
  </data>
  <data name="Live_code_analysis" xml:space="preserve">
    <value>Live code analysis</value>
  </data>
  <data name="Prefer_conditional_expression_over_if_with_assignments" xml:space="preserve">
    <value>Prefer conditional expression over 'if' with assignments</value>
  </data>
  <data name="Prefer_conditional_expression_over_if_with_returns" xml:space="preserve">
    <value>Prefer conditional expression over 'if' with returns</value>
  </data>
  <data name="Apply_0_keymapping_scheme" xml:space="preserve">
    <value>Apply '{0}' keymapping scheme</value>
  </data>
  <data name="We_notice_you_suspended_0_Reset_keymappings_to_continue_to_navigate_and_refactor" xml:space="preserve">
    <value>We notice you suspended '{0}'. Reset keymappings to continue to navigate and refactor.</value>
  </data>
<<<<<<< HEAD
  <data name="Use_expression_body_for_lambda_expressions" xml:space="preserve">
    <value>Use expression body for lambda expressions</value>
=======
  <data name="Use_expression_body_for_lambdas" xml:space="preserve">
    <value>Use expression body for lambdas</value>
>>>>>>> 1a45881f
  </data>
</root><|MERGE_RESOLUTION|>--- conflicted
+++ resolved
@@ -1051,12 +1051,7 @@
   <data name="We_notice_you_suspended_0_Reset_keymappings_to_continue_to_navigate_and_refactor" xml:space="preserve">
     <value>We notice you suspended '{0}'. Reset keymappings to continue to navigate and refactor.</value>
   </data>
-<<<<<<< HEAD
-  <data name="Use_expression_body_for_lambda_expressions" xml:space="preserve">
-    <value>Use expression body for lambda expressions</value>
-=======
   <data name="Use_expression_body_for_lambdas" xml:space="preserve">
     <value>Use expression body for lambdas</value>
->>>>>>> 1a45881f
   </data>
 </root>