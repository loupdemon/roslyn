--- conflicted
+++ resolved
@@ -1447,7 +1447,6 @@
         <target state="new">Can't apply changes -- module '{0}' has been unloaded.</target>
         <note />
       </trans-unit>
-<<<<<<< HEAD
       <trans-unit id="Restore_Visual_Studio_keybindings">
         <source>Restore Visual Studio keybindings</source>
         <target state="new">Restore Visual Studio keybindings</target>
@@ -1466,7 +1465,8 @@
       <trans-unit id="Your_keybindings_are_no_longer_mapped_to_Visual_Studio_commands">
         <source>Your keybindings are no longer mapped to Visual Studio commands.</source>
         <target state="new">Your keybindings are no longer mapped to Visual Studio commands.</target>
-=======
+        <note />
+      </trans-unit>
       <trans-unit id="Enable_navigation_to_decompiled_sources">
         <source>Enable navigation to decompiled sources (experimental)</source>
         <target state="new">Enable navigation to decompiled sources (experimental)</target>
@@ -1496,7 +1496,6 @@
       <trans-unit id="Decompiler_Legal_Notice_Title">
         <source>Decompiler Legal Notice</source>
         <target state="new">Decompiler Legal Notice</target>
->>>>>>> 919b606f
         <note />
       </trans-unit>
     </body>
