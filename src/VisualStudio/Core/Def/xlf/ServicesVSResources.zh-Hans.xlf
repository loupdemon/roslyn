--- conflicted
+++ resolved
@@ -22,11 +22,6 @@
         <target state="translated">元素无效。</target>
         <note />
       </trans-unit>
-      <trans-unit id="Field_preferences_colon">
-        <source>Field preferences:</source>
-        <target state="new">Field preferences:</target>
-        <note />
-      </trans-unit>
       <trans-unit id="Highlight_related_components_under_cursor">
         <source>Highlight related components under cursor</source>
         <target state="new">Highlight related components under cursor</target>
@@ -50,11 +45,6 @@
       <trans-unit id="Parentheses_preferences_colon">
         <source>Parentheses preferences:</source>
         <target state="translated">括号首选项:</target>
-        <note />
-      </trans-unit>
-      <trans-unit id="Prefer_readonly">
-        <source>Prefer readonly</source>
-        <target state="new">Prefer readonly</target>
         <note />
       </trans-unit>
       <trans-unit id="Regular_Expressions">
@@ -1553,7 +1543,6 @@
         <target state="translated">无法应用更改 - 意外错误:“{0}”</target>
         <note />
       </trans-unit>
-<<<<<<< HEAD
       <trans-unit id="Field_preferences_colon">
         <source>Field preferences:</source>
         <target state="translated">字段首选项:</target>
@@ -1569,8 +1558,6 @@
         <target state="translated">分析“{0}”</target>
         <note />
       </trans-unit>
-=======
->>>>>>> e086a1df
       <trans-unit id="Manage_naming_styles">
         <source>Manage naming styles</source>
         <target state="translated">管理命名样式</target>
