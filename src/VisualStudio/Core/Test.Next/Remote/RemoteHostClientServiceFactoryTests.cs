﻿// Licensed to the .NET Foundation under one or more agreements.
// The .NET Foundation licenses this file to you under the MIT license.
// See the LICENSE file in the project root for more information.

using System;
using System.IO;
using System.Reflection;
using System.Threading;
using System.Threading.Tasks;
using Microsoft.CodeAnalysis;
<<<<<<< HEAD
using Microsoft.CodeAnalysis.CSharp.Execution;
using Microsoft.CodeAnalysis.Editor.Shared.Extensions;
using Microsoft.CodeAnalysis.Editor.UnitTests;
=======
>>>>>>> d821a1ff
using Microsoft.CodeAnalysis.Remote;
using Microsoft.CodeAnalysis.Remote.Testing;
using Microsoft.CodeAnalysis.Shared.TestHooks;
using Microsoft.CodeAnalysis.SymbolSearch;
using Microsoft.CodeAnalysis.Test.Utilities;
using Microsoft.CodeAnalysis.Test.Utilities.RemoteHost;
using Microsoft.CodeAnalysis.Text;
using Microsoft.VisualStudio.LanguageServices.Remote;
<<<<<<< HEAD
using Roslyn.Test.Utilities.Remote;
=======
>>>>>>> d821a1ff
using Roslyn.VisualStudio.Next.UnitTests.Mocks;
using Xunit;

namespace Roslyn.VisualStudio.Next.UnitTests.Remote
{
    [UseExportProvider]
    public class RemoteHostClientServiceFactoryTests
    {
        [Fact, Trait(Traits.Feature, Traits.Features.RemoteHost)]
        public async Task UpdaterService()
        {
            var exportProvider = ExportProviderCache
                .GetOrCreateExportProviderFactory(ServiceTestExportProvider.CreateAssemblyCatalog()
                    .WithParts(typeof(InProcRemoteHostClientProvider.Factory), typeof(CSharpOptionsSerializationService)))
                .CreateExportProvider();

            using var workspace = new AdhocWorkspace(TestHostServices.CreateHostServices(exportProvider));

            var options = workspace.CurrentSolution.Options
<<<<<<< HEAD
                .WithChangedOption(Microsoft.VisualStudio.LanguageServices.Remote.RemoteHostOptions.SolutionChecksumMonitorBackOffTimeSpanInMS, 1)
                .WithChangedOption(Microsoft.CodeAnalysis.Test.Utilities.RemoteHost.RemoteHostOptions.RemoteHostTest, true);
=======
                .WithChangedOption(RemoteHostOptions.SolutionChecksumMonitorBackOffTimeSpanInMS, 1)
                .WithChangedOption(RemoteTestHostOptions.RemoteHostTest, true);
>>>>>>> d821a1ff

            workspace.TryApplyChanges(workspace.CurrentSolution.WithOptions(options));

            var listenerProvider = exportProvider.GetExportedValue<AsynchronousOperationListenerProvider>();

            var checksumUpdater = new SolutionChecksumUpdater(workspace, listenerProvider, CancellationToken.None);
            var service = workspace.Services.GetRequiredService<IRemoteHostClientProvider>();

            // make sure client is ready
            using var client = await service.TryGetRemoteHostClientAsync(CancellationToken.None);

            // add solution, change document
            workspace.AddSolution(SolutionInfo.Create(SolutionId.CreateNewId(), VersionStamp.Default));
            var project = workspace.AddProject("proj", LanguageNames.CSharp);
            var document = workspace.AddDocument(project.Id, "doc.cs", SourceText.From("code"));
            workspace.ApplyTextChanges(document.Id, new[] { new TextChange(new TextSpan(0, 1), "abc") }, CancellationToken.None);

            // wait for listener
            var workspaceListener = listenerProvider.GetWaiter(FeatureAttribute.Workspace);
            await workspaceListener.ExpeditedWaitAsync();

            var listener = listenerProvider.GetWaiter(FeatureAttribute.SolutionChecksumUpdater);
            await listener.ExpeditedWaitAsync();

            // checksum should already exist
            Assert.True(workspace.CurrentSolution.State.TryGetStateChecksums(out _));

            checksumUpdater.Shutdown();
        }

        [Fact, Trait(Traits.Feature, Traits.Features.RemoteHost)]
        public async Task TestSessionWithNoSolution()
        {
            using var workspace = new AdhocWorkspace(TestHostServices.CreateHostServices());

            var options = workspace.CurrentSolution.Options
                .WithChangedOption(RemoteTestHostOptions.RemoteHostTest, true);

            workspace.TryApplyChanges(workspace.CurrentSolution.WithOptions(options));

            var service = workspace.Services.GetRequiredService<IRemoteHostClientProvider>();

            var mock = new MockLogAndProgressService();
            var client = await service.TryGetRemoteHostClientAsync(CancellationToken.None);

            using var connection = await client.CreateConnectionAsync(WellKnownServiceHubService.RemoteSymbolSearchUpdateEngine, callbackTarget: mock, CancellationToken.None);
            await connection.RunRemoteAsync(
                nameof(IRemoteSymbolSearchUpdateEngine.UpdateContinuouslyAsync),
                solution: null,
                new object[] { "emptySource", Path.GetTempPath() },
                CancellationToken.None);
        }

        [Fact, Trait(Traits.Feature, Traits.Features.RemoteHost)]
        public async Task TestSessionClosed()
        {
            using var workspace = new AdhocWorkspace(TestHostServices.CreateHostServices());

            var client = (InProcRemoteHostClient)await InProcRemoteHostClient.CreateAsync(workspace.Services, runCacheCleanup: false).ConfigureAwait(false);
            var serviceName = new RemoteServiceName("Test");

            // register local service
            TestService testService = null;
            client.RegisterService(serviceName, (s, p) =>
            {
                testService = new TestService(s, p);
                return testService;
            });

            // create session that stay alive until client alive (ex, SymbolSearchUpdateEngine)
            using var connection = await client.CreateConnectionAsync(serviceName, callbackTarget: null, CancellationToken.None);

            // mimic unfortunate call that happens to be in the middle of communication.
            var task = connection.RunRemoteAsync("TestMethodAsync", solution: null, arguments: null, CancellationToken.None);

            // make client to go away
            client.Dispose();

            // let the service to return
            testService.Event.Set();

            // make sure task finished gracefully
            await task;
        }

        private class TestService : ServiceBase
        {
            public TestService(Stream stream, IServiceProvider serviceProvider)
                : base(serviceProvider, stream)
            {
                Event = new ManualResetEvent(false);

                StartService();
            }

            public readonly ManualResetEvent Event;

            public Task TestMethodAsync()
            {
                Event.WaitOne();

                return Task.CompletedTask;
            }
        }

        private class NullAssemblyAnalyzerLoader : IAnalyzerAssemblyLoader
        {
            public void AddDependencyLocation(string fullPath)
            {
            }

            public Assembly LoadFromPath(string fullPath)
            {
                // doesn't matter what it returns
                return typeof(object).Assembly;
            }
        }

        private class MockLogAndProgressService : ISymbolSearchLogService, ISymbolSearchProgressService
        {
            public Task LogExceptionAsync(string exception, string text) => Task.CompletedTask;
            public Task LogInfoAsync(string text) => Task.CompletedTask;

            public Task OnDownloadFullDatabaseStartedAsync(string title) => Task.CompletedTask;
            public Task OnDownloadFullDatabaseSucceededAsync() => Task.CompletedTask;
            public Task OnDownloadFullDatabaseCanceledAsync() => Task.CompletedTask;
            public Task OnDownloadFullDatabaseFailedAsync(string message) => Task.CompletedTask;
        }
    }
}<|MERGE_RESOLUTION|>--- conflicted
+++ resolved
@@ -8,24 +8,16 @@
 using System.Threading;
 using System.Threading.Tasks;
 using Microsoft.CodeAnalysis;
-<<<<<<< HEAD
 using Microsoft.CodeAnalysis.CSharp.Execution;
 using Microsoft.CodeAnalysis.Editor.Shared.Extensions;
 using Microsoft.CodeAnalysis.Editor.UnitTests;
-=======
->>>>>>> d821a1ff
 using Microsoft.CodeAnalysis.Remote;
 using Microsoft.CodeAnalysis.Remote.Testing;
 using Microsoft.CodeAnalysis.Shared.TestHooks;
 using Microsoft.CodeAnalysis.SymbolSearch;
 using Microsoft.CodeAnalysis.Test.Utilities;
-using Microsoft.CodeAnalysis.Test.Utilities.RemoteHost;
 using Microsoft.CodeAnalysis.Text;
 using Microsoft.VisualStudio.LanguageServices.Remote;
-<<<<<<< HEAD
-using Roslyn.Test.Utilities.Remote;
-=======
->>>>>>> d821a1ff
 using Roslyn.VisualStudio.Next.UnitTests.Mocks;
 using Xunit;
 
@@ -45,13 +37,8 @@
             using var workspace = new AdhocWorkspace(TestHostServices.CreateHostServices(exportProvider));
 
             var options = workspace.CurrentSolution.Options
-<<<<<<< HEAD
-                .WithChangedOption(Microsoft.VisualStudio.LanguageServices.Remote.RemoteHostOptions.SolutionChecksumMonitorBackOffTimeSpanInMS, 1)
-                .WithChangedOption(Microsoft.CodeAnalysis.Test.Utilities.RemoteHost.RemoteHostOptions.RemoteHostTest, true);
-=======
                 .WithChangedOption(RemoteHostOptions.SolutionChecksumMonitorBackOffTimeSpanInMS, 1)
                 .WithChangedOption(RemoteTestHostOptions.RemoteHostTest, true);
->>>>>>> d821a1ff
 
             workspace.TryApplyChanges(workspace.CurrentSolution.WithOptions(options));
 
