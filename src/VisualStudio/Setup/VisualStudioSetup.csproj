--- conflicted
+++ resolved
@@ -5,10 +5,6 @@
   <PropertyGroup>
     <Platform Condition="'$(Platform)' == ''">AnyCPU</Platform>
     <PlatformTarget>AnyCPU</PlatformTarget>
-<<<<<<< HEAD
-=======
-    <ProjectGuid>{201EC5B7-F91E-45E5-B9F2-67A266CCE6FC}</ProjectGuid>
->>>>>>> 6baa2b77
     <OutputType>Library</OutputType>
     <RootNamespace>Roslyn.VisualStudio.Setup</RootNamespace>
     <AssemblyName>Roslyn.VisualStudio.Setup</AssemblyName>
