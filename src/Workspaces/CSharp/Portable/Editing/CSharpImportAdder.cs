--- conflicted
+++ resolved
@@ -198,11 +198,7 @@
                 CheckName(node);
             }
 
-<<<<<<< HEAD
             public override void VisitMemberAccessExpression(MemberAccessExpressionSyntax node)
-=======
-            private static bool CanHaveDocComments(NameSyntax node)
->>>>>>> 287a25a5
             {
                 base.VisitMemberAccessExpression(node);
 
