--- conflicted
+++ resolved
@@ -22,25 +22,11 @@
         public override int LogicalOrExpression => (int)SyntaxKind.LogicalOrExpression;
         public override int EndOfFileToken => (int)SyntaxKind.EndOfFileToken;
         public override int AwaitKeyword => (int)SyntaxKind.AwaitKeyword;
-<<<<<<< HEAD
-
-        public override int IdentifierToken => (int)SyntaxKind.IdentifierToken;
-
-        public override int GlobalKeyword => (int)SyntaxKind.GlobalKeyword;
-
-        public override int IncompleteMember => (int)SyntaxKind.IncompleteMember;
-
-        public override int UsingStatement => (int)SyntaxKind.UsingStatement;
-
-        public override int ReturnStatement => (int)SyntaxKind.ReturnStatement;
-
-=======
         public override int IdentifierToken => (int)SyntaxKind.IdentifierToken;
         public override int GlobalKeyword => (int)SyntaxKind.GlobalKeyword;
         public override int IncompleteMember => (int)SyntaxKind.IncompleteMember;
         public override int UsingStatement => (int)SyntaxKind.UsingStatement;
         public override int ReturnStatement => (int)SyntaxKind.ReturnStatement;
->>>>>>> 968a764a
         public override int HashToken => (int)SyntaxKind.HashToken;
     }
 }