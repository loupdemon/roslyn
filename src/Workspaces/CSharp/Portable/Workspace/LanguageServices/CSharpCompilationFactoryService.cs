﻿// Licensed to the .NET Foundation under one or more agreements.
// The .NET Foundation licenses this file to you under the MIT license.
// See the LICENSE file in the project root for more information.

#nullable enable

using System;
using System.Collections.Immutable;
using System.Composition;
using Microsoft.CodeAnalysis.Host;
using Microsoft.CodeAnalysis.Host.Mef;

namespace Microsoft.CodeAnalysis.CSharp
{
    [ExportLanguageService(typeof(ICompilationFactoryService), LanguageNames.CSharp), Shared]
    internal class CSharpCompilationFactoryService : ICompilationFactoryService
    {
        private static readonly CSharpCompilationOptions s_defaultOptions = new CSharpCompilationOptions(OutputKind.ConsoleApplication, concurrentBuild: false);

        [ImportingConstructor]
        [Obsolete(MefConstruction.ImportingConstructorMessage, error: true)]
        public CSharpCompilationFactoryService()
        {
        }

        Compilation ICompilationFactoryService.CreateCompilation(string assemblyName, CompilationOptions options)
        {
            return CSharpCompilation.Create(
                assemblyName,
                options: (CSharpCompilationOptions)options ?? s_defaultOptions);
        }

        Compilation ICompilationFactoryService.CreateSubmissionCompilation(string assemblyName, CompilationOptions options, Type? hostObjectType)
        {
            return CSharpCompilation.CreateScriptCompilation(
                assemblyName,
                options: (CSharpCompilationOptions)options,
                previousScriptCompilation: null,
                globalsType: hostObjectType);
        }

<<<<<<< HEAD
        CompilationOptions ICompilationFactoryService.GetDefaultCompilationOptions()
        {
            return s_defaultOptions;
        }

        GeneratorDriver? ICompilationFactoryService.CreateGeneratorDriver(ParseOptions parseOptions, ImmutableArray<ISourceGenerator> generators, ImmutableArray<AdditionalText> additionalTexts)
        {
            // PROTOTYPE: for now we gate behind langver == preview. We'll remove this before final shipping, as the feature is langver agnostic
            if (((CSharpParseOptions)parseOptions).LanguageVersion != LanguageVersion.Preview)
            {
                return null;
            }
            return new CSharpGeneratorDriver(parseOptions, generators, additionalTexts);
        }
=======
        Compilation ICompilationFactoryService.GetCompilationFromCompilationReference(MetadataReference reference)
        {
            var compilationRef = reference as CompilationReference;
            return compilationRef?.Compilation;
        }

        bool ICompilationFactoryService.IsCompilationReference(MetadataReference reference)
            => reference is CompilationReference;

        CompilationOptions ICompilationFactoryService.GetDefaultCompilationOptions()
            => s_defaultOptions;
>>>>>>> 34fdb697
    }
}<|MERGE_RESOLUTION|>--- conflicted
+++ resolved
@@ -39,11 +39,8 @@
                 globalsType: hostObjectType);
         }
 
-<<<<<<< HEAD
         CompilationOptions ICompilationFactoryService.GetDefaultCompilationOptions()
-        {
-            return s_defaultOptions;
-        }
+            => s_defaultOptions;
 
         GeneratorDriver? ICompilationFactoryService.CreateGeneratorDriver(ParseOptions parseOptions, ImmutableArray<ISourceGenerator> generators, ImmutableArray<AdditionalText> additionalTexts)
         {
@@ -54,18 +51,5 @@
             }
             return new CSharpGeneratorDriver(parseOptions, generators, additionalTexts);
         }
-=======
-        Compilation ICompilationFactoryService.GetCompilationFromCompilationReference(MetadataReference reference)
-        {
-            var compilationRef = reference as CompilationReference;
-            return compilationRef?.Compilation;
-        }
-
-        bool ICompilationFactoryService.IsCompilationReference(MetadataReference reference)
-            => reference is CompilationReference;
-
-        CompilationOptions ICompilationFactoryService.GetDefaultCompilationOptions()
-            => s_defaultOptions;
->>>>>>> 34fdb697
     }
 }