﻿// Copyright (c) Microsoft.  All Rights Reserved.  Licensed under the Apache License, Version 2.0.  See License.txt in the project root for license information.

using System;
using System.Collections.Generic;
using System.IO;
using Microsoft.CodeAnalysis.ErrorReporting;
using Microsoft.CodeAnalysis.Host;
using Roslyn.Utilities;
using SQLitePCL;

namespace Microsoft.CodeAnalysis.SQLite.Interop
{
    /// <summary>
    /// Encapsulates a connection to a sqlite database.  On construction an attempt will be made
    /// to open the DB if it exists, or create it if it does not.
    /// 
    /// Connections are considered relatively heavyweight and are pooled until the <see cref="SQLitePersistentStorage"/>
    /// is <see cref="SQLitePersistentStorage.Close"/>d.  Connections can be used by different threads,
    /// but only as long as they are used by one thread at a time.  They are not safe for concurrent
    /// use by several threads.
    /// 
    /// <see cref="SqlStatement"/>s can be created through the user of <see cref="GetResettableStatement"/>.
    /// These statements are cached for the lifetime of the connection and are only finalized
    /// (i.e. destroyed) when the connection is closed.
    /// </summary>
    internal partial class SqlConnection
    {
        /// <summary>
        /// The raw handle to the underlying DB.
        /// </summary>
        private readonly sqlite3 _handle;

        /// <summary>
        /// For testing purposes to simulate failures during testing.
        /// </summary>
        private readonly IPersistentStorageFaultInjector _faultInjector;

        /// <summary>
        /// Our cache of prepared statements for given sql strings.
        /// </summary>
        private readonly Dictionary<string, SqlStatement> _queryToStatement = new Dictionary<string, SqlStatement>();

        /// <summary>
        /// Whether or not we're in a transaction.  We currently don't supported nested transactions.
        /// If we want that, we can achieve it through sqlite "save points".  However, that's adds a 
        /// lot of complexity that is nice to avoid.
        /// </summary>
        public bool IsInTransaction { get; private set; }

        public static SqlConnection Create(IPersistentStorageFaultInjector faultInjector, string databasePath)
        {
            faultInjector?.OnNewConnection();

            // Enable shared cache so that multiple connections inside of same process share cache
            // see https://sqlite.org/threadsafe.html for more detail
<<<<<<< HEAD
            var flags = OpenFlags.SQLITE_OPEN_CREATE | OpenFlags.SQLITE_OPEN_READWRITE | OpenFlags.SQLITE_OPEN_NOMUTEX | OpenFlags.SQLITE_OPEN_SHAREDCACHE;
=======
            var flags = OpenFlags.SQLITE_OPEN_CREATE | OpenFlags.SQLITE_OPEN_READWRITE | OpenFlags.SQLITE_OPEN_SHAREDCACHE;
>>>>>>> a4239cbc
            var result = (Result)raw.sqlite3_open_v2(databasePath, out var handle, (int)flags, vfs: null);

            if (result != Result.OK)
            {
                throw new SqlException(result, $"Could not open database file: {databasePath} ({result})");
            }

            Contract.ThrowIfNull(handle);

            raw.sqlite3_busy_timeout(handle, (int)TimeSpan.FromMinutes(1).TotalMilliseconds);

            return new SqlConnection(faultInjector, handle);
        }

        private SqlConnection(IPersistentStorageFaultInjector faultInjector, sqlite3 handle)
        {
            _faultInjector = faultInjector;
            _handle = handle;
        }

        ~SqlConnection()
        {
            if (!Environment.HasShutdownStarted)
            {
                var ex = new InvalidOperationException("SqlConnection was not properly closed");
                _faultInjector?.OnFatalError(ex);
                FatalError.Report(new InvalidOperationException("SqlConnection was not properly closed"));
            }
        }

        internal void Close_OnlyForUseBySqlPersistentStorage()
        {
            GC.SuppressFinalize(this);

            Contract.ThrowIfNull(_handle);

            // release all the cached statements we have.
            foreach (var statement in _queryToStatement.Values)
            {
                statement.Close_OnlyForUseBySqlConnection();
            }

            _queryToStatement.Clear();

            // Finally close our handle to the actual DB.
            ThrowIfNotOk(raw.sqlite3_close(_handle));
        }

        public void ExecuteCommand(string command, bool throwOnError = true)
        {
            using (var resettableStatement = GetResettableStatement(command))
            {
                var statement = resettableStatement.Statement;
                var result = statement.Step(throwOnError);
                if (result != Result.DONE && throwOnError)
                {
                    Throw(result);
                }
            }
        }

        public ResettableSqlStatement GetResettableStatement(string query)
        {
            if (!_queryToStatement.TryGetValue(query, out var statement))
            {
                var result = (Result)raw.sqlite3_prepare_v2(_handle, query, out var rawStatement);
                ThrowIfNotOk(result);
                statement = new SqlStatement(this, rawStatement);
                _queryToStatement[query] = statement;
            }

            return new ResettableSqlStatement(statement);
        }

        public void RunInTransaction(Action action)
        {
            try
            {
                if (IsInTransaction)
                {
                    throw new InvalidOperationException("Nested transactions not currently supported");
                }

                IsInTransaction = true;

                ExecuteCommand("begin transaction");
                action();
                ExecuteCommand("commit transaction");
            }
            catch (SqlException ex) when (ex.Result == Result.FULL ||
                                          ex.Result == Result.IOERR ||
                                          ex.Result == Result.BUSY ||
                                          ex.Result == Result.LOCKED ||
                                          ex.Result == Result.NOMEM)
            {
                // See documentation here: https://sqlite.org/lang_transaction.html
                // If certain kinds of errors occur within a transaction, the transaction 
                // may or may not be rolled back automatically. The errors that can cause 
                // an automatic rollback include:

                // SQLITE_FULL: database or disk full
                // SQLITE_IOERR: disk I/ O error
                // SQLITE_BUSY: database in use by another process
                // SQLITE_LOCKED: database in use by another connection in the same process
                // SQLITE_NOMEM: out or memory

                // It is recommended that applications respond to the errors listed above by
                // explicitly issuing a ROLLBACK command. If the transaction has already been
                // rolled back automatically by the error response, then the ROLLBACK command 
                // will fail with an error, but no harm is caused by this.
                Rollback(throwOnError: false);
                throw;
            }
            catch (Exception)
            {
                Rollback(throwOnError: true);
                throw;
            }
            finally
            {
                IsInTransaction = false;
            }
        }

        private void Rollback(bool throwOnError)
            => this.ExecuteCommand("rollback transaction", throwOnError);

        public int LastInsertRowId()
            => (int)raw.sqlite3_last_insert_rowid(_handle);

        public Stream ReadBlob(string dataTableName, string dataColumnName, long rowId)
        {
            // NOTE: we do need to do the blob reading in a transaction because of the
            // following: https://www.sqlite.org/c3ref/blob_open.html
            //
            // If the row that a BLOB handle points to is modified by an UPDATE, DELETE, 
            // or by ON CONFLICT side-effects then the BLOB handle is marked as "expired".
            // This is true if any column of the row is changed, even a column other than
            // the one the BLOB handle is open on. Calls to sqlite3_blob_read() and 
            // sqlite3_blob_write() for an expired BLOB handle fail with a return code of
            // SQLITE_ABORT.
            Stream stream = null;
            RunInTransaction(() =>
            {
                stream = ReadBlob_InTransaction(dataTableName, dataColumnName, rowId);
            });

            return stream;
        }

        private Stream ReadBlob_InTransaction(string tableName, string columnName, long rowId)
        {
            const int ReadOnlyFlags = 0;
            var result = raw.sqlite3_blob_open(_handle, "main", tableName, columnName, rowId, ReadOnlyFlags, out var blob);
            if (result == raw.SQLITE_ERROR)
            {
                // can happen when rowId points to a row that hasn't been written to yet.
                return null;
            }

            ThrowIfNotOk(result);
            try
            {
                return ReadBlob(blob);
            }
            finally
            {
                ThrowIfNotOk(raw.sqlite3_blob_close(blob));
            }
        }

        private Stream ReadBlob(sqlite3_blob blob)
        {
            var length = raw.sqlite3_blob_bytes(blob);

            // If it's a small blob, just read it into one of our pooled arrays, and then
            // create a PooledStream over it. 
            if (length <= SQLitePersistentStorage.MaxPooledByteArrayLength)
            {
                return ReadBlobIntoPooledStream(blob, length);
            }
            else
            {
                // Otherwise, it's a large stream.  Just take the hit of allocating.
                var bytes = new byte[length];
                ThrowIfNotOk(raw.sqlite3_blob_read(blob, bytes, length, offset: 0));
                return new MemoryStream(bytes);
            }
        }

        private Stream ReadBlobIntoPooledStream(sqlite3_blob blob, int length)
        {
            var bytes = SQLitePersistentStorage.GetPooledBytes();
            try
            {
                ThrowIfNotOk(raw.sqlite3_blob_read(blob, bytes, length, offset: 0));

                // Copy those bytes into a pooled stream
                return SerializableBytes.CreateReadableStream(bytes, length);
            }
            finally
            {
                // Return our small array back to the pool.
                SQLitePersistentStorage.ReturnPooledBytes(bytes);
            }
        }

        public void ThrowIfNotOk(int result)
            => ThrowIfNotOk((Result)result);

        public void ThrowIfNotOk(Result result)
            => ThrowIfNotOk(_handle, result);

        public static void ThrowIfNotOk(sqlite3 handle, Result result)
        {
            if (result != Result.OK)
            {
                Throw(handle, result);
            }
        }

        public void Throw(Result result)
            => Throw(_handle, result);

        public static void Throw(sqlite3 handle, Result result)
            => throw new SqlException(result,
                raw.sqlite3_errmsg(handle) + "\r\n" +
                raw.sqlite3_errstr(raw.sqlite3_extended_errcode(handle)));
    }
}<|MERGE_RESOLUTION|>--- conflicted
+++ resolved
@@ -53,11 +53,7 @@
 
             // Enable shared cache so that multiple connections inside of same process share cache
             // see https://sqlite.org/threadsafe.html for more detail
-<<<<<<< HEAD
             var flags = OpenFlags.SQLITE_OPEN_CREATE | OpenFlags.SQLITE_OPEN_READWRITE | OpenFlags.SQLITE_OPEN_NOMUTEX | OpenFlags.SQLITE_OPEN_SHAREDCACHE;
-=======
-            var flags = OpenFlags.SQLITE_OPEN_CREATE | OpenFlags.SQLITE_OPEN_READWRITE | OpenFlags.SQLITE_OPEN_SHAREDCACHE;
->>>>>>> a4239cbc
             var result = (Result)raw.sqlite3_open_v2(databasePath, out var handle, (int)flags, vfs: null);
 
             if (result != Result.OK)
