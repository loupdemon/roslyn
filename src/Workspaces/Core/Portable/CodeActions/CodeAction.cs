﻿// Licensed to the .NET Foundation under one or more agreements.
// The .NET Foundation licenses this file to you under the MIT license.
// See the LICENSE file in the project root for more information.

#nullable enable

using System;
using System.Collections.Generic;
using System.Collections.Immutable;
using System.Diagnostics;
using System.Diagnostics.CodeAnalysis;
using System.Linq;
using System.Threading;
using System.Threading.Tasks;
using Microsoft.CodeAnalysis.CaseCorrection;
using Microsoft.CodeAnalysis.CodeFixes;
using Microsoft.CodeAnalysis.CodeRefactorings;
using Microsoft.CodeAnalysis.Editing;
using Microsoft.CodeAnalysis.Formatting;
using Microsoft.CodeAnalysis.PooledObjects;
using Microsoft.CodeAnalysis.Shared.Extensions;
using Microsoft.CodeAnalysis.Shared.Utilities;
using Microsoft.CodeAnalysis.Simplification;
using Microsoft.CodeAnalysis.Tags;
using Roslyn.Utilities;

namespace Microsoft.CodeAnalysis.CodeActions
{
    /// <summary>
    /// An action produced by a <see cref="CodeFixProvider"/> or a <see cref="CodeRefactoringProvider"/>.
    /// </summary>
    public abstract class CodeAction
    {
        /// <summary>
        /// A short title describing the action that may appear in a menu.
        /// </summary>
        public abstract string Title { get; }

        internal virtual string Message => Title;

        /// <summary>
        /// Two code actions are treated as equivalent if they have equal non-null <see cref="EquivalenceKey"/> values and were generated
        /// by the same <see cref="CodeFixProvider"/> or <see cref="CodeRefactoringProvider"/>.
        /// </summary>
        /// <remarks>
        /// Equivalence of code actions affects some Visual Studio behavior. For example, if multiple equivalent
        /// code actions result from code fixes or refactorings for a single Visual Studio light bulb instance,
        /// the light bulb UI will present only one code action from each set of equivalent code actions.
        /// Additionally, a Fix All operation will apply only code actions that are equivalent to the original code action.
        ///
        /// If two code actions that could be treated as equivalent do not have equal <see cref="EquivalenceKey"/> values, Visual Studio behavior
        /// may be less helpful than would be optimal. If two code actions that should be treated as distinct have
        /// equal <see cref="EquivalenceKey"/> values, Visual Studio behavior may appear incorrect.
        /// </remarks>
        public virtual string? EquivalenceKey => null;

        internal virtual bool IsInlinable => false;

        internal virtual CodeActionPriority Priority => CodeActionPriority.Medium;

        /// <summary>
        /// Descriptive tags from <see cref="WellKnownTags"/>.
        /// These tags may influence how the item is displayed.
        /// </summary>
        public virtual ImmutableArray<string> Tags => ImmutableArray<string>.Empty;

        internal virtual ImmutableArray<CodeAction> NestedCodeActions
            => ImmutableArray<CodeAction>.Empty;

        /// <summary>
        /// The sequence of operations that define the code action.
        /// </summary>
        public Task<ImmutableArray<CodeActionOperation>> GetOperationsAsync(CancellationToken cancellationToken)
            => GetOperationsAsync(new ProgressTracker(), cancellationToken);

        internal Task<ImmutableArray<CodeActionOperation>> GetOperationsAsync(
            IProgressTracker progressTracker, CancellationToken cancellationToken)
        {
            return GetOperationsCoreAsync(progressTracker, cancellationToken);
        }

        /// <summary>
        /// The sequence of operations that define the code action.
        /// </summary>
        internal virtual async Task<ImmutableArray<CodeActionOperation>> GetOperationsCoreAsync(
            IProgressTracker progressTracker, CancellationToken cancellationToken)
        {
            var operations = await this.ComputeOperationsAsync(progressTracker, cancellationToken).ConfigureAwait(false);

            if (operations != null)
            {
                return await this.PostProcessAsync(operations, cancellationToken).ConfigureAwait(false);
            }

            return ImmutableArray<CodeActionOperation>.Empty;
        }

        /// <summary>
        /// The sequence of operations used to construct a preview.
        /// </summary>
        public async Task<ImmutableArray<CodeActionOperation>> GetPreviewOperationsAsync(CancellationToken cancellationToken)
        {
            var operations = await this.ComputePreviewOperationsAsync(cancellationToken).ConfigureAwait(false);

            if (operations != null)
            {
                return await this.PostProcessAsync(operations, cancellationToken).ConfigureAwait(false);
            }

            return ImmutableArray<CodeActionOperation>.Empty;
        }

        /// <summary>
        /// Override this method if you want to implement a <see cref="CodeAction"/> subclass that includes custom <see cref="CodeActionOperation"/>'s.
        /// </summary>
        protected virtual async Task<IEnumerable<CodeActionOperation>> ComputeOperationsAsync(CancellationToken cancellationToken)
        {
            var changedSolution = await GetChangedSolutionAsync(cancellationToken).ConfigureAwait(false);
            if (changedSolution == null)
            {
                return Array.Empty<CodeActionOperation>();
            }

            return new CodeActionOperation[] { new ApplyChangesOperation(changedSolution) };
        }

        internal virtual async Task<ImmutableArray<CodeActionOperation>> ComputeOperationsAsync(
            IProgressTracker progressTracker, CancellationToken cancellationToken)
        {
            var operations = await ComputeOperationsAsync(cancellationToken).ConfigureAwait(false);
            return operations.ToImmutableArrayOrEmpty();
        }

        /// <summary>
        /// Override this method if you want to implement a <see cref="CodeAction"/> that has a set of preview operations that are different
        /// than the operations produced by <see cref="ComputeOperationsAsync(CancellationToken)"/>.
        /// </summary>
        protected virtual Task<IEnumerable<CodeActionOperation>> ComputePreviewOperationsAsync(CancellationToken cancellationToken)
            => ComputeOperationsAsync(cancellationToken);

        /// <summary>
        /// Computes all changes for an entire solution.
        /// Override this method if you want to implement a <see cref="CodeAction"/> subclass that changes more than one document.
        /// </summary>
        protected async virtual Task<Solution?> GetChangedSolutionAsync(CancellationToken cancellationToken)
        {
            var changedDocument = await GetChangedDocumentAsync(cancellationToken).ConfigureAwait(false);
            if (changedDocument == null)
            {
                return null;
            }

            return changedDocument.Project.Solution;
        }

        internal virtual Task<Solution?> GetChangedSolutionAsync(
            IProgressTracker progressTracker, CancellationToken cancellationToken)
        {
            return GetChangedSolutionAsync(cancellationToken);
        }

        /// <summary>
        /// Computes changes for a single document. Override this method if you want to implement a
        /// <see cref="CodeAction"/> subclass that changes a single document.
        /// </summary>
        /// <remarks>
        /// All code actions are expected to operate on solutions. This method is a helper to simplify the
        /// implementation of <see cref="GetChangedSolutionAsync(CancellationToken)"/> for code actions that only need
        /// to change one document.
        /// </remarks>
        /// <exception cref="NotSupportedException">If this code action does not support changing a single document.</exception>
        protected virtual Task<Document> GetChangedDocumentAsync(CancellationToken cancellationToken)
<<<<<<< HEAD
        {
            throw new NotSupportedException();
        }
=======
            => throw new NotSupportedException();
>>>>>>> d73229b4

        /// <summary>
        /// used by batch fixer engine to get new solution
        /// </summary>
        internal async Task<Solution?> GetChangedSolutionInternalAsync(bool postProcessChanges = true, CancellationToken cancellationToken = default)
        {
            var solution = await GetChangedSolutionAsync(new ProgressTracker(), cancellationToken).ConfigureAwait(false);
            if (solution == null || !postProcessChanges)
            {
                return solution;
            }

            return await this.PostProcessChangesAsync(solution, cancellationToken).ConfigureAwait(false);
        }

        internal Task<Document> GetChangedDocumentInternalAsync(CancellationToken cancellation)
            => GetChangedDocumentAsync(cancellation);

        /// <summary>
        /// Apply post processing steps to any <see cref="ApplyChangesOperation"/>'s.
        /// </summary>
        /// <param name="operations">A list of operations.</param>
        /// <param name="cancellationToken">A cancellation token.</param>
        /// <returns>A new list of operations with post processing steps applied to any <see cref="ApplyChangesOperation"/>'s.</returns>
        protected async Task<ImmutableArray<CodeActionOperation>> PostProcessAsync(IEnumerable<CodeActionOperation> operations, CancellationToken cancellationToken)
        {
            var arrayBuilder = new ArrayBuilder<CodeActionOperation>();

            foreach (var op in operations)
            {
                if (op is ApplyChangesOperation ac)
                {
                    arrayBuilder.Add(new ApplyChangesOperation(await this.PostProcessChangesAsync(ac.ChangedSolution, cancellationToken).ConfigureAwait(false)));
                }
                else
                {
                    arrayBuilder.Add(op);
                }
            }

            return arrayBuilder.ToImmutableAndFree();
        }

        /// <summary>
        ///  Apply post processing steps to solution changes, like formatting and simplification.
        /// </summary>
        /// <param name="changedSolution">The solution changed by the <see cref="CodeAction"/>.</param>
        /// <param name="cancellationToken">A cancellation token</param>
        protected async Task<Solution> PostProcessChangesAsync(Solution changedSolution, CancellationToken cancellationToken)
        {
            var solutionChanges = changedSolution.GetChanges(changedSolution.Workspace.CurrentSolution);

            var processedSolution = changedSolution;

            // process changed projects
            foreach (var projectChanges in solutionChanges.GetProjectChanges())
            {
                var documentsToProcess = projectChanges.GetChangedDocuments(onlyGetDocumentsWithTextChanges: true).Concat(
                    projectChanges.GetAddedDocuments());

                foreach (var documentId in documentsToProcess)
                {
                    var document = processedSolution.GetRequiredDocument(documentId);
                    var processedDocument = await PostProcessChangesAsync(document, cancellationToken).ConfigureAwait(false);
                    processedSolution = processedDocument.Project.Solution;
                }
            }

            // process completely new projects too
            foreach (var addedProject in solutionChanges.GetAddedProjects())
            {
                var documentsToProcess = addedProject.DocumentIds;

                foreach (var documentId in documentsToProcess)
                {
                    var document = processedSolution.GetRequiredDocument(documentId);
                    var processedDocument = await PostProcessChangesAsync(document, cancellationToken).ConfigureAwait(false);
                    processedSolution = processedDocument.Project.Solution;
                }
            }

            return processedSolution;
        }

        /// <summary>
        /// Apply post processing steps to a single document:
        ///   Reducing nodes annotated with <see cref="Simplifier.Annotation"/>
        ///   Formatting nodes annotated with <see cref="Formatter.Annotation"/>
        /// </summary>
        /// <param name="document">The document changed by the <see cref="CodeAction"/>.</param>
        /// <param name="cancellationToken">A cancellation token.</param>
        /// <returns>A document with the post processing changes applied.</returns>
        protected virtual Task<Document> PostProcessChangesAsync(Document document, CancellationToken cancellationToken)
            => CleanupDocumentAsync(document, cancellationToken);

        internal static async Task<Document> CleanupDocumentAsync(
            Document document, CancellationToken cancellationToken)
        {
            if (document.SupportsSyntaxTree)
            {
                document = await ImportAdder.AddImportsFromSymbolAnnotationAsync(
                    document, Simplifier.AddImportsAnnotation, safe: true, cancellationToken: cancellationToken).ConfigureAwait(false);

                document = await Simplifier.ReduceAsync(document, Simplifier.Annotation, cancellationToken: cancellationToken).ConfigureAwait(false);

                // format any node with explicit formatter annotation
                document = await Formatter.FormatAsync(document, Formatter.Annotation, cancellationToken: cancellationToken).ConfigureAwait(false);

                // format any elastic whitespace
                document = await Formatter.FormatAsync(document, SyntaxAnnotation.ElasticAnnotation, cancellationToken: cancellationToken).ConfigureAwait(false);

                document = await CaseCorrector.CaseCorrectAsync(document, CaseCorrector.Annotation, cancellationToken).ConfigureAwait(false);
            }

            return document;
        }

        internal virtual bool PerformFinalApplicabilityCheck => false;

        /// <summary>
        /// Called by the CodeActions on the UI thread to determine if the CodeAction is still
        /// applicable and should be presented to the user.  CodeActions can override this if they
        /// need to do any final checking that must be performed on the UI thread (for example
        /// accessing and querying the Visual Studio DTE).
        /// </summary>
        internal virtual bool IsApplicable(Workspace workspace)
            => true;

        #region Factories for standard code actions

        /// <summary>
        /// Creates a <see cref="CodeAction"/> for a change to a single <see cref="Document"/>.
        /// Use this factory when the change is expensive to compute and should be deferred until requested.
        /// </summary>
        /// <param name="title">Title of the <see cref="CodeAction"/>.</param>
        /// <param name="createChangedDocument">Function to create the <see cref="Document"/>.</param>
        /// <param name="equivalenceKey">Optional value used to determine the equivalence of the <see cref="CodeAction"/> with other <see cref="CodeAction"/>s. See <see cref="CodeAction.EquivalenceKey"/>.</param>
        [SuppressMessage("ApiDesign", "RS0027:Public API with optional parameter(s) should have the most parameters amongst its public overloads.", Justification = "Preserving existing public API")]
        public static CodeAction Create(string title, Func<CancellationToken, Task<Document>> createChangedDocument, string? equivalenceKey = null)
        {
            if (title == null)
            {
                throw new ArgumentNullException(nameof(title));
            }

            if (createChangedDocument == null)
            {
                throw new ArgumentNullException(nameof(createChangedDocument));
            }

            return new DocumentChangeAction(title, createChangedDocument, equivalenceKey);
        }

        /// <summary>
        /// Creates a <see cref="CodeAction"/> for a change to more than one <see cref="Document"/> within a <see cref="Solution"/>.
        /// Use this factory when the change is expensive to compute and should be deferred until requested.
        /// </summary>
        /// <param name="title">Title of the <see cref="CodeAction"/>.</param>
        /// <param name="createChangedSolution">Function to create the <see cref="Solution"/>.</param>
        /// <param name="equivalenceKey">Optional value used to determine the equivalence of the <see cref="CodeAction"/> with other <see cref="CodeAction"/>s. See <see cref="CodeAction.EquivalenceKey"/>.</param>
        [SuppressMessage("ApiDesign", "RS0027:Public API with optional parameter(s) should have the most parameters amongst its public overloads.", Justification = "Preserving existing public API")]
        public static CodeAction Create(string title, Func<CancellationToken, Task<Solution>> createChangedSolution, string? equivalenceKey = null)
        {
            if (title == null)
            {
                throw new ArgumentNullException(nameof(title));
            }

            if (createChangedSolution == null)
            {
                throw new ArgumentNullException(nameof(createChangedSolution));
            }

            return new SolutionChangeAction(title, createChangedSolution, equivalenceKey);
        }

        /// <summary>
        /// Creates a <see cref="CodeAction"/> representing a group of code actions.
        /// </summary>
        /// <param name="title">Title of the <see cref="CodeAction"/> group.</param>
        /// <param name="nestedActions">The code actions within the group.</param>
        /// <param name="isInlinable"><see langword="true"/> to allow inlining the members of the group into the parent;
        /// otherwise, <see langword="false"/> to require that this group appear as a group with nested actions.</param>
        public static CodeAction Create(string title, ImmutableArray<CodeAction> nestedActions, bool isInlinable)
        {
            if (title is null)
            {
                throw new ArgumentNullException(nameof(title));
            }

            if (nestedActions == null)
            {
                throw new ArgumentNullException(nameof(nestedActions));
            }

            return new CodeActionWithNestedActions(title, nestedActions, isInlinable);
        }

        internal abstract class SimpleCodeAction : CodeAction
        {
            public SimpleCodeAction(string title, string? equivalenceKey)
            {
                Title = title;
                EquivalenceKey = equivalenceKey;
            }

            public sealed override string Title { get; }
            public sealed override string? EquivalenceKey { get; }
        }

        internal class CodeActionWithNestedActions : SimpleCodeAction
        {
            public CodeActionWithNestedActions(
                string title, ImmutableArray<CodeAction> nestedActions,
                bool isInlinable, CodeActionPriority priority = CodeActionPriority.Medium)
                : base(title, ComputeEquivalenceKey(nestedActions))
            {
                Debug.Assert(nestedActions.Length > 0);
                NestedCodeActions = nestedActions;
                IsInlinable = isInlinable;
                Priority = priority;
            }

            internal override CodeActionPriority Priority { get; }

            internal sealed override bool IsInlinable { get; }

            internal sealed override ImmutableArray<CodeAction> NestedCodeActions { get; }

            private static string? ComputeEquivalenceKey(ImmutableArray<CodeAction> nestedActions)
            {
                var equivalenceKey = StringBuilderPool.Allocate();
                try
                {
                    foreach (var action in nestedActions)
                    {
                        equivalenceKey.Append((action.EquivalenceKey ?? action.GetHashCode().ToString()) + ";");
                    }

                    return equivalenceKey.Length > 0 ? equivalenceKey.ToString() : null;
                }
                finally
                {
                    StringBuilderPool.ReturnAndFree(equivalenceKey);
                }
            }
        }

        internal class DocumentChangeAction : SimpleCodeAction
        {
            private readonly Func<CancellationToken, Task<Document>> _createChangedDocument;

            public DocumentChangeAction(string title, Func<CancellationToken, Task<Document>> createChangedDocument, string? equivalenceKey = null)
                : base(title, equivalenceKey)
            {
                _createChangedDocument = createChangedDocument;
            }

            protected sealed override Task<Document> GetChangedDocumentAsync(CancellationToken cancellationToken)
<<<<<<< HEAD
            {
                return _createChangedDocument(cancellationToken);
            }
=======
                => _createChangedDocument(cancellationToken);
>>>>>>> d73229b4
        }

        internal class SolutionChangeAction : SimpleCodeAction
        {
            private readonly Func<CancellationToken, Task<Solution>> _createChangedSolution;

            public SolutionChangeAction(string title, Func<CancellationToken, Task<Solution>> createChangedSolution, string? equivalenceKey = null)
                : base(title, equivalenceKey)
            {
                _createChangedSolution = createChangedSolution;
            }

            protected sealed override Task<Solution?> GetChangedSolutionAsync(CancellationToken cancellationToken)
<<<<<<< HEAD
            {
                return _createChangedSolution(cancellationToken).AsNullable();
            }
=======
                => _createChangedSolution(cancellationToken).AsNullable();
>>>>>>> d73229b4
        }

        internal class NoChangeAction : SimpleCodeAction
        {
            public NoChangeAction(string title, string? equivalenceKey = null)
                : base(title, equivalenceKey)
<<<<<<< HEAD
            {
            }

            protected sealed override Task<Solution?> GetChangedSolutionAsync(CancellationToken cancellationToken)
            {
                return SpecializedTasks.Null<Solution>();
=======
            {
>>>>>>> d73229b4
            }

            protected sealed override Task<Solution?> GetChangedSolutionAsync(CancellationToken cancellationToken)
                => SpecializedTasks.Null<Solution>();
        }

        #endregion
    }
}<|MERGE_RESOLUTION|>--- conflicted
+++ resolved
@@ -170,13 +170,7 @@
         /// </remarks>
         /// <exception cref="NotSupportedException">If this code action does not support changing a single document.</exception>
         protected virtual Task<Document> GetChangedDocumentAsync(CancellationToken cancellationToken)
-<<<<<<< HEAD
-        {
-            throw new NotSupportedException();
-        }
-=======
             => throw new NotSupportedException();
->>>>>>> d73229b4
 
         /// <summary>
         /// used by batch fixer engine to get new solution
@@ -436,13 +430,7 @@
             }
 
             protected sealed override Task<Document> GetChangedDocumentAsync(CancellationToken cancellationToken)
-<<<<<<< HEAD
-            {
-                return _createChangedDocument(cancellationToken);
-            }
-=======
                 => _createChangedDocument(cancellationToken);
->>>>>>> d73229b4
         }
 
         internal class SolutionChangeAction : SimpleCodeAction
@@ -456,29 +444,14 @@
             }
 
             protected sealed override Task<Solution?> GetChangedSolutionAsync(CancellationToken cancellationToken)
-<<<<<<< HEAD
-            {
-                return _createChangedSolution(cancellationToken).AsNullable();
-            }
-=======
                 => _createChangedSolution(cancellationToken).AsNullable();
->>>>>>> d73229b4
         }
 
         internal class NoChangeAction : SimpleCodeAction
         {
             public NoChangeAction(string title, string? equivalenceKey = null)
                 : base(title, equivalenceKey)
-<<<<<<< HEAD
-            {
-            }
-
-            protected sealed override Task<Solution?> GetChangedSolutionAsync(CancellationToken cancellationToken)
-            {
-                return SpecializedTasks.Null<Solution>();
-=======
-            {
->>>>>>> d73229b4
+            {
             }
 
             protected sealed override Task<Solution?> GetChangedSolutionAsync(CancellationToken cancellationToken)
