--- conflicted
+++ resolved
@@ -82,16 +82,12 @@
         /// Finds all the documents in the provided project that contain the requested string
         /// values
         /// </summary>
-<<<<<<< HEAD
-        protected Task<ImmutableArray<Document>> FindDocumentsAsync(
+        protected static Task<ImmutableArray<Document>> FindDocumentsAsync(
             Project project,
             IImmutableSet<Document> documents,
             bool findInGlobalSuppressions,
             CancellationToken cancellationToken,
             params string[] values)
-=======
-        protected static Task<ImmutableArray<Document>> FindDocumentsAsync(Project project, IImmutableSet<Document> documents, CancellationToken cancellationToken, params string[] values)
->>>>>>> 03c34759
         {
             return FindDocumentsAsync(project, documents, async (d, c) =>
             {
