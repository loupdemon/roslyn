--- conflicted
+++ resolved
@@ -16,15 +16,11 @@
         }
 
         public TextSpan TextSpan { get; }
-<<<<<<< HEAD
         public bool IgnoreElastic { get; }
-=======
-        public bool NoWrapping { get; }
-
+      
 #if DEBUG
         public override string ToString()
-            => $"Suppress wrapping on '{TextSpan}' with NoWrapping={NoWrapping}";
+            => $"Suppress wrapping on '{TextSpan}' with IgnoreElastic={IgnoreElastic}";
 #endif
->>>>>>> 8965ea92
     }
 }