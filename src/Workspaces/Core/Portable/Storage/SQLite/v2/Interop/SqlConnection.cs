--- conflicted
+++ resolved
@@ -121,9 +121,6 @@
                 // i.e. if one connection writes data to this, another connection will see that data when reading.
                 // Without this, each connection would get their own private memory db independent of all other
                 // connections.
-<<<<<<< HEAD
-                connection.ExecuteCommand($"attach database '{new Uri(databasePath).AbsoluteUri}?mode=memory&cache=shared' as {Database.WriteCache.GetName()};");
-=======
 
                 // Workaround https://github.com/ericsink/SQLitePCL.raw/issues/407.  On non-windows do not pass in the
                 // uri of the DB on disk we're associating this in-memory cache with.  This throws on at least OSX for
@@ -134,7 +131,6 @@
                     : $"attach database 'file::memory:?cache=shared' as {Database.WriteCache.GetName()};";
 
                 connection.ExecuteCommand(attachString);
->>>>>>> beffac2b
 
                 return connection;
             }
