﻿<?xml version="1.0" encoding="utf-8"?>
<!-- Copyright (c)  Microsoft.  All Rights Reserved.  Licensed under the Apache License, Version 2.0.  See License.txt in the project root for license information. -->
<Project DefaultTargets="Build" xmlns="http://schemas.microsoft.com/developer/msbuild/2003">
  <Import Project="..\..\..\..\build\Targets\SettingsSdk.props" />
  <PropertyGroup>
    <Platform Condition="'$(Platform)' == ''">AnyCPU</Platform>
    <PlatformTarget>AnyCPU</PlatformTarget>
    <OutputType>Library</OutputType>
    <RootNamespace>Microsoft.CodeAnalysis</RootNamespace>
    <AssemblyName>Microsoft.CodeAnalysis.Workspaces</AssemblyName>
    <AllowUnsafeBlocks>true</AllowUnsafeBlocks>
    <TargetFramework>netstandard1.3</TargetFramework>
    <ServiceablePackage>true</ServiceablePackage>
    <DefineConstants>$(DefineConstants);WORKSPACE</DefineConstants>
  </PropertyGroup>
  <PropertyGroup Condition="'$(Configuration)|$(Platform)' == 'Debug|AnyCPU'" />
  <PropertyGroup Condition="'$(Configuration)|$(Platform)' == 'Release|AnyCPU'" />
  <ItemGroup Label="Project References">
    <ProjectReference Include="..\..\..\Compilers\Core\Portable\CodeAnalysis.csproj">
      <Project>{1EE8CAD3-55F9-4D91-96B2-084641DA9A6C}</Project>
      <Name>CodeAnalysis</Name>
    </ProjectReference>
  </ItemGroup>
  <ItemGroup Label="Linked Files">
    <Compile Include="..\..\..\Compilers\Core\Portable\Collections\ArrayBuilderExtensions.cs">
      <Link>Collections\ArrayBuilderExtensions.cs</Link>
    </Compile>
    <Compile Include="..\..\..\Compilers\Core\Portable\Collections\BitVector.cs">
      <Link>InternalUtilities\BitVector.cs</Link>
    </Compile>
    <Compile Include="..\..\..\Compilers\Core\Portable\Collections\Boxes.cs">
      <Link>InternalUtilities\Boxes.cs</Link>
    </Compile>
    <Compile Include="..\..\..\Compilers\Core\Portable\Collections\ImmutableArrayExtensions.cs">
      <Link>InternalUtilities\ImmutableArrayExtensions.cs</Link>
    </Compile>
    <Compile Include="..\..\..\Compilers\Core\Portable\Collections\OrderPreservingMultiDictionary.cs">
      <Link>Utilities\CompilerUtilities\OrderPreservingMultiDictionary.cs</Link>
    </Compile>
    <Compile Include="..\..\..\Compilers\Core\Portable\CorLightup.cs">
      <Link>InternalUtilities\CorLightup.cs</Link>
    </Compile>
    <Compile Include="..\..\..\Compilers\Core\Portable\DiagnosticAnalyzer\AnalyzerAssemblyLoader.cs">
      <Link>InternalUtilities\AnalyzerAssemblyLoader.cs</Link>
    </Compile>
    <Compile Include="..\..\..\Compilers\Core\Portable\FileSystem\RelativePathResolver.cs">
      <Link>InternalUtilities\RelativePathResolver.cs</Link>
    </Compile>
    <Compile Include="..\..\..\Compilers\Core\Portable\InternalUtilities\AssemblyIdentityUtils.cs">
      <Link>InternalUtilities\AssemblyIdentityUtils.cs</Link>
    </Compile>
    <Compile Include="..\..\..\Compilers\Core\Portable\InternalUtilities\BitArithmeticUtilities.cs">
      <Link>InternalUtilities\BitArithmeticUtilities.cs</Link>
    </Compile>
    <Compile Include="..\..\..\Compilers\Core\Portable\InternalUtilities\ArrayExtensions.cs">
      <Link>InternalUtilities\ArrayExtensions.cs</Link>
    </Compile>
    <Compile Include="..\..\..\Compilers\Core\Portable\InternalUtilities\CompilerOptionParseUtilities.cs">
      <Link>InternalUtilities\CompilerOptionParseUtilities.cs</Link>
    </Compile>
    <Compile Include="..\..\..\Compilers\Core\Portable\InternalUtilities\ConcurrentSet.cs">
      <Link>InternalUtilities\ConcurrentSet.cs</Link>
    </Compile>
    <Compile Include="..\..\..\Compilers\Core\Portable\InternalUtilities\ConsList`1.cs">
      <Link>InternalUtilities\ConsList`1.cs</Link>
    </Compile>
    <Compile Include="..\..\..\Compilers\Core\Portable\InternalUtilities\DecimalUtilities.cs">
      <Link>InternalUtilities\DecimalUtilities.cs</Link>
    </Compile>
    <Compile Include="..\..\..\Compilers\Core\Portable\InternalUtilities\DocumentationCommentXmlNames.cs">
      <Link>InternalUtilities\DocumentationCommentXmlNames.cs</Link>
    </Compile>
    <Compile Include="..\..\..\Compilers\Core\Portable\InternalUtilities\EnumerableExtensions.cs">
      <Link>InternalUtilities\EnumerableExtensions.cs</Link>
    </Compile>
    <Compile Include="..\..\..\Compilers\Core\Portable\InternalUtilities\EnumUtilties.cs">
      <Link>InternalUtilities\EnumUtilties.cs</Link>
    </Compile>
    <Compile Include="..\..\..\Compilers\Core\Portable\InternalUtilities\FailFast.cs">
      <Link>InternalUtilities\FailFast.cs</Link>
    </Compile>
    <Compile Include="..\..\..\Compilers\Core\Portable\InternalUtilities\FatalError.cs">
      <Link>InternalUtilities\FatalError.cs</Link>
    </Compile>
    <Compile Include="..\..\..\Compilers\Core\Portable\InternalUtilities\FileNameUtilities.cs">
      <Link>InternalUtilities\FileNameUtilities.cs</Link>
    </Compile>
    <Compile Include="..\..\..\Compilers\Core\Portable\InternalUtilities\GeneratedCodeUtilities.cs">
      <Link>InternalUtilities\GeneratedCodeUtilities.cs</Link>
    </Compile>
    <Compile Include="..\..\..\Compilers\Core\Portable\InternalUtilities\Hash.cs">
      <Link>InternalUtilities\Hash.cs</Link>
    </Compile>
    <Compile Include="..\..\..\Compilers\Core\Portable\InternalUtilities\ImmutableListExtensions.cs">
      <Link>InternalUtilities\ImmutableListExtensions.cs</Link>
    </Compile>
    <Compile Include="..\..\..\Compilers\Core\Portable\InternalUtilities\ISetExtensions.cs">
      <Link>InternalUtilities\ISetExtensions.cs</Link>
    </Compile>
    <Compile Include="..\..\..\Compilers\Core\Portable\InternalUtilities\KeyValuePair.cs">
      <Link>InternalUtilities\KeyValuePair.cs</Link>
    </Compile>
    <Compile Include="..\..\..\Compilers\Core\Portable\InternalUtilities\MultiDictionary.cs">
      <Link>InternalUtilities\MultiDictionary.cs</Link>
    </Compile>
    <Compile Include="..\..\..\Compilers\Core\Portable\InternalUtilities\IReadOnlySet.cs">
      <Link>InternalUtilities\IReadOnlySet.cs</Link>
    </Compile>
    <Compile Include="..\..\..\Compilers\Core\Portable\FileSystem\PathKind.cs">
      <Link>InternalUtilities\PathKind.cs</Link>
    </Compile>
    <Compile Include="..\..\..\Compilers\Core\Portable\InternalUtilities\ExceptionUtilities.cs">
      <Link>InternalUtilities\ExceptionUtilities.cs</Link>
    </Compile>
    <Compile Include="..\..\..\Compilers\Core\Portable\InternalUtilities\OneOrMany.cs">
      <Link>InternalUtilities\OneOrMany.cs</Link>
    </Compile>
    <Compile Include="..\..\..\Compilers\Core\Portable\InternalUtilities\PlatformInformation.cs">
      <Link>InternalUtilities\PlatformInformation.cs</Link>
    </Compile>
    <Compile Include="..\..\..\Compilers\Core\Portable\InternalUtilities\ReaderWriterLockSlimExtensions.cs">
      <Link>InternalUtilities\ReaderWriterLockSlimExtensions.cs</Link>
    </Compile>
    <Compile Include="..\..\..\Compilers\Core\Portable\InternalUtilities\ReferenceEqualityComparer.cs">
      <Link>InternalUtilities\ReferenceEqualityComparer.cs</Link>
    </Compile>
    <Compile Include="..\..\..\Compilers\Core\Portable\InternalUtilities\SemaphoreSlimExtensions.cs">
      <Link>InternalUtilities\SemaphoreSlimExtensions.cs</Link>
    </Compile>
    <Compile Include="..\..\..\Compilers\Core\Portable\InternalUtilities\SpecializedCollections.cs">
      <Link>InternalUtilities\SpecializedCollections.cs</Link>
    </Compile>
    <Compile Include="..\..\..\Compilers\Core\Portable\InternalUtilities\SpecializedCollections.Empty.Collection.cs">
      <Link>InternalUtilities\SpecializedCollections.Empty.Collection.cs</Link>
    </Compile>
    <Compile Include="..\..\..\Compilers\Core\Portable\InternalUtilities\SpecializedCollections.Empty.Dictionary.cs">
      <Link>InternalUtilities\SpecializedCollections.Empty.Dictionary.cs</Link>
    </Compile>
    <Compile Include="..\..\..\Compilers\Core\Portable\InternalUtilities\SpecializedCollections.Empty.Enumerable.cs">
      <Link>InternalUtilities\SpecializedCollections.Empty.Enumerable.cs</Link>
    </Compile>
    <Compile Include="..\..\..\Compilers\Core\Portable\InternalUtilities\SpecializedCollections.Empty.Enumerator.cs">
      <Link>InternalUtilities\SpecializedCollections.Empty.Enumerator.cs</Link>
    </Compile>
    <Compile Include="..\..\..\Compilers\Core\Portable\InternalUtilities\SpecializedCollections.Empty.Enumerator`1.cs">
      <Link>InternalUtilities\SpecializedCollections.Empty.Enumerator`1.cs</Link>
    </Compile>
    <Compile Include="..\..\..\Compilers\Core\Portable\InternalUtilities\SpecializedCollections.Empty.List.cs">
      <Link>InternalUtilities\SpecializedCollections.Empty.List.cs</Link>
    </Compile>
    <Compile Include="..\..\..\Compilers\Core\Portable\InternalUtilities\SpecializedCollections.Empty.Set.cs">
      <Link>InternalUtilities\SpecializedCollections.Empty.Set.cs</Link>
    </Compile>
    <Compile Include="..\..\..\Compilers\Core\Portable\InternalUtilities\SpecializedCollections.ReadOnly.Collection.cs">
      <Link>InternalUtilities\SpecializedCollections.ReadOnly.Collection.cs</Link>
    </Compile>
    <Compile Include="..\..\..\Compilers\Core\Portable\InternalUtilities\SpecializedCollections.ReadOnly.Enumerable`1.cs">
      <Link>InternalUtilities\SpecializedCollections.ReadOnly.Enumerable`1.cs</Link>
    </Compile>
    <Compile Include="..\..\..\Compilers\Core\Portable\InternalUtilities\SpecializedCollections.ReadOnly.Enumerable`2.cs">
      <Link>InternalUtilities\SpecializedCollections.ReadOnly.Enumerable`2.cs</Link>
    </Compile>
    <Compile Include="..\..\..\Compilers\Core\Portable\InternalUtilities\SpecializedCollections.ReadOnly.Set.cs">
      <Link>InternalUtilities\SpecializedCollections.ReadOnly.Set.cs</Link>
    </Compile>
    <Compile Include="..\..\..\Compilers\Core\Portable\InternalUtilities\SpecializedCollections.Singleton.Collection`1.cs">
      <Link>InternalUtilities\SpecializedCollections.Singleton.Collection`1.cs</Link>
    </Compile>
    <Compile Include="..\..\..\Compilers\Core\Portable\InternalUtilities\SpecializedCollections.Singleton.Enumerator`1.cs">
      <Link>InternalUtilities\SpecializedCollections.Singleton.Enumerator`1.cs</Link>
    </Compile>
    <Compile Include="..\..\..\Compilers\Core\Portable\InternalUtilities\StackGuard.cs">
      <Link>InternalUtilities\StackGuard.cs</Link>
    </Compile>
    <Compile Include="..\..\..\Compilers\Core\Portable\InternalUtilities\StringExtensions.cs">
      <Link>InternalUtilities\StringExtensions.cs</Link>
    </Compile>
    <Compile Include="..\..\..\Compilers\Core\Portable\InternalUtilities\StringTable.cs" Link="Utilities\StringTable.cs" />
    <Compile Include="..\..\..\Compilers\Core\Portable\InternalUtilities\TextChangeRangeExtensions.cs">
      <Link>InternalUtilities\TextChangeRangeExtensions.cs</Link>
    </Compile>
    <Compile Include="..\..\..\Compilers\Core\Portable\InternalUtilities\WeakReferenceExtensions.cs">
      <Link>InternalUtilities\WeakReferenceExtensions.cs</Link>
    </Compile>
    <Compile Include="..\..\..\Compilers\Core\Portable\FileSystem\FileUtilities.cs">
      <Link>InternalUtilities\FileUtilities.cs</Link>
    </Compile>
    <Compile Include="..\..\..\Compilers\Core\Portable\FileSystem\PathUtilities.cs">
      <Link>InternalUtilities\PathUtilities.cs</Link>
    </Compile>
    <Compile Include="..\..\..\Compilers\Core\Portable\InternalUtilities\ReflectionUtilities.cs">
      <Link>InternalUtilities\ReflectionUtilities.cs</Link>
    </Compile>
    <Compile Include="..\..\..\Compilers\Core\Portable\Serialization\ObjectBinderSnapshot.cs">
      <Link>Serialization\ObjectBinderSnapshot.cs</Link>
    </Compile>
    <Compile Include="..\..\..\Compilers\Core\Portable\Serialization\ObjectReader.cs">
      <Link>Serialization\ObjectReader.cs</Link>
    </Compile>
    <Compile Include="..\..\..\Compilers\Core\Portable\Serialization\ObjectWriter.cs">
      <Link>Serialization\ObjectWriter.cs</Link>
    </Compile>
    <Compile Include="..\..\..\Compilers\Core\Portable\Syntax\SyntaxTreeExtensions.cs">
      <Link>InternalUtilities\SyntaxTreeExtensions.cs</Link>
    </Compile>
<<<<<<< HEAD
=======
    <Compile Include="AddImports\AddImportHelpers.cs" />
    <Compile Include="Classification\AbstractClassificationService.cs" />
    <Compile Include="Classification\IClassificationService.cs" />
    <Compile Include="ExtensionManager\IInfoBarService.cs" />
    <Compile Include="FindSymbols\FindReferences\DependentTypeFinder_ProjectIndex.cs" />
    <Compile Include="Formatting\AbstractFormattingService.cs" />
    <Compile Include="Formatting\IFormattingService.cs" />
    <Compile Include="Remote\RemoteHostSessionHelpers.cs" />
    <Compile Include="Remote\RemoteFeatureOptions.cs" />
    <Compile Include="Shared\Extensions\SyntaxTriviaListExtensions.cs" />
    <Compile Include="Utilities\ReferenceCountedDisposable.cs" />
>>>>>>> 6baa2b77
  </ItemGroup>
  <ItemGroup>
    <InternalsVisibleTo Include="csi" />
    <InternalsVisibleTo Include="Microsoft.CodeAnalysis.CSharp.EditorFeatures" />
    <InternalsVisibleTo Include="Microsoft.CodeAnalysis.CSharp.Features" />
    <InternalsVisibleTo Include="Microsoft.CodeAnalysis.CSharp.InteractiveEditorFeatures" />
    <InternalsVisibleTo Include="Microsoft.CodeAnalysis.CSharp.Workspaces" />
    <InternalsVisibleTo Include="Microsoft.CodeAnalysis.EditorFeatures" />
    <InternalsVisibleTo Include="Microsoft.CodeAnalysis.EditorFeatures.Next" />
    <InternalsVisibleTo Include="Microsoft.CodeAnalysis.EditorFeatures.Text" />
    <InternalsVisibleTo Include="Microsoft.CodeAnalysis.Features" />
    <InternalsVisibleTo Include="Microsoft.CodeAnalysis.InteractiveEditorFeatures" />
    <InternalsVisibleTo Include="Microsoft.CodeAnalysis.InteractiveFeatures" />
    <InternalsVisibleTo Include="Microsoft.CodeAnalysis.LiveUnitTesting.BuildManager" />
    <InternalsVisibleTo Include="Microsoft.CodeAnalysis.LiveUnitTesting.BuildManager.UnitTests" />
    <InternalsVisibleTo Include="Microsoft.CodeAnalysis.LiveUnitTesting.Orchestrator" />
    <InternalsVisibleTo Include="Microsoft.CodeAnalysis.LiveUnitTesting.Orchestrator.UnitTests" />
    <InternalsVisibleTo Include="Microsoft.CodeAnalysis.LiveUnitTesting.Test.Utilities" />
    <InternalsVisibleTo Include="Microsoft.CodeAnalysis.Remote.Razor.ServiceHub" />
    <InternalsVisibleTo Include="Microsoft.CodeAnalysis.Remote.ServiceHub" />
    <InternalsVisibleTo Include="Microsoft.CodeAnalysis.Remote.Workspaces" />
    <InternalsVisibleTo Include="Microsoft.CodeAnalysis.VisualBasic.InteractiveEditorFeatures" />
    <InternalsVisibleTo Include="Microsoft.CodeAnalysis.VisualBasic.EditorFeatures" />
    <InternalsVisibleTo Include="Microsoft.CodeAnalysis.VisualBasic.Features" />
    <InternalsVisibleTo Include="Microsoft.CodeAnalysis.VisualBasic.Workspaces" />
    <InternalsVisibleTo Include="Microsoft.CodeAnalysis.Workspaces.Desktop" />
    <InternalsVisibleTo Include="Microsoft.VisualStudio.CSharp.Repl" />
    <InternalsVisibleTo Include="Microsoft.VisualStudio.InteractiveServices" />
    <InternalsVisibleTo Include="Microsoft.VisualStudio.LanguageServices" />
    <InternalsVisibleTo Include="Microsoft.VisualStudio.LanguageServices.Next" />
    <InternalsVisibleTo Include="Microsoft.VisualStudio.LanguageServices.CSharp" />
    <InternalsVisibleTo Include="Microsoft.VisualStudio.LanguageServices.Implementation" />
    <InternalsVisibleTo Include="Microsoft.VisualStudio.LanguageServices.Razor.RemoteClient" />
    <InternalsVisibleTo Include="Microsoft.VisualStudio.LanguageServices.SolutionExplorer" />
    <InternalsVisibleTo Include="Microsoft.VisualStudio.LanguageServices.VisualBasic" />
    <InternalsVisibleTo Include="Microsoft.VisualStudio.LanguageServices.Xaml" />
    <InternalsVisibleTo Include="Microsoft.VisualStudio.VisualBasic.Repl" />
    <InternalsVisibleTo Include="Roslyn.Hosting.Diagnostics" />
    <InternalsVisibleTo Include="Roslyn.VisualStudio.Setup" />
    <InternalsVisibleTo Include="Roslyn.VisualStudio.DiagnosticsWindow" />
    <InternalsVisibleTo Include="Roslyn.VisualStudio.RemoteHostClientMock" />
    <InternalsVisibleToMonodevelop Include="MonoDevelop.Ide" />
    <InternalsVisibleToMonodevelop Include="MonoDevelop.Refactoring" />
    <InternalsVisibleToMonodevelop Include="MonoDevelop.CSharpBinding" />
    <InternalsVisibleToMonodevelop Include="MonoDevelop.VBNetBinding" />
    <InternalsVisibleToMonodevelop Include="MonoDevelop.Ide.Tests" />
    <InternalsVisibleToMonodevelop Include="MonoDevelop.Refactoring.Tests" />
    <InternalsVisibleToMonodevelop Include="MonoDevelop.CSharpBinding.Tests" />
    <InternalsVisibleToMonodevelop Include="MonoDevelop.VBNetBinding.Tests" />
    <InternalsVisibleToTest Include="Microsoft.CodeAnalysis.Editor.UI.Wpf" />
    <InternalsVisibleToTest Include="Roslyn.Services.Editor.CSharp.UnitTests" />
    <InternalsVisibleToTest Include="Roslyn.Services.Editor.UnitTests" />
    <InternalsVisibleToTest Include="Roslyn.Services.Editor2.UnitTests" />
    <InternalsVisibleToTest Include="Roslyn.Services.Editor.VisualBasic.UnitTests" />
    <InternalsVisibleToTest Include="Roslyn.Services.Test.Utilities" />
    <InternalsVisibleToTest Include="Roslyn.Services.Test.Utilities2" />
    <InternalsVisibleToTest Include="Roslyn.Services.UnitTests" />
    <InternalsVisibleToTest Include="Roslyn.Services.UnitTests.Utilities" />
    <InternalsVisibleToTest Include="Roslyn.Services.CSharp.UnitTests" />
    <InternalsVisibleToTest Include="Roslyn.Services.VisualBasic.UnitTests" />
    <InternalsVisibleToTest Include="Roslyn.VisualStudio.CSharp.UnitTests" />
    <InternalsVisibleToTest Include="Roslyn.VisualStudio.Closed.UnitTests" />
    <InternalsVisibleToTest Include="Microsoft.VisualStudio.IntegrationTest.Setup" />
    <InternalsVisibleToTest Include="Microsoft.VisualStudio.IntegrationTest.Utilities" />
    <InternalsVisibleToTest Include="Roslyn.VisualStudio.Next.UnitTests" />
    <InternalsVisibleToTest Include="Roslyn.VisualStudio.Services.UnitTests" />
    <InternalsVisibleToTest Include="Roslyn.VisualStudio.Test.Utilities2" />
    <InternalsVisibleToTest Include="RoslynETAHost" />
    <InternalsVisibleToTest Include="RoslynTaoActions" />
    <InternalsVisibleToTypeScript Include="Microsoft.CodeAnalysis.TypeScript.EditorFeatures" />
    <InternalsVisibleToTypeScript Include="Microsoft.VisualStudio.LanguageServices.TypeScript" />
    <InternalsVisibleToTypeScript Include="Roslyn.Services.Editor.TypeScript.UnitTests" />
    <InternalsVisibleToMoq Include="DynamicProxyGenAssembly2" />
  </ItemGroup>
  <ItemGroup>
    <Compile Include="..\..\..\Compilers\Core\Portable\InternalUtilities\UnicodeCharacterUtilities.cs">
      <Link>InternalUtilities\UnicodeCharacterUtilities.cs</Link>
    </Compile>
    <Compile Include="..\..\..\Compilers\Core\Portable\Serialization\IObjectWritable.cs">
      <Link>Serialization\IObjectWritable.cs</Link>
    </Compile>
    <Compile Include="..\..\..\Compilers\Core\Portable\Serialization\ObjectBinder.cs">
      <Link>Serialization\ObjectBinder.cs</Link>
    </Compile>
    <Compile Update="WorkspacesResources.Designer.cs">
      <AutoGen>True</AutoGen>
      <DesignTime>True</DesignTime>
      <DependentUpon>WorkspacesResources.resx</DependentUpon>
    </Compile>
  </ItemGroup>
  <ItemGroup>
    <EmbeddedResource Update="WorkspacesResources.resx">
      <Generator>ResXFileCodeGenerator</Generator>
      <LastGenOutput>WorkspacesResources.Designer.cs</LastGenOutput>
      <SubType>Designer</SubType>
    </EmbeddedResource>
  </ItemGroup>
  <ItemGroup>
    <PublicAPI Include="PublicAPI.Shipped.txt" />
    <PublicAPI Include="PublicAPI.Unshipped.txt" />
  </ItemGroup>
  <ItemGroup>
    <PackageReference Include="System.Composition" Version="$(SystemCompositionVersion)" />
    <PackageReference Include="System.Diagnostics.Contracts" Version="$(SystemDiagnosticsContractsVersion)" />
    <PackageReference Include="System.Linq.Parallel" Version="$(SystemLinqParallelVersion)" />
    <PackageReference Include="System.ObjectModel" Version="$(SystemObjectModelVersion)" />
    <PackageReference Include="System.Text.RegularExpressions" Version="$(SystemTextRegularExpressionsVersion)" />
    <PackageReference Include="System.Threading.Tasks.Parallel" Version="$(SystemThreadingTasksParallelVersion)" />
    <PackageReference Include="System.Threading.Thread" Version="$(SystemThreadingThreadVersion)" />
  </ItemGroup>
  <ItemGroup>
    <Compile Remove="Options\OptionKeyAndLanguage.cs" />
  </ItemGroup>
  <Import Project="..\..\..\Dependencies\PooledObjects\Microsoft.CodeAnalysis.PooledObjects.projitems" Label="Shared" />
  <Import Project="..\..\..\..\build\Targets\Imports.targets" />
</Project><|MERGE_RESOLUTION|>--- conflicted
+++ resolved
@@ -203,20 +203,6 @@
     <Compile Include="..\..\..\Compilers\Core\Portable\Syntax\SyntaxTreeExtensions.cs">
       <Link>InternalUtilities\SyntaxTreeExtensions.cs</Link>
     </Compile>
-<<<<<<< HEAD
-=======
-    <Compile Include="AddImports\AddImportHelpers.cs" />
-    <Compile Include="Classification\AbstractClassificationService.cs" />
-    <Compile Include="Classification\IClassificationService.cs" />
-    <Compile Include="ExtensionManager\IInfoBarService.cs" />
-    <Compile Include="FindSymbols\FindReferences\DependentTypeFinder_ProjectIndex.cs" />
-    <Compile Include="Formatting\AbstractFormattingService.cs" />
-    <Compile Include="Formatting\IFormattingService.cs" />
-    <Compile Include="Remote\RemoteHostSessionHelpers.cs" />
-    <Compile Include="Remote\RemoteFeatureOptions.cs" />
-    <Compile Include="Shared\Extensions\SyntaxTriviaListExtensions.cs" />
-    <Compile Include="Utilities\ReferenceCountedDisposable.cs" />
->>>>>>> 6baa2b77
   </ItemGroup>
   <ItemGroup>
     <InternalsVisibleTo Include="csi" />
