﻿<?xml version="1.0" encoding="utf-8"?>
<root>
  <!-- 
    Microsoft ResX Schema 
    
    Version 2.0
    
    The primary goals of this format is to allow a simple XML format 
    that is mostly human readable. The generation and parsing of the 
    various data types are done through the TypeConverter classes 
    associated with the data types.
    
    Example:
    
    ... ado.net/XML headers & schema ...
    <resheader name="resmimetype">text/microsoft-resx</resheader>
    <resheader name="version">2.0</resheader>
    <resheader name="reader">System.Resources.ResXResourceReader, System.Windows.Forms, ...</resheader>
    <resheader name="writer">System.Resources.ResXResourceWriter, System.Windows.Forms, ...</resheader>
    <data name="Name1"><value>this is my long string</value><comment>this is a comment</comment></data>
    <data name="Color1" type="System.Drawing.Color, System.Drawing">Blue</data>
    <data name="Bitmap1" mimetype="application/x-microsoft.net.object.binary.base64">
        <value>[base64 mime encoded serialized .NET Framework object]</value>
    </data>
    <data name="Icon1" type="System.Drawing.Icon, System.Drawing" mimetype="application/x-microsoft.net.object.bytearray.base64">
        <value>[base64 mime encoded string representing a byte array form of the .NET Framework object]</value>
        <comment>This is a comment</comment>
    </data>
                
    There are any number of "resheader" rows that contain simple 
    name/value pairs.
    
    Each data row contains a name, and value. The row also contains a 
    type or mimetype. Type corresponds to a .NET class that support 
    text/value conversion through the TypeConverter architecture. 
    Classes that don't support this are serialized and stored with the 
    mimetype set.
    
    The mimetype is used for serialized objects, and tells the 
    ResXResourceReader how to depersist the object. This is currently not 
    extensible. For a given mimetype the value must be set accordingly:
    
    Note - application/x-microsoft.net.object.binary.base64 is the format 
    that the ResXResourceWriter will generate, however the reader can 
    read any of the formats listed below.
    
    mimetype: application/x-microsoft.net.object.binary.base64
    value   : The object must be serialized with 
            : System.Runtime.Serialization.Formatters.Binary.BinaryFormatter
            : and then encoded with base64 encoding.
    
    mimetype: application/x-microsoft.net.object.soap.base64
    value   : The object must be serialized with 
            : System.Runtime.Serialization.Formatters.Soap.SoapFormatter
            : and then encoded with base64 encoding.

    mimetype: application/x-microsoft.net.object.bytearray.base64
    value   : The object must be serialized into a byte array 
            : using a System.ComponentModel.TypeConverter
            : and then encoded with base64 encoding.
    -->
  <xsd:schema id="root" xmlns="" xmlns:xsd="http://www.w3.org/2001/XMLSchema" xmlns:msdata="urn:schemas-microsoft-com:xml-msdata">
    <xsd:import namespace="http://www.w3.org/XML/1998/namespace" />
    <xsd:element name="root" msdata:IsDataSet="true">
      <xsd:complexType>
        <xsd:choice maxOccurs="unbounded">
          <xsd:element name="metadata">
            <xsd:complexType>
              <xsd:sequence>
                <xsd:element name="value" type="xsd:string" minOccurs="0" />
              </xsd:sequence>
              <xsd:attribute name="name" use="required" type="xsd:string" />
              <xsd:attribute name="type" type="xsd:string" />
              <xsd:attribute name="mimetype" type="xsd:string" />
              <xsd:attribute ref="xml:space" />
            </xsd:complexType>
          </xsd:element>
          <xsd:element name="assembly">
            <xsd:complexType>
              <xsd:attribute name="alias" type="xsd:string" />
              <xsd:attribute name="name" type="xsd:string" />
            </xsd:complexType>
          </xsd:element>
          <xsd:element name="data">
            <xsd:complexType>
              <xsd:sequence>
                <xsd:element name="value" type="xsd:string" minOccurs="0" msdata:Ordinal="1" />
                <xsd:element name="comment" type="xsd:string" minOccurs="0" msdata:Ordinal="2" />
              </xsd:sequence>
              <xsd:attribute name="name" type="xsd:string" use="required" msdata:Ordinal="1" />
              <xsd:attribute name="type" type="xsd:string" msdata:Ordinal="3" />
              <xsd:attribute name="mimetype" type="xsd:string" msdata:Ordinal="4" />
              <xsd:attribute ref="xml:space" />
            </xsd:complexType>
          </xsd:element>
          <xsd:element name="resheader">
            <xsd:complexType>
              <xsd:sequence>
                <xsd:element name="value" type="xsd:string" minOccurs="0" msdata:Ordinal="1" />
              </xsd:sequence>
              <xsd:attribute name="name" type="xsd:string" use="required" />
            </xsd:complexType>
          </xsd:element>
        </xsd:choice>
      </xsd:complexType>
    </xsd:element>
  </xsd:schema>
  <resheader name="resmimetype">
    <value>text/microsoft-resx</value>
  </resheader>
  <resheader name="version">
    <value>2.0</value>
  </resheader>
  <resheader name="reader">
    <value>System.Resources.ResXResourceReader, System.Windows.Forms, Version=4.0.0.0, Culture=neutral, PublicKeyToken=b77a5c561934e089</value>
  </resheader>
  <resheader name="writer">
    <value>System.Resources.ResXResourceWriter, System.Windows.Forms, Version=4.0.0.0, Culture=neutral, PublicKeyToken=b77a5c561934e089</value>
  </resheader>
  <data name="An_error_occurred_while_reading_the_specified_configuration_file_colon_0" xml:space="preserve">
    <value>An error occurred while reading the specified configuration file: {0}</value>
  </data>
  <data name="Symbol_0_is_not_from_source" xml:space="preserve">
    <value>Symbol "{0}" is not from source.</value>
  </data>
  <data name="Documentation_comment_id_must_start_with_E_F_M_N_P_or_T" xml:space="preserve">
    <value>Documentation comment id must start with E, F, M, N, P or T</value>
  </data>
  <data name="Cycle_detected_in_extensions" xml:space="preserve">
    <value>Cycle detected in extensions</value>
  </data>
  <data name="Destination_type_must_be_a_0_but_given_one_is_1" xml:space="preserve">
    <value>Destination type must be a {0}, but given one is {1}.</value>
  </data>
  <data name="Destination_type_must_be_a_0_or_a_1_but_given_one_is_2" xml:space="preserve">
    <value>Destination type must be a {0} or a {1}, but given one is {2}.</value>
  </data>
  <data name="Destination_type_must_be_a_0_1_or_2_but_given_one_is_3" xml:space="preserve">
    <value>Destination type must be a {0}, {1} or {2}, but given one is {3}.</value>
  </data>
  <data name="Could_not_find_location_to_generation_symbol_into" xml:space="preserve">
    <value>Could not find location to generation symbol into.</value>
  </data>
  <data name="No_location_provided_to_add_statements_to" xml:space="preserve">
    <value>No location provided to add statements to.</value>
  </data>
  <data name="Destination_location_was_not_in_source" xml:space="preserve">
    <value>Destination location was not in source.</value>
  </data>
  <data name="Destination_location_was_from_a_different_tree" xml:space="preserve">
    <value>Destination location was from a different tree.</value>
  </data>
  <data name="Node_is_of_the_wrong_type" xml:space="preserve">
    <value>Node is of the wrong type.</value>
  </data>
  <data name="Location_must_be_null_or_from_source" xml:space="preserve">
    <value>Location must be null or from source.</value>
  </data>
  <data name="Duplicate_source_file_0_in_project_1" xml:space="preserve">
    <value>Duplicate source file '{0}' in project '{1}'</value>
  </data>
  <data name="Removing_projects_is_not_supported" xml:space="preserve">
    <value>Removing projects is not supported.</value>
  </data>
  <data name="Adding_projects_is_not_supported" xml:space="preserve">
    <value>Adding projects is not supported.</value>
  </data>
  <data name="Workspace_is_not_empty" xml:space="preserve">
    <value>Workspace is not empty.</value>
  </data>
  <data name="_0_is_not_part_of_the_workspace" xml:space="preserve">
    <value>'{0}' is not part of the workspace.</value>
  </data>
  <data name="_0_is_already_part_of_the_workspace" xml:space="preserve">
    <value>'{0}' is already part of the workspace.</value>
  </data>
  <data name="_0_is_not_referenced" xml:space="preserve">
    <value>'{0}' is not referenced.</value>
  </data>
  <data name="_0_is_already_referenced" xml:space="preserve">
    <value>'{0}' is already referenced.</value>
  </data>
  <data name="Adding_project_reference_from_0_to_1_will_cause_a_circular_reference" xml:space="preserve">
    <value>Adding project reference from '{0}' to '{1}' will cause a circular reference.</value>
  </data>
  <data name="Metadata_is_not_referenced" xml:space="preserve">
    <value>Metadata is not referenced.</value>
  </data>
  <data name="Metadata_is_already_referenced" xml:space="preserve">
    <value>Metadata is already referenced.</value>
  </data>
  <data name="_0_is_not_present" xml:space="preserve">
    <value>{0} is not present.</value>
  </data>
  <data name="_0_is_already_present" xml:space="preserve">
    <value>{0} is already present.</value>
  </data>
  <data name="The_specified_document_is_not_a_version_of_this_document" xml:space="preserve">
    <value>The specified document is not a version of this document.</value>
  </data>
  <data name="The_language_0_is_not_supported" xml:space="preserve">
    <value>The language '{0}' is not supported.</value>
  </data>
  <data name="The_solution_already_contains_the_specified_project" xml:space="preserve">
    <value>The solution already contains the specified project.</value>
  </data>
  <data name="The_solution_does_not_contain_the_specified_project" xml:space="preserve">
    <value>The solution does not contain the specified project.</value>
  </data>
  <data name="The_project_already_references_the_target_project" xml:space="preserve">
    <value>The project already references the target project.</value>
  </data>
  <data name="The_project_already_transitively_references_the_target_project" xml:space="preserve">
    <value>The project already transitively references the target project.</value>
  </data>
  <data name="The_solution_already_contains_the_specified_document" xml:space="preserve">
    <value>The solution already contains the specified document.</value>
  </data>
  <data name="The_solution_does_not_contain_the_specified_document" xml:space="preserve">
    <value>The solution does not contain the specified document.</value>
  </data>
  <data name="Temporary_storage_cannot_be_written_more_than_once" xml:space="preserve">
    <value>Temporary storage cannot be written more than once.</value>
  </data>
  <data name="_0_is_not_open" xml:space="preserve">
    <value>'{0}' is not open.</value>
  </data>
  <data name="A_language_name_cannot_be_specified_for_this_option" xml:space="preserve">
    <value>A language name cannot be specified for this option.</value>
  </data>
  <data name="A_language_name_must_be_specified_for_this_option" xml:space="preserve">
    <value>A language name must be specified for this option.</value>
  </data>
  <data name="File_was_externally_modified_colon_0" xml:space="preserve">
    <value>File was externally modified: {0}.</value>
  </data>
  <data name="Unrecognized_language_name" xml:space="preserve">
    <value>Unrecognized language name.</value>
  </data>
  <data name="Can_t_resolve_metadata_reference_colon_0" xml:space="preserve">
    <value>Can't resolve metadata reference: '{0}'.</value>
  </data>
  <data name="Can_t_resolve_analyzer_reference_colon_0" xml:space="preserve">
    <value>Can't resolve analyzer reference: '{0}'.</value>
  </data>
  <data name="Invalid_project_block_expected_after_Project" xml:space="preserve">
    <value>Invalid project block, expected "=" after Project.</value>
  </data>
  <data name="Invalid_project_block_expected_after_project_name" xml:space="preserve">
    <value>Invalid project block, expected "," after project name.</value>
  </data>
  <data name="Invalid_project_block_expected_after_project_path" xml:space="preserve">
    <value>Invalid project block, expected "," after project path.</value>
  </data>
  <data name="Expected_0" xml:space="preserve">
    <value>Expected {0}.</value>
  </data>
  <data name="_0_must_be_a_non_null_and_non_empty_string" xml:space="preserve">
    <value>"{0}" must be a non-null and non-empty string.</value>
  </data>
  <data name="Expected_header_colon_0" xml:space="preserve">
    <value>Expected header: "{0}".</value>
  </data>
  <data name="Expected_end_of_file" xml:space="preserve">
    <value>Expected end-of-file.</value>
  </data>
  <data name="Expected_0_line" xml:space="preserve">
    <value>Expected {0} line.</value>
  </data>
  <data name="This_submission_already_references_another_submission_project" xml:space="preserve">
    <value>This submission already references another submission project.</value>
  </data>
  <data name="_0_still_contains_open_documents" xml:space="preserve">
    <value>{0} still contains open documents.</value>
  </data>
  <data name="_0_is_still_open" xml:space="preserve">
    <value>{0} is still open.</value>
  </data>
  <data name="An_element_with_the_same_key_but_a_different_value_already_exists" xml:space="preserve">
    <value>An element with the same key but a different value already exists.</value>
  </data>
  <data name="Arrays_with_more_than_one_dimension_cannot_be_serialized" xml:space="preserve">
    <value>Arrays with more than one dimension cannot be serialized.</value>
  </data>
  <data name="Value_too_large_to_be_represented_as_a_30_bit_unsigned_integer" xml:space="preserve">
    <value>Value too large to be represented as a 30 bit unsigned integer.</value>
  </data>
  <data name="Specified_path_must_be_absolute" xml:space="preserve">
    <value>Specified path must be absolute.</value>
  </data>
  <data name="Cast_is_redundant" xml:space="preserve">
    <value>Cast is redundant.</value>
  </data>
  <data name="Name_can_be_simplified" xml:space="preserve">
    <value>Name can be simplified.</value>
  </data>
  <data name="Unknown_identifier" xml:space="preserve">
    <value>Unknown identifier.</value>
  </data>
  <data name="Cannot_generate_code_for_unsupported_operator_0" xml:space="preserve">
    <value>Cannot generate code for unsupported operator '{0}'</value>
  </data>
  <data name="Invalid_number_of_parameters_for_binary_operator" xml:space="preserve">
    <value>Invalid number of parameters for binary operator.</value>
  </data>
  <data name="Invalid_number_of_parameters_for_unary_operator" xml:space="preserve">
    <value>Invalid number of parameters for unary operator.</value>
  </data>
  <data name="Absolute_path_expected" xml:space="preserve">
    <value>Absolute path expected.</value>
  </data>
  <data name="Cannot_open_project_0_because_the_file_extension_1_is_not_associated_with_a_language" xml:space="preserve">
    <value>Cannot open project '{0}' because the file extension '{1}' is not associated with a language.</value>
  </data>
  <data name="Cannot_open_project_0_because_the_language_1_is_not_supported" xml:space="preserve">
    <value>Cannot open project '{0}' because the language '{1}' is not supported.</value>
  </data>
  <data name="Invalid_project_file_path_colon_0" xml:space="preserve">
    <value>Invalid project file path: '{0}'</value>
  </data>
  <data name="Invalid_solution_file_path_colon_0" xml:space="preserve">
    <value>Invalid solution file path: '{0}'</value>
  </data>
  <data name="Project_file_not_found_colon_0" xml:space="preserve">
    <value>Project file not found: '{0}'</value>
  </data>
  <data name="Solution_file_not_found_colon_0" xml:space="preserve">
    <value>Solution file not found: '{0}'</value>
  </data>
  <data name="Unmerged_change_from_project_0" xml:space="preserve">
    <value>Unmerged change from project '{0}'</value>
  </data>
  <data name="Added_colon" xml:space="preserve">
    <value>Added:</value>
  </data>
  <data name="Fix_all_0" xml:space="preserve">
    <value>Fix all '{0}'</value>
  </data>
  <data name="Fix_all_0_in_1" xml:space="preserve">
    <value>Fix all '{0}' in '{1}'</value>
  </data>
  <data name="Fix_all_0_in_Solution" xml:space="preserve">
    <value>Fix all '{0}' in Solution</value>
  </data>
  <data name="After_colon" xml:space="preserve">
    <value>After:</value>
  </data>
  <data name="Before_colon" xml:space="preserve">
    <value>Before:</value>
  </data>
  <data name="Removed_colon" xml:space="preserve">
    <value>Removed:</value>
  </data>
  <data name="Invalid_CodePage_value_colon_0" xml:space="preserve">
    <value>Invalid CodePage value: {0}</value>
  </data>
  <data name="Adding_additional_documents_is_not_supported" xml:space="preserve">
    <value>Adding additional documents is not supported.</value>
  </data>
  <data name="Adding_analyzer_references_is_not_supported" xml:space="preserve">
    <value>Adding analyzer references is not supported.</value>
  </data>
  <data name="Adding_documents_is_not_supported" xml:space="preserve">
    <value>Adding documents is not supported.</value>
  </data>
  <data name="Adding_metadata_references_is_not_supported" xml:space="preserve">
    <value>Adding metadata references is not supported.</value>
  </data>
  <data name="Adding_project_references_is_not_supported" xml:space="preserve">
    <value>Adding project references is not supported.</value>
  </data>
  <data name="Changing_additional_documents_is_not_supported" xml:space="preserve">
    <value>Changing additional documents is not supported.</value>
  </data>
  <data name="Changing_documents_is_not_supported" xml:space="preserve">
    <value>Changing documents is not supported.</value>
  </data>
  <data name="Changing_project_properties_is_not_supported" xml:space="preserve">
    <value>Changing project properties is not supported.</value>
  </data>
  <data name="Removing_additional_documents_is_not_supported" xml:space="preserve">
    <value>Removing additional documents is not supported.</value>
  </data>
  <data name="Removing_analyzer_references_is_not_supported" xml:space="preserve">
    <value>Removing analyzer references is not supported.</value>
  </data>
  <data name="Removing_documents_is_not_supported" xml:space="preserve">
    <value>Removing documents is not supported.</value>
  </data>
  <data name="Removing_metadata_references_is_not_supported" xml:space="preserve">
    <value>Removing metadata references is not supported.</value>
  </data>
  <data name="Removing_project_references_is_not_supported" xml:space="preserve">
    <value>Removing project references is not supported.</value>
  </data>
  <data name="Service_of_type_0_is_required_to_accomplish_the_task_but_is_not_available_from_the_workspace" xml:space="preserve">
    <value>Service of type '{0}' is required to accomplish the task but is not available from the workspace.</value>
  </data>
  <data name="Supplied_diagnostic_cannot_be_null" xml:space="preserve">
    <value>Supplied diagnostic cannot be null.</value>
  </data>
  <data name="At_least_one_diagnostic_must_be_supplied" xml:space="preserve">
    <value>At least one diagnostic must be supplied.</value>
  </data>
  <data name="Diagnostic_must_have_span_0" xml:space="preserve">
    <value>Diagnostic must have span '{0}'</value>
  </data>
  <data name="Cannot_deserialize_type_0" xml:space="preserve">
    <value>Cannot deserialize type '{0}'.</value>
  </data>
  <data name="Cannot_serialize_type_0" xml:space="preserve">
    <value>Cannot serialize type '{0}'.</value>
  </data>
  <data name="The_type_0_is_not_understood_by_the_serialization_binder" xml:space="preserve">
    <value>The type '{0}' is not understood by the serialization binder.</value>
  </data>
  <data name="Label_for_node_0_is_invalid_it_must_be_within_bracket_0_1" xml:space="preserve">
    <value>Label for node '{0}' is invalid, it must be within [0, {1}).</value>
  </data>
  <data name="Matching_nodes_0_and_1_must_have_the_same_label" xml:space="preserve">
    <value>Matching nodes '{0}' and '{1}' must have the same label.</value>
  </data>
  <data name="Node_0_must_be_contained_in_the_new_tree" xml:space="preserve">
    <value>Node '{0}' must be contained in the new tree.</value>
  </data>
  <data name="Node_0_must_be_contained_in_the_old_tree" xml:space="preserve">
    <value>Node '{0}' must be contained in the old tree.</value>
  </data>
  <data name="The_member_0_is_not_declared_within_the_declaration_of_the_symbol" xml:space="preserve">
    <value>The member '{0}' is not declared within the declaration of the symbol.</value>
  </data>
  <data name="The_position_is_not_within_the_symbol_s_declaration" xml:space="preserve">
    <value>The position is not within the symbol's declaration</value>
  </data>
  <data name="The_symbol_0_cannot_be_located_within_the_current_solution" xml:space="preserve">
    <value>The symbol '{0}' cannot be located within the current solution.</value>
  </data>
  <data name="Changing_compilation_options_is_not_supported" xml:space="preserve">
    <value>Changing compilation options is not supported.</value>
  </data>
  <data name="Changing_parse_options_is_not_supported" xml:space="preserve">
    <value>Changing parse options is not supported.</value>
  </data>
  <data name="The_node_is_not_part_of_the_tree" xml:space="preserve">
    <value>The node is not part of the tree.</value>
  </data>
  <data name="This_workspace_does_not_support_opening_and_closing_documents" xml:space="preserve">
    <value>This workspace does not support opening and closing documents.</value>
  </data>
  <data name="Usage_colon" xml:space="preserve">
    <value>Usage:</value>
  </data>
  <data name="Exceptions_colon" xml:space="preserve">
    <value>Exceptions:</value>
  </data>
  <data name="_0_returned_an_uninitialized_ImmutableArray" xml:space="preserve">
    <value>'{0}' returned an uninitialized ImmutableArray</value>
  </data>
  <data name="Failure" xml:space="preserve">
    <value>Failure</value>
  </data>
  <data name="Warning" xml:space="preserve">
    <value>Warning</value>
  </data>
  <data name="Populate_switch" xml:space="preserve">
    <value>Populate switch</value>
  </data>
  <data name="Member_access_should_be_qualified" xml:space="preserve">
    <value>Member access should be qualified.</value>
  </data>
  <data name="Add_braces_to_0_statement" xml:space="preserve">
    <value>Add braces to '{0}' statement.</value>
  </data>
  <data name="Options_did_not_come_from_Workspace" xml:space="preserve">
    <value>Options did not come from Workspace</value>
  </data>
  <data name="Enable" xml:space="preserve">
    <value>Enable</value>
  </data>
  <data name="Enable_and_ignore_future_errors" xml:space="preserve">
    <value>Enable and ignore future errors</value>
  </data>
  <data name="_0_encountered_an_error_and_has_been_disabled" xml:space="preserve">
    <value>'{0}' encountered an error and has been disabled.</value>
  </data>
  <data name="Show_Stack_Trace" xml:space="preserve">
    <value>Show Stack Trace</value>
  </data>
  <data name="Stream_is_too_long" xml:space="preserve">
    <value>Stream is too long.</value>
  </data>
  <data name="Deserialization_reader_for_0_read_incorrect_number_of_values" xml:space="preserve">
    <value>Deserialization reader for '{0}' read incorrect number of values.</value>
  </data>
  <data name="Pascal_Case" xml:space="preserve">
    <value>Pascal Case</value>
  </data>
  <data name="Abstract_Method" xml:space="preserve">
    <value>Abstract Method</value>
    <comment>{locked: abstract}{locked: method} These are keywords (unless the order of words or capitalization should be handled differently)</comment>
  </data>
  <data name="Async_Method" xml:space="preserve">
    <value>Async Method</value>
    <comment>{locked: async}{locked: method} These are keywords (unless the order of words or capitalization should be handled differently)</comment>
  </data>
  <data name="Begins_with_I" xml:space="preserve">
    <value>Begins with I</value>
    <comment>{locked:I}</comment>
  </data>
  <data name="Class" xml:space="preserve">
    <value>Class</value>
    <comment>{locked} unless the capitalization should be handled differently</comment>
  </data>
  <data name="Delegate" xml:space="preserve">
    <value>Delegate</value>
    <comment>{locked} unless the capitalization should be handled differently</comment>
  </data>
  <data name="Enum" xml:space="preserve">
    <value>Enum</value>
    <comment>{locked} unless the capitalization should be handled differently</comment>
  </data>
  <data name="Event" xml:space="preserve">
    <value>Event</value>
    <comment>{locked} unless the capitalization should be handled differently</comment>
  </data>
  <data name="Interface" xml:space="preserve">
    <value>Interface</value>
    <comment>{locked} unless the capitalization should be handled differently</comment>
  </data>
  <data name="Non_Field_Members" xml:space="preserve">
    <value>Non-Field Members</value>
    <comment>{locked:field}</comment>
  </data>
  <data name="Private_Method" xml:space="preserve">
    <value>Private Method</value>
    <comment>{locked: private}{locked: method} These are keywords (unless the order of words or capitalization should be handled differently)</comment>
  </data>
  <data name="Private_or_Internal_Field" xml:space="preserve">
    <value>Private or Internal Field</value>
    <comment>{locked: private}{locked: internal}{locked:field}</comment>
  </data>
  <data name="Private_or_Internal_Static_Field" xml:space="preserve">
    <value>Private or Internal Static Field</value>
    <comment>{locked: private}{locked: internal}{locked:static}{locked:field}</comment>
  </data>
  <data name="Property" xml:space="preserve">
    <value>Property</value>
    <comment>{locked} unless the capitalization should be handled differently</comment>
  </data>
  <data name="Public_or_Protected_Field" xml:space="preserve">
    <value>Public or Protected Field</value>
    <comment>{locked: public}{locked: protected}{locked:field}</comment>
  </data>
  <data name="Static_Field" xml:space="preserve">
    <value>Static Field</value>
    <comment>{locked:static}{locked:field} (unless the capitalization should be handled differently)</comment>
  </data>
  <data name="Static_Method" xml:space="preserve">
    <value>Static Method</value>
    <comment>{locked: static}{locked: method} These are keywords (unless the order of words or capitalization should be handled differently)</comment>
  </data>
  <data name="Struct" xml:space="preserve">
    <value>Struct</value>
    <comment>{locked} unless the capitalization should be handled differently</comment>
  </data>
  <data name="Types" xml:space="preserve">
    <value>Types</value>
    <comment>{locked:types} unless the capitalization should be handled differently</comment>
  </data>
  <data name="Method" xml:space="preserve">
    <value>Method</value>
    <comment>{locked:method} unless the capitalization should be handled differently</comment>
  </data>
  <data name="Missing_prefix_colon_0" xml:space="preserve">
    <value>Missing prefix: '{0}'</value>
  </data>
  <data name="Error" xml:space="preserve">
    <value>Error</value>
  </data>
  <data name="None" xml:space="preserve">
    <value>None</value>
  </data>
  <data name="Missing_suffix_colon_0" xml:space="preserve">
    <value>Missing suffix: '{0}'</value>
  </data>
  <data name="These_non_leading_words_must_begin_with_an_upper_case_letter_colon_0" xml:space="preserve">
    <value>These non-leading words must begin with an upper case letter: {0}</value>
  </data>
  <data name="Suggestion" xml:space="preserve">
    <value>Suggestion</value>
  </data>
  <data name="These_non_leading_words_must_begin_with_a_lowercase_letter_colon_0" xml:space="preserve">
    <value>These non-leading words must begin with a lowercase letter: {0}</value>
  </data>
  <data name="These_words_cannot_contain_lower_case_characters_colon_0" xml:space="preserve">
    <value>These words cannot contain lower case characters: {0}</value>
  </data>
  <data name="These_words_cannot_contain_upper_case_characters_colon_0" xml:space="preserve">
    <value>These words cannot contain upper case characters: {0}</value>
  </data>
  <data name="These_words_must_begin_with_upper_case_characters_colon_0" xml:space="preserve">
    <value>These words must begin with upper case characters: {0}</value>
  </data>
  <data name="The_first_word_0_must_begin_with_an_upper_case_character" xml:space="preserve">
    <value>The first word, '{0}', must begin with an upper case character</value>
  </data>
  <data name="The_first_word_0_must_begin_with_a_lower_case_character" xml:space="preserve">
    <value>The first word, '{0}', must begin with a lower case character</value>
  </data>
  <data name="File_0_size_of_1_exceeds_maximum_allowed_size_of_2" xml:space="preserve">
    <value>File '{0}' size of {1} exceeds maximum allowed size of {2}</value>
  </data>
  <data name="Changing_document_property_is_not_supported" xml:space="preserve">
    <value>Changing document properties is not supported</value>
  </data>
  <data name="Variables_captured_colon" xml:space="preserve">
    <value>Variables captured:</value>
  </data>
  <data name="Alternation_conditions_cannot_be_comments" xml:space="preserve">
    <value>Alternation conditions cannot be comments</value>
  </data>
  <data name="Alternation_conditions_do_not_capture_and_cannot_be_named" xml:space="preserve">
    <value>Alternation conditions do not capture and cannot be named</value>
  </data>
  <data name="A_subtraction_must_be_the_last_element_in_a_character_class" xml:space="preserve">
    <value>A subtraction must be the last element in a character class</value>
  </data>
  <data name="Cannot_include_class_0_in_character_range" xml:space="preserve">
    <value>Cannot include class \{0} in character range</value>
  </data>
  <data name="Capture_group_numbers_must_be_less_than_or_equal_to_Int32_MaxValue" xml:space="preserve">
    <value>Capture group numbers must be less than or equal to Int32.MaxValue</value>
  </data>
  <data name="Capture_number_cannot_be_zero" xml:space="preserve">
    <value>Capture number cannot be zero</value>
  </data>
  <data name="Illegal_backslash_at_end_of_pattern" xml:space="preserve">
    <value>Illegal \ at end of pattern</value>
  </data>
  <data name="Illegal_x_y_with_x_less_than_y" xml:space="preserve">
    <value>Illegal {x,y} with x &gt; y</value>
  </data>
  <data name="Incomplete_character_escape" xml:space="preserve">
    <value>Incomplete \p{X} character escape</value>
  </data>
  <data name="Insufficient_hexadecimal_digits" xml:space="preserve">
    <value>Insufficient hexadecimal digits</value>
  </data>
  <data name="Invalid_group_name_Group_names_must_begin_with_a_word_character" xml:space="preserve">
    <value>Invalid group name: Group names must begin with a word character</value>
  </data>
  <data name="Malformed" xml:space="preserve">
    <value>malformed</value>
  </data>
  <data name="Malformed_character_escape" xml:space="preserve">
    <value>Malformed \p{X} character escape</value>
  </data>
  <data name="Malformed_named_back_reference" xml:space="preserve">
    <value>Malformed \k&lt;...&gt; named back reference</value>
  </data>
  <data name="Missing_control_character" xml:space="preserve">
    <value>Missing control character</value>
  </data>
  <data name="Nested_quantifier_0" xml:space="preserve">
    <value>Nested quantifier {0}</value>
  </data>
  <data name="Not_enough_close_parens" xml:space="preserve">
    <value>Not enough )'s</value>
  </data>
  <data name="Quantifier_x_y_following_nothing" xml:space="preserve">
    <value>Quantifier {x,y} following nothing</value>
  </data>
  <data name="Reference_to_undefined_group" xml:space="preserve">
    <value>reference to undefined group</value>
  </data>
  <data name="Reference_to_undefined_group_name_0" xml:space="preserve">
    <value>Reference to undefined group name {0}</value>
  </data>
  <data name="Reference_to_undefined_group_number_0" xml:space="preserve">
    <value>Reference to undefined group number {0}</value>
  </data>
  <data name="Too_many_bars_in_conditional_grouping" xml:space="preserve">
    <value>Too many | in (?()|)</value>
  </data>
  <data name="Too_many_close_parens" xml:space="preserve">
    <value>Too many )'s</value>
  </data>
  <data name="Unknown_property" xml:space="preserve">
    <value>Unknown property</value>
  </data>
  <data name="Unknown_property_0" xml:space="preserve">
    <value>Unknown property '{0}'</value>
  </data>
  <data name="Unrecognized_control_character" xml:space="preserve">
    <value>Unrecognized control character</value>
  </data>
  <data name="Unrecognized_escape_sequence_0" xml:space="preserve">
    <value>Unrecognized escape sequence \{0}</value>
  </data>
  <data name="Unrecognized_grouping_construct" xml:space="preserve">
    <value>Unrecognized grouping construct</value>
  </data>
  <data name="Unterminated_character_class_set" xml:space="preserve">
    <value>Unterminated [] set</value>
  </data>
  <data name="Unterminated_regex_comment" xml:space="preserve">
    <value>Unterminated (?#...) comment</value>
  </data>
  <data name="x_y_range_in_reverse_order" xml:space="preserve">
    <value>[x-y] range in reverse order</value>
  </data>
<<<<<<< HEAD
  <data name="Regex_issue_0" xml:space="preserve">
    <value>Regex issue: {0}</value>
=======
  <data name="Refactoring_Only" xml:space="preserve">
    <value>Refactoring Only</value>
>>>>>>> c9386166
  </data>
</root><|MERGE_RESOLUTION|>--- conflicted
+++ resolved
@@ -709,12 +709,10 @@
   <data name="x_y_range_in_reverse_order" xml:space="preserve">
     <value>[x-y] range in reverse order</value>
   </data>
-<<<<<<< HEAD
   <data name="Regex_issue_0" xml:space="preserve">
     <value>Regex issue: {0}</value>
-=======
+  </data>
   <data name="Refactoring_Only" xml:space="preserve">
     <value>Refactoring Only</value>
->>>>>>> c9386166
   </data>
 </root>