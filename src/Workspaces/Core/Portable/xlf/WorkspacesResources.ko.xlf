--- conflicted
+++ resolved
@@ -702,35 +702,11 @@
         <target state="translated">.NET 코딩 규칙</target>
         <note />
       </trans-unit>
-<<<<<<< HEAD
-      <trans-unit id="this_dot_and_Me_dot_preferences">
-        <source>this. and Me. preferences</source>
-        <target state="translated">this. 및 Me. 기본 설정</target>
-        <note />
-=======
-      <trans-unit id="x_y_range_in_reverse_order">
-        <source>[x-y] range in reverse order</source>
-        <target state="translated">[x-y] 범위가 역순으로 되어 있습니다.</target>
-        <note>This is an error message shown to the user when they write an invalid Regular Expression. Example: [b-a]</note>
->>>>>>> 3c55cd8d
-      </trans-unit>
       <trans-unit id="Variables_captured_colon">
         <source>Variables captured:</source>
         <target state="translated">캡처된 변수:</target>
         <note />
       </trans-unit>
-<<<<<<< HEAD
-      <trans-unit id="Parameter_preferences">
-        <source>Parameter preferences</source>
-        <target state="translated">매개 변수 기본 설정</target>
-        <note />
-=======
-      <trans-unit id="Regex_issue_0">
-        <source>Regex issue: {0}</source>
-        <target state="translated">Regex 문제: {0}</target>
-        <note>This is an error message shown to the user when they write an invalid Regular Expression. {0} will be the actual text of one of the above Regular Expression errors.</note>
->>>>>>> 3c55cd8d
-      </trans-unit>
     </body>
   </file>
 </xliff>