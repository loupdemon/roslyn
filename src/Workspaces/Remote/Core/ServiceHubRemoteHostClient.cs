--- conflicted
+++ resolved
@@ -192,11 +192,7 @@
 
                 return new BrokeredServiceConnection<T>(proxy, _assetStorage, _errorReportingService, _shutdownCancellationService);
             }
-<<<<<<< HEAD
-            catch (Exception e) when (FatalError.ReportWithoutCrashUnlessCanceledAndPropagate(e))
-=======
             catch (Exception e) when (FatalError.ReportAndPropagateUnlessCanceled(e))
->>>>>>> 246c6357
             {
                 throw ExceptionUtilities.Unreachable;
             }
