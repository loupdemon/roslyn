--- conflicted
+++ resolved
@@ -16,15 +16,11 @@
         public async Task<ImmutableArray<SerializableDocumentHighlights>> GetDocumentHighlightsAsync(
             DocumentId documentId, int position, DocumentId[] documentIdsToSearch, CancellationToken cancellationToken)
         {
-<<<<<<< HEAD
             // NOTE: In projection scenarios, we might get a set of documents to search
             // that are not all the same language and might not exist in the OOP process
             // (like the JS parts of a .cshtml file). Filter them out here.  This will
             // need to be revisited if we someday support FAR between these languages.
-            var solution = await GetSolutionAsync().ConfigureAwait(false);
-=======
             var solution = await GetSolutionAsync(cancellationToken).ConfigureAwait(false);
->>>>>>> 6847f1e5
             var document = solution.GetDocument(documentId);
             var documentsToSearch = ImmutableHashSet.CreateRange(
                 documentIdsToSearch.Select(solution.GetDocument).WhereNotNull());
