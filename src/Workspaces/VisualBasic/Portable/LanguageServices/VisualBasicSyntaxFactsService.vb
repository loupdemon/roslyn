--- conflicted
+++ resolved
@@ -1621,17 +1621,16 @@
             name = memberAccess.Name
         End Sub
 
-<<<<<<< HEAD
         Public Function GetNextExecutableStatement(statement As SyntaxNode) As SyntaxNode Implements ISyntaxFactsService.GetNextExecutableStatement
             Return DirectCast(statement, StatementSyntax).GetNextStatement()?.FirstAncestorOrSelf(Of ExecutableStatementSyntax)
-=======
+        End Function
+                                        
         Public Function IsWhitespaceTrivia(trivia As SyntaxTrivia) As Boolean Implements ISyntaxFactsService.IsWhitespaceTrivia
             Return trivia.IsWhitespace()
         End Function
 
         Public Function IsEndOfLineTrivia(trivia As SyntaxTrivia) As Boolean Implements ISyntaxFactsService.IsEndOfLineTrivia
             Return trivia.IsEndOfLine()
->>>>>>> 8a764284
         End Function
     End Class
 End Namespace