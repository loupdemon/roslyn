﻿' Copyright (c) Microsoft.  All Rights Reserved.  Licensed under the Apache License, Version 2.0.  See License.txt in the project root for license information.

Imports System.Collections.Immutable
Imports System.Composition
Imports System.Text
Imports System.Threading
Imports Microsoft.CodeAnalysis
Imports Microsoft.CodeAnalysis.Host
Imports Microsoft.CodeAnalysis.Host.Mef
Imports Microsoft.CodeAnalysis.LanguageServices
Imports Microsoft.CodeAnalysis.PooledObjects
Imports Microsoft.CodeAnalysis.Text
Imports Microsoft.CodeAnalysis.VisualBasic.CodeGeneration
Imports Microsoft.CodeAnalysis.VisualBasic.Extensions.ContextQuery
Imports Microsoft.CodeAnalysis.VisualBasic.Syntax
Imports Microsoft.CodeAnalysis.VisualBasic.SyntaxFacts

Namespace Microsoft.CodeAnalysis.VisualBasic
    <ExportLanguageServiceFactory(GetType(ISyntaxFactsService), LanguageNames.VisualBasic), [Shared]>
    Friend Class VisualBasicSyntaxFactsServiceFactory
        Implements ILanguageServiceFactory

        Public Function CreateLanguageService(languageServices As HostLanguageServices) As ILanguageService Implements ILanguageServiceFactory.CreateLanguageService
            Return VisualBasicSyntaxFactsService.Instance
        End Function
    End Class

    Friend Class VisualBasicSyntaxFactsService
        Inherits AbstractSyntaxFactsService
        Implements ISyntaxFactsService

        Public Shared ReadOnly Property Instance As New VisualBasicSyntaxFactsService

        Private Sub New()
        End Sub

        Public ReadOnly Property IsCaseSensitive As Boolean Implements ISyntaxFactsService.IsCaseSensitive
            Get
                Return False
            End Get
        End Property

        Public ReadOnly Property StringComparer As StringComparer Implements ISyntaxFactsService.StringComparer
            Get
                Return CaseInsensitiveComparison.Comparer
            End Get
        End Property

        Public ReadOnly Property ElasticMarker As SyntaxTrivia Implements ISyntaxFactsService.ElasticMarker
            Get
                Return SyntaxFactory.ElasticMarker
            End Get
        End Property

        Public ReadOnly Property ElasticCarriageReturnLineFeed As SyntaxTrivia Implements ISyntaxFactsService.ElasticCarriageReturnLineFeed
            Get
                Return SyntaxFactory.ElasticCarriageReturnLineFeed
            End Get
        End Property

        Protected Overrides ReadOnly Property DocumentationCommentService As IDocumentationCommentService
            Get
                Return VisualBasicDocumentationCommentService.Instance
            End Get
        End Property

        Public Function SupportsIndexingInitializer(options As ParseOptions) As Boolean Implements ISyntaxFactsService.SupportsIndexingInitializer
            Return False
        End Function

        Public Function SupportsThrowExpression(options As ParseOptions) As Boolean Implements ISyntaxFactsService.SupportsThrowExpression
            Return False
        End Function

        Public Function ParseToken(text As String) As SyntaxToken Implements ISyntaxFactsService.ParseToken
            Return SyntaxFactory.ParseToken(text, startStatement:=True)
        End Function

        Public Function IsAwaitKeyword(token As SyntaxToken) As Boolean Implements ISyntaxFactsService.IsAwaitKeyword
            Return token.Kind = SyntaxKind.AwaitKeyword
        End Function

        Public Function IsIdentifier(token As SyntaxToken) As Boolean Implements ISyntaxFactsService.IsIdentifier
            Return token.Kind = SyntaxKind.IdentifierToken
        End Function

        Public Function IsGlobalNamespaceKeyword(token As SyntaxToken) As Boolean Implements ISyntaxFactsService.IsGlobalNamespaceKeyword
            Return token.Kind = SyntaxKind.GlobalKeyword
        End Function

        Public Function IsVerbatimIdentifier(token As SyntaxToken) As Boolean Implements ISyntaxFactsService.IsVerbatimIdentifier
            Return False
        End Function

        Public Function IsOperator(token As SyntaxToken) As Boolean Implements ISyntaxFactsService.IsOperator
            Return (IsUnaryExpressionOperatorToken(CType(token.Kind, SyntaxKind)) AndAlso (TypeOf token.Parent Is UnaryExpressionSyntax OrElse TypeOf token.Parent Is OperatorStatementSyntax)) OrElse
                   (IsBinaryExpressionOperatorToken(CType(token.Kind, SyntaxKind)) AndAlso (TypeOf token.Parent Is BinaryExpressionSyntax OrElse TypeOf token.Parent Is OperatorStatementSyntax))
        End Function

        Public Function IsContextualKeyword(token As SyntaxToken) As Boolean Implements ISyntaxFactsService.IsContextualKeyword
            Return token.IsContextualKeyword()
        End Function

        Public Function IsKeyword(token As SyntaxToken) As Boolean Implements ISyntaxFactsService.IsKeyword
            Return token.IsKeyword()
        End Function

        Public Function IsPreprocessorKeyword(token As SyntaxToken) As Boolean Implements ISyntaxFactsService.IsPreprocessorKeyword
            Return token.IsPreprocessorKeyword()
        End Function

        Public Function IsHashToken(token As SyntaxToken) As Boolean Implements ISyntaxFactsService.IsHashToken
            Return token.Kind = SyntaxKind.HashToken
        End Function

        Public Function TryGetCorrespondingOpenBrace(token As SyntaxToken, ByRef openBrace As SyntaxToken) As Boolean Implements ISyntaxFactsService.TryGetCorrespondingOpenBrace

            If token.Kind = SyntaxKind.CloseBraceToken Then
                Dim tuples = token.Parent.GetBraces()
                openBrace = tuples.Item1
                Return openBrace.Kind = SyntaxKind.OpenBraceToken
            End If

            Return False
        End Function

        Public Function IsInInactiveRegion(syntaxTree As SyntaxTree, position As Integer, cancellationToken As CancellationToken) As Boolean Implements ISyntaxFactsService.IsInInactiveRegion
            If syntaxTree Is Nothing Then
                Return False
            End If

            Return syntaxTree.IsInInactiveRegion(position, cancellationToken)
        End Function

        Public Function IsInNonUserCode(syntaxTree As SyntaxTree, position As Integer, cancellationToken As CancellationToken) As Boolean Implements ISyntaxFactsService.IsInNonUserCode
            If syntaxTree Is Nothing Then
                Return False
            End If

            Return syntaxTree.IsInNonUserCode(position, cancellationToken)
        End Function

        Public Function IsEntirelyWithinStringOrCharOrNumericLiteral(syntaxTree As SyntaxTree, position As Integer, cancellationToken As CancellationToken) As Boolean Implements ISyntaxFactsService.IsEntirelyWithinStringOrCharOrNumericLiteral
            If syntaxTree Is Nothing Then
                Return False
            End If

            Return syntaxTree.IsEntirelyWithinStringOrCharOrNumericLiteral(position, cancellationToken)
        End Function

        Public Function IsDirective(node As SyntaxNode) As Boolean Implements ISyntaxFactsService.IsDirective
            Return TypeOf node Is DirectiveTriviaSyntax
        End Function

        Public Function TryGetExternalSourceInfo(node As SyntaxNode, ByRef info As ExternalSourceInfo) As Boolean Implements ISyntaxFactsService.TryGetExternalSourceInfo
            Select Case node.Kind
                Case SyntaxKind.ExternalSourceDirectiveTrivia
                    info = New ExternalSourceInfo(CInt(DirectCast(node, ExternalSourceDirectiveTriviaSyntax).LineStart.Value), False)
                    Return True

                Case SyntaxKind.EndExternalSourceDirectiveTrivia
                    info = New ExternalSourceInfo(Nothing, True)
                    Return True
            End Select

            Return False
        End Function

        Public Function IsObjectCreationExpressionType(node As SyntaxNode) As Boolean Implements ISyntaxFactsService.IsObjectCreationExpressionType
            Return node.IsParentKind(SyntaxKind.ObjectCreationExpression) AndAlso
                DirectCast(node.Parent, ObjectCreationExpressionSyntax).Type Is node
        End Function

        Public Function IsAttributeName(node As SyntaxNode) As Boolean Implements ISyntaxFactsService.IsAttributeName
            Return node.IsParentKind(SyntaxKind.Attribute) AndAlso
                DirectCast(node.Parent, AttributeSyntax).Name Is node
        End Function

        Public Function IsRightSideOfQualifiedName(node As SyntaxNode) As Boolean Implements ISyntaxFactsService.IsRightSideOfQualifiedName
            Dim vbNode = TryCast(node, SimpleNameSyntax)
            Return vbNode IsNot Nothing AndAlso vbNode.IsRightSideOfQualifiedName()
        End Function

        Public Function IsNameOfMemberAccessExpression(node As SyntaxNode) As Boolean Implements ISyntaxFactsService.IsNameOfMemberAccessExpression
            Dim vbNode = TryCast(node, SimpleNameSyntax)
            Return vbNode IsNot Nothing AndAlso vbNode.IsMemberAccessExpressionName()
        End Function

        Public Function IsConditionalMemberAccessExpression(node As SyntaxNode) As Boolean Implements ISyntaxFactsService.IsConditionalMemberAccessExpression
            Return TypeOf node Is ConditionalAccessExpressionSyntax
        End Function

        Public Function IsInvocationExpression(node As SyntaxNode) As Boolean Implements ISyntaxFactsService.IsInvocationExpression
            Return TypeOf node Is InvocationExpressionSyntax
        End Function

        Public Function IsAnonymousFunction(node As SyntaxNode) As Boolean Implements ISyntaxFactsService.IsAnonymousFunction
            Return TypeOf node Is LambdaExpressionSyntax
        End Function

        Public Function IsLocalFunction(node As SyntaxNode) As Boolean Implements ISyntaxFactsService.IsLocalFunction
            Return False
        End Function

        Public Function IsGenericName(node As SyntaxNode) As Boolean Implements ISyntaxFactsService.IsGenericName
            Return TypeOf node Is GenericNameSyntax
        End Function

        Public Function IsNamedParameter(node As SyntaxNode) As Boolean Implements ISyntaxFactsService.IsNamedParameter
            Return node.CheckParent(Of SimpleArgumentSyntax)(Function(p) p.IsNamed AndAlso p.NameColonEquals.Name Is node)
        End Function

        Public Function GetDefaultOfParameter(node As SyntaxNode) As SyntaxNode Implements ISyntaxFactsService.GetDefaultOfParameter
            Return TryCast(node, ParameterSyntax)?.Default
        End Function

        Public Function GetParameterList(node As SyntaxNode) As SyntaxNode Implements ISyntaxFactsService.GetParameterList
            Return VisualBasicSyntaxGenerator.GetParameterList(node)
        End Function

        Public Function IsSkippedTokensTrivia(node As SyntaxNode) As Boolean Implements ISyntaxFactsService.IsSkippedTokensTrivia
            Return TypeOf node Is SkippedTokensTriviaSyntax
        End Function

        Public Function HasIncompleteParentMember(node As SyntaxNode) As Boolean Implements ISyntaxFactsService.HasIncompleteParentMember
            Return node.IsParentKind(SyntaxKind.IncompleteMember)
        End Function

        Public Function GetIdentifierOfGenericName(genericName As SyntaxNode) As SyntaxToken Implements ISyntaxFactsService.GetIdentifierOfGenericName
            Dim vbGenericName = TryCast(genericName, GenericNameSyntax)
            Return If(vbGenericName IsNot Nothing, vbGenericName.Identifier, Nothing)
        End Function

        Public Function IsUsingDirectiveName(node As SyntaxNode) As Boolean Implements ISyntaxFactsService.IsUsingDirectiveName
            Return node.IsParentKind(SyntaxKind.SimpleImportsClause) AndAlso
                   DirectCast(node.Parent, SimpleImportsClauseSyntax).Name Is node
        End Function

        Public Function IsForEachStatement(node As SyntaxNode) As Boolean Implements ISyntaxFactsService.IsForEachStatement
            Return TypeOf node Is ForEachStatementSyntax
        End Function

        Public Function IsDeconstructionAssignment(node As SyntaxNode) As Boolean Implements ISyntaxFactsService.IsDeconstructionAssignment
            Return False
        End Function

        Public Function IsDeconstructionForEachStatement(node As SyntaxNode) As Boolean Implements ISyntaxFactsService.IsDeconstructionForEachStatement
            Return False
        End Function

        Public Function IsLockStatement(node As SyntaxNode) As Boolean Implements ISyntaxFactsService.IsLockStatement
            Return TypeOf node Is SyncLockStatementSyntax
        End Function

        Public Function IsUsingStatement(node As SyntaxNode) As Boolean Implements ISyntaxFactsService.IsUsingStatement
            Return node.Kind() = SyntaxKind.UsingStatement
        End Function

        Public Function IsReturnStatement(node As SyntaxNode) As Boolean Implements ISyntaxFactsService.IsReturnStatement
            Return node.Kind() = SyntaxKind.ReturnStatement
        End Function

        Public Function IsStatement(node As SyntaxNode) As Boolean Implements ISyntaxFactsService.IsStatement
            Return TypeOf node Is StatementSyntax
        End Function

        Public Function IsParameter(node As SyntaxNode) As Boolean Implements ISyntaxFactsService.IsParameter
            Return TypeOf node Is ParameterSyntax
        End Function

        Public Function IsVariableDeclarator(node As SyntaxNode) As Boolean Implements ISyntaxFactsService.IsVariableDeclarator
            Return TypeOf node Is VariableDeclaratorSyntax
        End Function

        Public Function IsMethodBody(node As SyntaxNode) As Boolean Implements ISyntaxFactsService.IsMethodBody
            Return TypeOf node Is MethodBlockBaseSyntax
        End Function

        Public Function GetExpressionOfReturnStatement(node As SyntaxNode) As SyntaxNode Implements ISyntaxFactsService.GetExpressionOfReturnStatement
            Return TryCast(node, ReturnStatementSyntax)?.Expression
        End Function

        Public Function IsThisConstructorInitializer(token As SyntaxToken) As Boolean Implements ISyntaxFactsService.IsThisConstructorInitializer
            If TypeOf token.Parent Is IdentifierNameSyntax AndAlso token.HasMatchingText(SyntaxKind.NewKeyword) Then
                Dim memberAccess = TryCast(token.Parent.Parent, MemberAccessExpressionSyntax)
                Return memberAccess.IsThisConstructorInitializer()
            End If

            Return False
        End Function

        Public Function IsBaseConstructorInitializer(token As SyntaxToken) As Boolean Implements ISyntaxFactsService.IsBaseConstructorInitializer
            If TypeOf token.Parent Is IdentifierNameSyntax AndAlso token.HasMatchingText(SyntaxKind.NewKeyword) Then
                Dim memberAccess = TryCast(token.Parent.Parent, MemberAccessExpressionSyntax)
                Return memberAccess.IsBaseConstructorInitializer()
            End If

            Return False
        End Function

        Public Function IsQueryExpression(node As SyntaxNode) As Boolean Implements ISyntaxFactsService.IsQueryExpression
            Return node.Kind() = SyntaxKind.QueryExpression
        End Function

        Public Function IsQueryKeyword(token As SyntaxToken) As Boolean Implements ISyntaxFactsService.IsQueryKeyword
            Select Case token.Kind()
                Case SyntaxKind.GroupKeyword,
                     SyntaxKind.JoinKeyword,
                     SyntaxKind.IntoKeyword,
                     SyntaxKind.AggregateKeyword,
                     SyntaxKind.DistinctKeyword,
                     SyntaxKind.SkipKeyword,
                     SyntaxKind.TakeKeyword,
                     SyntaxKind.LetKeyword,
                     SyntaxKind.ByKeyword,
                     SyntaxKind.OrderKeyword,
                     SyntaxKind.EqualsKeyword,
                     SyntaxKind.AscendingKeyword,
                     SyntaxKind.DescendingKeyword,
                     SyntaxKind.WhereKeyword
                    Return True
                Case SyntaxKind.InKeyword
                    Select Case token.Parent.Kind()
                        Case SyntaxKind.FromClause,
                             SyntaxKind.SimpleJoinClause,
                             SyntaxKind.GroupJoinClause
                            Return True
                        Case Else
                            Return False ' e.g. ForEach ... in
                    End Select
                Case SyntaxKind.OnKeyword
                    Select Case token.Parent.Kind()
                        Case SyntaxKind.SimpleJoinClause,
                             SyntaxKind.GroupJoinClause
                            Return True
                        Case Else
                            Return False ' e.g. On Error Goto
                    End Select
                Case SyntaxKind.FromKeyword
                    Return token.Parent.Kind() = SyntaxKind.FromClause ' False for e.g. Object collection initializer
                Case SyntaxKind.WhileKeyword
                    Select Case token.Parent.Kind()
                        Case SyntaxKind.SkipWhileClause,
                             SyntaxKind.TakeWhileClause
                            Return True
                        Case Else
                            Return False ' e.g. Exit While
                    End Select
                Case SyntaxKind.SelectKeyword
                    Return token.Parent.Kind() = SyntaxKind.SelectClause ' False for e.g. Select Case
                Case Else
                    Return False
            End Select
        End Function

        Public Function IsThrowExpression(node As SyntaxNode) As Boolean Implements ISyntaxFactsService.IsThrowExpression
            ' VB does not support throw expressions currently.
            Return False
        End Function

        Public Function IsPredefinedType(token As SyntaxToken) As Boolean Implements ISyntaxFactsService.IsPredefinedType
            Dim actualType As PredefinedType = PredefinedType.None
            Return TryGetPredefinedType(token, actualType) AndAlso actualType <> PredefinedType.None
        End Function

        Public Function IsPredefinedType(token As SyntaxToken, type As PredefinedType) As Boolean Implements ISyntaxFactsService.IsPredefinedType
            Dim actualType As PredefinedType = PredefinedType.None
            Return TryGetPredefinedType(token, actualType) AndAlso actualType = type
        End Function

        Public Function TryGetPredefinedType(token As SyntaxToken, ByRef type As PredefinedType) As Boolean Implements ISyntaxFactsService.TryGetPredefinedType
            type = GetPredefinedType(token)
            Return type <> PredefinedType.None
        End Function

        Private Function GetPredefinedType(token As SyntaxToken) As PredefinedType
            Select Case token.Kind
                Case SyntaxKind.BooleanKeyword
                    Return PredefinedType.Boolean
                Case SyntaxKind.ByteKeyword
                    Return PredefinedType.Byte
                Case SyntaxKind.SByteKeyword
                    Return PredefinedType.SByte
                Case SyntaxKind.IntegerKeyword
                    Return PredefinedType.Int32
                Case SyntaxKind.UIntegerKeyword
                    Return PredefinedType.UInt32
                Case SyntaxKind.ShortKeyword
                    Return PredefinedType.Int16
                Case SyntaxKind.UShortKeyword
                    Return PredefinedType.UInt16
                Case SyntaxKind.LongKeyword
                    Return PredefinedType.Int64
                Case SyntaxKind.ULongKeyword
                    Return PredefinedType.UInt64
                Case SyntaxKind.SingleKeyword
                    Return PredefinedType.Single
                Case SyntaxKind.DoubleKeyword
                    Return PredefinedType.Double
                Case SyntaxKind.DecimalKeyword
                    Return PredefinedType.Decimal
                Case SyntaxKind.StringKeyword
                    Return PredefinedType.String
                Case SyntaxKind.CharKeyword
                    Return PredefinedType.Char
                Case SyntaxKind.ObjectKeyword
                    Return PredefinedType.Object
                Case SyntaxKind.DateKeyword
                    Return PredefinedType.DateTime
                Case Else
                    Return PredefinedType.None
            End Select
        End Function

        Public Function IsPredefinedOperator(token As SyntaxToken) As Boolean Implements ISyntaxFactsService.IsPredefinedOperator
            Dim actualOp As PredefinedOperator = PredefinedOperator.None
            Return TryGetPredefinedOperator(token, actualOp) AndAlso actualOp <> PredefinedOperator.None
        End Function

        Public Function IsPredefinedOperator(token As SyntaxToken, op As PredefinedOperator) As Boolean Implements ISyntaxFactsService.IsPredefinedOperator
            Dim actualOp As PredefinedOperator = PredefinedOperator.None
            Return TryGetPredefinedOperator(token, actualOp) AndAlso actualOp = op
        End Function

        Public Function TryGetPredefinedOperator(token As SyntaxToken, ByRef op As PredefinedOperator) As Boolean Implements ISyntaxFactsService.TryGetPredefinedOperator
            op = GetPredefinedOperator(token)
            Return op <> PredefinedOperator.None
        End Function

        Private Function GetPredefinedOperator(token As SyntaxToken) As PredefinedOperator
            Select Case token.Kind
                Case SyntaxKind.PlusToken, SyntaxKind.PlusEqualsToken
                    Return PredefinedOperator.Addition

                Case SyntaxKind.MinusToken, SyntaxKind.MinusEqualsToken
                    Return PredefinedOperator.Subtraction

                Case SyntaxKind.AndKeyword, SyntaxKind.AndAlsoKeyword
                    Return PredefinedOperator.BitwiseAnd

                Case SyntaxKind.OrKeyword, SyntaxKind.OrElseKeyword
                    Return PredefinedOperator.BitwiseOr

                Case SyntaxKind.AmpersandToken, SyntaxKind.AmpersandEqualsToken
                    Return PredefinedOperator.Concatenate

                Case SyntaxKind.SlashToken, SyntaxKind.SlashEqualsToken
                    Return PredefinedOperator.Division

                Case SyntaxKind.EqualsToken
                    Return PredefinedOperator.Equality

                Case SyntaxKind.XorKeyword
                    Return PredefinedOperator.ExclusiveOr

                Case SyntaxKind.CaretToken, SyntaxKind.CaretEqualsToken
                    Return PredefinedOperator.Exponent

                Case SyntaxKind.GreaterThanToken
                    Return PredefinedOperator.GreaterThan

                Case SyntaxKind.GreaterThanEqualsToken
                    Return PredefinedOperator.GreaterThanOrEqual

                Case SyntaxKind.LessThanGreaterThanToken
                    Return PredefinedOperator.Inequality

                Case SyntaxKind.BackslashToken, SyntaxKind.BackslashEqualsToken
                    Return PredefinedOperator.IntegerDivision

                Case SyntaxKind.LessThanLessThanToken, SyntaxKind.LessThanLessThanEqualsToken
                    Return PredefinedOperator.LeftShift

                Case SyntaxKind.LessThanToken
                    Return PredefinedOperator.LessThan

                Case SyntaxKind.LessThanEqualsToken
                    Return PredefinedOperator.LessThanOrEqual

                Case SyntaxKind.LikeKeyword
                    Return PredefinedOperator.Like

                Case SyntaxKind.NotKeyword
                    Return PredefinedOperator.Complement

                Case SyntaxKind.ModKeyword
                    Return PredefinedOperator.Modulus

                Case SyntaxKind.AsteriskToken, SyntaxKind.AsteriskEqualsToken
                    Return PredefinedOperator.Multiplication

                Case SyntaxKind.GreaterThanGreaterThanToken, SyntaxKind.GreaterThanGreaterThanEqualsToken
                    Return PredefinedOperator.RightShift

                Case Else
                    Return PredefinedOperator.None
            End Select
        End Function

        Public Function GetText(kind As Integer) As String Implements ISyntaxFactsService.GetText
            Return SyntaxFacts.GetText(CType(kind, SyntaxKind))
        End Function

        Public Function IsIdentifierPartCharacter(c As Char) As Boolean Implements ISyntaxFactsService.IsIdentifierPartCharacter
            Return SyntaxFacts.IsIdentifierPartCharacter(c)
        End Function

        Public Function IsIdentifierStartCharacter(c As Char) As Boolean Implements ISyntaxFactsService.IsIdentifierStartCharacter
            Return SyntaxFacts.IsIdentifierStartCharacter(c)
        End Function

        Public Function IsIdentifierEscapeCharacter(c As Char) As Boolean Implements ISyntaxFactsService.IsIdentifierEscapeCharacter
            Return c = "["c OrElse c = "]"c
        End Function

        Public Function IsValidIdentifier(identifier As String) As Boolean Implements ISyntaxFactsService.IsValidIdentifier
            Dim token = SyntaxFactory.ParseToken(identifier)
            ' TODO: There is no way to get the diagnostics to see if any are actually errors?
            Return IsIdentifier(token) AndAlso Not token.ContainsDiagnostics AndAlso token.ToString().Length = identifier.Length
        End Function

        Public Function IsVerbatimIdentifier(identifier As String) As Boolean Implements ISyntaxFactsService.IsVerbatimIdentifier
            Return IsValidIdentifier(identifier) AndAlso MakeHalfWidthIdentifier(identifier.First()) = "[" AndAlso MakeHalfWidthIdentifier(identifier.Last()) = "]"
        End Function

        Public Function IsTypeCharacter(c As Char) As Boolean Implements ISyntaxFactsService.IsTypeCharacter
            Return c = "%"c OrElse
                   c = "&"c OrElse
                   c = "@"c OrElse
                   c = "!"c OrElse
                   c = "#"c OrElse
                   c = "$"c
        End Function

        Public Function IsStartOfUnicodeEscapeSequence(c As Char) As Boolean Implements ISyntaxFactsService.IsStartOfUnicodeEscapeSequence
            Return False ' VB does not support identifiers with escaped unicode characters 
        End Function

        Public Function IsLiteral(token As SyntaxToken) As Boolean Implements ISyntaxFactsService.IsLiteral
            Select Case token.Kind()
                Case _
                        SyntaxKind.IntegerLiteralToken,
                        SyntaxKind.CharacterLiteralToken,
                        SyntaxKind.DecimalLiteralToken,
                        SyntaxKind.FloatingLiteralToken,
                        SyntaxKind.DateLiteralToken,
                        SyntaxKind.StringLiteralToken,
                        SyntaxKind.DollarSignDoubleQuoteToken,
                        SyntaxKind.DoubleQuoteToken,
                        SyntaxKind.InterpolatedStringTextToken,
                        SyntaxKind.TrueKeyword,
                        SyntaxKind.FalseKeyword,
                        SyntaxKind.NothingKeyword
                    Return True
            End Select

            Return False
        End Function

        Public Function IsStringLiteralOrInterpolatedStringLiteral(token As SyntaxToken) As Boolean Implements ISyntaxFactsService.IsStringLiteralOrInterpolatedStringLiteral
            Return token.IsKind(SyntaxKind.StringLiteralToken, SyntaxKind.InterpolatedStringTextToken)
        End Function

        Public Function IsNumericLiteralExpression(node As SyntaxNode) As Boolean Implements ISyntaxFactsService.IsNumericLiteralExpression
            Return If(node Is Nothing, False, node.IsKind(SyntaxKind.NumericLiteralExpression))
        End Function

        Public Function IsBindableToken(token As Microsoft.CodeAnalysis.SyntaxToken) As Boolean Implements ISyntaxFactsService.IsBindableToken
            Return Me.IsWord(token) OrElse
                Me.IsLiteral(token) OrElse
                Me.IsOperator(token)
        End Function

        Public Function IsSimpleMemberAccessExpression(node As SyntaxNode) As Boolean Implements ISyntaxFactsService.IsSimpleMemberAccessExpression
            Return TypeOf node Is MemberAccessExpressionSyntax AndAlso
                DirectCast(node, MemberAccessExpressionSyntax).Kind = SyntaxKind.SimpleMemberAccessExpression
        End Function

        Public Function IsPointerMemberAccessExpression(node As SyntaxNode) As Boolean Implements ISyntaxFactsService.IsPointerMemberAccessExpression
            Return False
        End Function

        Public Sub GetNameAndArityOfSimpleName(node As SyntaxNode, ByRef name As String, ByRef arity As Integer) Implements ISyntaxFactsService.GetNameAndArityOfSimpleName
            Dim simpleName = TryCast(node, SimpleNameSyntax)
            If simpleName IsNot Nothing Then
                name = simpleName.Identifier.ValueText
                arity = simpleName.Arity
            End If
        End Sub

        Public Function LooksGeneric(name As SyntaxNode) As Boolean Implements ISyntaxFactsService.LooksGeneric
            Return name.IsKind(SyntaxKind.GenericName)
        End Function

        Public Function GetExpressionOfMemberAccessExpression(node As SyntaxNode, Optional allowImplicitTarget As Boolean = False) As SyntaxNode Implements ISyntaxFactsService.GetExpressionOfMemberAccessExpression
            Return TryCast(node, MemberAccessExpressionSyntax)?.GetExpressionOfMemberAccessExpression(allowImplicitTarget)
        End Function

        Public Function GetTargetOfMemberBinding(node As SyntaxNode) As SyntaxNode Implements ISyntaxFactsService.GetTargetOfMemberBinding
            ' Member bindings are a C# concept.
            Return Nothing
        End Function

        Public Function GetExpressionOfConditionalAccessExpression(node As SyntaxNode) As SyntaxNode Implements ISyntaxFactsService.GetExpressionOfConditionalAccessExpression
            Return TryCast(node, ConditionalAccessExpressionSyntax)?.Expression
        End Function

        Public Function GetExpressionOfElementAccessExpression(node As SyntaxNode) As SyntaxNode Implements ISyntaxFactsService.GetExpressionOfElementAccessExpression
            Return TryCast(node, InvocationExpressionSyntax)?.Expression
        End Function

        Public Function GetArgumentListOfElementAccessExpression(node As SyntaxNode) As SyntaxNode Implements ISyntaxFactsService.GetArgumentListOfElementAccessExpression
            Return TryCast(node, InvocationExpressionSyntax)?.ArgumentList
        End Function

        Public Function GetExpressionOfInterpolation(node As SyntaxNode) As SyntaxNode Implements ISyntaxFactsService.GetExpressionOfInterpolation
            Return TryCast(node, InterpolationSyntax)?.Expression
        End Function

        Public Function IsInNamespaceOrTypeContext(node As SyntaxNode) As Boolean Implements ISyntaxFactsService.IsInNamespaceOrTypeContext
            Return SyntaxFacts.IsInNamespaceOrTypeContext(node)
        End Function

        Public Function IsInStaticContext(node As Microsoft.CodeAnalysis.SyntaxNode) As Boolean Implements ISyntaxFactsService.IsInStaticContext
            Return node.IsInStaticContext()
        End Function

        Public Function GetExpressionOfArgument(node As Microsoft.CodeAnalysis.SyntaxNode) As Microsoft.CodeAnalysis.SyntaxNode Implements ISyntaxFactsService.GetExpressionOfArgument
            Return TryCast(node, ArgumentSyntax).GetArgumentExpression()
        End Function

        Public Function GetRefKindOfArgument(node As Microsoft.CodeAnalysis.SyntaxNode) As Microsoft.CodeAnalysis.RefKind Implements ISyntaxFactsService.GetRefKindOfArgument
            ' TODO(cyrusn): Consider the method this argument is passed to, to determine this.
            Return RefKind.None
        End Function

        Public Function IsArgument(node As SyntaxNode) As Boolean Implements ISyntaxFactsService.IsArgument
            Return TypeOf node Is ArgumentSyntax
        End Function

        Public Function IsSimpleArgument(node As SyntaxNode) As Boolean Implements ISyntaxFactsService.IsSimpleArgument
            Dim argument = TryCast(node, ArgumentSyntax)
            Return argument IsNot Nothing AndAlso Not argument.IsNamed AndAlso Not argument.IsOmitted
        End Function

        Public Function IsInConstantContext(node As Microsoft.CodeAnalysis.SyntaxNode) As Boolean Implements ISyntaxFactsService.IsInConstantContext
            Return node.IsInConstantContext()
        End Function

        Public Function IsInConstructor(node As Microsoft.CodeAnalysis.SyntaxNode) As Boolean Implements ISyntaxFactsService.IsInConstructor
            Return node.GetAncestors(Of StatementSyntax).Any(Function(s) s.Kind = SyntaxKind.ConstructorBlock)
        End Function

        Public Function IsUnsafeContext(node As Microsoft.CodeAnalysis.SyntaxNode) As Boolean Implements ISyntaxFactsService.IsUnsafeContext
            Return False
        End Function

        Public Function GetNameOfAttribute(node As Microsoft.CodeAnalysis.SyntaxNode) As Microsoft.CodeAnalysis.SyntaxNode Implements ISyntaxFactsService.GetNameOfAttribute
            Return DirectCast(node, AttributeSyntax).Name
        End Function

        Public Function IsAttribute(node As Microsoft.CodeAnalysis.SyntaxNode) As Boolean Implements ISyntaxFactsService.IsAttribute
            Return TypeOf node Is AttributeSyntax
        End Function

        Public Function IsAttributeNamedArgumentIdentifier(node As SyntaxNode) As Boolean Implements ISyntaxFactsService.IsAttributeNamedArgumentIdentifier
            Dim identifierName = TryCast(node, IdentifierNameSyntax)
            Return identifierName.IsParentKind(SyntaxKind.NameColonEquals) AndAlso
                identifierName.Parent.IsParentKind(SyntaxKind.SimpleArgument) AndAlso
                identifierName.Parent.Parent.IsParentKind(SyntaxKind.ArgumentList) AndAlso
                identifierName.Parent.Parent.Parent.IsParentKind(SyntaxKind.Attribute)
        End Function

        Public Function GetContainingTypeDeclaration(root As SyntaxNode, position As Integer) As SyntaxNode Implements ISyntaxFactsService.GetContainingTypeDeclaration
            If root Is Nothing Then
                Throw New ArgumentNullException(NameOf(root))
            End If

            If position < 0 OrElse position > root.Span.End Then
                Throw New ArgumentOutOfRangeException(NameOf(position))
            End If

            Return root.
                FindToken(position).
                GetAncestors(Of SyntaxNode)().
                FirstOrDefault(Function(n) TypeOf n Is TypeBlockSyntax OrElse TypeOf n Is DelegateStatementSyntax)
        End Function

        Public Function GetContainingVariableDeclaratorOfFieldDeclaration(node As SyntaxNode) As SyntaxNode Implements ISyntaxFactsService.GetContainingVariableDeclaratorOfFieldDeclaration
            If node Is Nothing Then
                Throw New ArgumentNullException(NameOf(node))
            End If

            Dim parent = node.Parent

            While node IsNot Nothing
                If node.Kind = SyntaxKind.VariableDeclarator AndAlso node.IsParentKind(SyntaxKind.FieldDeclaration) Then
                    Return node
                End If

                node = node.Parent
            End While

            Return Nothing
        End Function

        Public Function FindTokenOnLeftOfPosition(node As SyntaxNode,
                                                  position As Integer,
                                                  Optional includeSkipped As Boolean = True,
                                                  Optional includeDirectives As Boolean = False,
                                                  Optional includeDocumentationComments As Boolean = False) As SyntaxToken Implements ISyntaxFactsService.FindTokenOnLeftOfPosition
            Return node.FindTokenOnLeftOfPosition(position, includeSkipped, includeDirectives, includeDocumentationComments)
        End Function

        Public Function FindTokenOnRightOfPosition(node As SyntaxNode,
                                                   position As Integer,
                                                   Optional includeSkipped As Boolean = True,
                                                   Optional includeDirectives As Boolean = False,
                                                   Optional includeDocumentationComments As Boolean = False) As SyntaxToken Implements ISyntaxFactsService.FindTokenOnRightOfPosition
            Return node.FindTokenOnRightOfPosition(position, includeSkipped, includeDirectives, includeDocumentationComments)
        End Function

        Public Function IsObjectCreationExpression(node As SyntaxNode) As Boolean Implements ISyntaxFactsService.IsObjectCreationExpression
            Return TypeOf node Is ObjectCreationExpressionSyntax
        End Function

        Public Function IsObjectInitializerNamedAssignmentIdentifier(node As SyntaxNode) As Boolean Implements ISyntaxFactsService.IsObjectInitializerNamedAssignmentIdentifier
            Dim unused As SyntaxNode = Nothing
            Return IsObjectInitializerNamedAssignmentIdentifier(node, unused)
        End Function

        Public Function IsObjectInitializerNamedAssignmentIdentifier(
                node As SyntaxNode,
                ByRef initializedInstance As SyntaxNode) As Boolean Implements ISyntaxFactsService.IsObjectInitializerNamedAssignmentIdentifier

            Dim identifier = TryCast(node, IdentifierNameSyntax)
            If identifier?.IsChildNode(Of NamedFieldInitializerSyntax)(Function(n) n.Name) Then
                ' .parent is the NamedField.
                ' .parent.parent is the ObjectInitializer.
                ' .parent.parent.parent will be the ObjectCreationExpression.
                initializedInstance = identifier.Parent.Parent.Parent
                Return True
            End If

            Return False
        End Function

        Public Function IsElementAccessExpression(node As SyntaxNode) As Boolean Implements ISyntaxFactsService.IsElementAccessExpression
            ' VB doesn't have a specialized node for element access.  Instead, it just uses an
            ' invocation expression or dictionary access expression.
            Return node.Kind = SyntaxKind.InvocationExpression OrElse node.Kind = SyntaxKind.DictionaryAccessExpression
        End Function

        Public Function ToIdentifierToken(name As String) As SyntaxToken Implements ISyntaxFactsService.ToIdentifierToken
            Return name.ToIdentifierToken()
        End Function

<<<<<<< HEAD
        Public Function GetExpressionOfParenthesizedExpression(node As SyntaxNode) As SyntaxNode Implements ISyntaxFactsService.GetExpressionOfParenthesizedExpression
            Return DirectCast(node, ParenthesizedExpressionSyntax).Expression
        End Function

=======
>>>>>>> 94fdf69b
        Public Sub GetPartsOfParenthesizedExpression(
            node As SyntaxNode, ByRef openParen As SyntaxToken, ByRef expression As SyntaxNode, ByRef closeParen As SyntaxToken) Implements ISyntaxFactsService.GetPartsOfParenthesizedExpression

            Dim parenthesizedExpression = DirectCast(node, ParenthesizedExpressionSyntax)
            openParen = parenthesizedExpression.OpenParenToken
            expression = parenthesizedExpression.Expression
            closeParen = parenthesizedExpression.CloseParenToken
        End Sub

        Public Function Parenthesize(expression As SyntaxNode, Optional includeElasticTrivia As Boolean = True, Optional addSimplifierAnnotation As Boolean = True) As SyntaxNode Implements ISyntaxFactsService.Parenthesize
            Return DirectCast(expression, ExpressionSyntax).Parenthesize(addSimplifierAnnotation)
        End Function

        Public Function IsTypeNamedVarInVariableOrFieldDeclaration(token As SyntaxToken, parent As SyntaxNode) As Boolean Implements ISyntaxFactsService.IsTypeNamedVarInVariableOrFieldDeclaration
            Return False
        End Function

        Public Function IsTypeNamedDynamic(token As SyntaxToken, parent As SyntaxNode) As Boolean Implements ISyntaxFactsService.IsTypeNamedDynamic
            Return False
        End Function

        Public Function IsIndexerMemberCRef(node As SyntaxNode) As Boolean Implements ISyntaxFactsService.IsIndexerMemberCRef
            Return False
        End Function

        Public Function GetContainingMemberDeclaration(root As SyntaxNode, position As Integer, Optional useFullSpan As Boolean = True) As SyntaxNode Implements ISyntaxFactsService.GetContainingMemberDeclaration
            Contract.ThrowIfNull(root, NameOf(root))
            Contract.ThrowIfTrue(position < 0 OrElse position > root.FullSpan.End, NameOf(position))

            Dim [end] = root.FullSpan.End
            If [end] = 0 Then
                ' empty file
                Return Nothing
            End If

            ' make sure position doesn't touch end of root
            position = Math.Min(position, [end] - 1)

            Dim node = root.FindToken(position).Parent
            While node IsNot Nothing
                If useFullSpan OrElse node.Span.Contains(position) Then

                    If TypeOf node Is MethodBlockBaseSyntax AndAlso Not TypeOf node.Parent Is PropertyBlockSyntax Then
                        Return node
                    End If

                    If TypeOf node Is PropertyStatementSyntax AndAlso Not TypeOf node.Parent Is PropertyBlockSyntax Then
                        Return node
                    End If

                    If TypeOf node Is EventStatementSyntax AndAlso Not TypeOf node.Parent Is EventBlockSyntax Then
                        Return node
                    End If

                    If TypeOf node Is PropertyBlockSyntax OrElse
                       TypeOf node Is TypeBlockSyntax OrElse
                       TypeOf node Is EnumBlockSyntax OrElse
                       TypeOf node Is NamespaceBlockSyntax OrElse
                       TypeOf node Is EventBlockSyntax OrElse
                       TypeOf node Is FieldDeclarationSyntax Then
                        Return node
                    End If
                End If

                node = node.Parent
            End While

            Return Nothing
        End Function

        Public Function IsMethodLevelMember(node As SyntaxNode) As Boolean Implements ISyntaxFactsService.IsMethodLevelMember

            ' Note: Derived types of MethodBaseSyntax are expanded explicitly, since PropertyStatementSyntax and
            ' EventStatementSyntax will NOT be parented by MethodBlockBaseSyntax.  Additionally, there are things
            ' like AccessorStatementSyntax and DelegateStatementSyntax that we never want to tread as method level
            ' members.

            If TypeOf node Is MethodStatementSyntax AndAlso Not TypeOf node.Parent Is MethodBlockBaseSyntax Then
                Return True
            End If

            If TypeOf node Is SubNewStatementSyntax AndAlso Not TypeOf node.Parent Is MethodBlockBaseSyntax Then
                Return True
            End If

            If TypeOf node Is OperatorStatementSyntax AndAlso Not TypeOf node.Parent Is MethodBlockBaseSyntax Then
                Return True
            End If

            If TypeOf node Is PropertyStatementSyntax AndAlso Not TypeOf node.Parent Is PropertyBlockSyntax Then
                Return True
            End If

            If TypeOf node Is EventStatementSyntax AndAlso Not TypeOf node.Parent Is EventBlockSyntax Then
                Return True
            End If

            If TypeOf node Is DeclareStatementSyntax Then
                Return True
            End If

            Return TypeOf node Is ConstructorBlockSyntax OrElse
                   TypeOf node Is MethodBlockSyntax OrElse
                   TypeOf node Is OperatorBlockSyntax OrElse
                   TypeOf node Is EventBlockSyntax OrElse
                   TypeOf node Is PropertyBlockSyntax OrElse
                   TypeOf node Is EnumMemberDeclarationSyntax OrElse
                   TypeOf node Is FieldDeclarationSyntax
        End Function

        Public Function GetMemberBodySpanForSpeculativeBinding(node As SyntaxNode) As TextSpan Implements ISyntaxFactsService.GetMemberBodySpanForSpeculativeBinding
            Dim member = GetContainingMemberDeclaration(node, node.SpanStart)
            If member Is Nothing Then
                Return Nothing
            End If

            ' TODO: currently we only support method for now
            Dim method = TryCast(member, MethodBlockBaseSyntax)
            If method IsNot Nothing Then
                If method.BlockStatement Is Nothing OrElse method.EndBlockStatement Is Nothing Then
                    Return Nothing
                End If

                ' We don't want to include the BlockStatement or any trailing trivia up to and including its statement
                ' terminator in the span. Instead, we use the start of the first statement's leading trivia (if any) up
                ' to the start of the EndBlockStatement. If there aren't any statements in the block, we use the start
                ' of the EndBlockStatements leading trivia.

                Dim firstStatement = method.Statements.FirstOrDefault()
                Dim spanStart = If(firstStatement IsNot Nothing,
                                   firstStatement.FullSpan.Start,
                                   method.EndBlockStatement.FullSpan.Start)

                Return TextSpan.FromBounds(spanStart, method.EndBlockStatement.SpanStart)
            End If

            Return Nothing
        End Function

        Public Function ContainsInMemberBody(node As SyntaxNode, span As TextSpan) As Boolean Implements ISyntaxFactsService.ContainsInMemberBody
            Dim method = TryCast(node, MethodBlockBaseSyntax)
            If method IsNot Nothing Then
                Return method.Statements.Count > 0 AndAlso ContainsExclusively(GetSyntaxListSpan(method.Statements), span)
            End If

            Dim [event] = TryCast(node, EventBlockSyntax)
            If [event] IsNot Nothing Then
                Return [event].Accessors.Count > 0 AndAlso ContainsExclusively(GetSyntaxListSpan([event].Accessors), span)
            End If

            Dim [property] = TryCast(node, PropertyBlockSyntax)
            If [property] IsNot Nothing Then
                Return [property].Accessors.Count > 0 AndAlso ContainsExclusively(GetSyntaxListSpan([property].Accessors), span)
            End If

            Dim field = TryCast(node, FieldDeclarationSyntax)
            If field IsNot Nothing Then
                Return field.Declarators.Count > 0 AndAlso ContainsExclusively(GetSeparatedSyntaxListSpan(field.Declarators), span)
            End If

            Dim [enum] = TryCast(node, EnumMemberDeclarationSyntax)
            If [enum] IsNot Nothing Then
                Return [enum].Initializer IsNot Nothing AndAlso ContainsExclusively([enum].Initializer.Span, span)
            End If

            Dim propStatement = TryCast(node, PropertyStatementSyntax)
            If propStatement IsNot Nothing Then
                Return propStatement.Initializer IsNot Nothing AndAlso ContainsExclusively(propStatement.Initializer.Span, span)
            End If

            Return False
        End Function

        Private Function ContainsExclusively(outerSpan As TextSpan, innerSpan As TextSpan) As Boolean
            If innerSpan.IsEmpty Then
                Return outerSpan.Contains(innerSpan.Start)
            End If

            Return outerSpan.Contains(innerSpan)
        End Function

        Private Function GetSyntaxListSpan(Of T As SyntaxNode)(list As SyntaxList(Of T)) As TextSpan
            Contract.Requires(list.Count > 0)
            Return TextSpan.FromBounds(list.First.SpanStart, list.Last.Span.End)
        End Function

        Private Function GetSeparatedSyntaxListSpan(Of T As SyntaxNode)(list As SeparatedSyntaxList(Of T)) As TextSpan
            Contract.Requires(list.Count > 0)
            Return TextSpan.FromBounds(list.First.SpanStart, list.Last.Span.End)
        End Function

        Public Function GetMethodLevelMembers(root As SyntaxNode) As List(Of SyntaxNode) Implements ISyntaxFactsService.GetMethodLevelMembers
            Dim list = New List(Of SyntaxNode)()
            AppendMethodLevelMembers(root, list)
            Return list
        End Function

        Public Function IsTopLevelNodeWithMembers(node As SyntaxNode) As Boolean Implements ISyntaxFactsService.IsTopLevelNodeWithMembers
            Return TypeOf node Is NamespaceBlockSyntax OrElse
                   TypeOf node Is TypeBlockSyntax OrElse
                   TypeOf node Is EnumBlockSyntax
        End Function

        Private Const s_dotToken As String = "."

        Public Function GetDisplayName(node As SyntaxNode, options As DisplayNameOptions, Optional rootNamespace As String = Nothing) As String Implements ISyntaxFactsService.GetDisplayName
            If node Is Nothing Then
                Return String.Empty
            End If

            Dim pooled = PooledStringBuilder.GetInstance()
            Dim builder = pooled.Builder

            ' member keyword (if any)
            Dim memberDeclaration = TryCast(node, DeclarationStatementSyntax)
            If (options And DisplayNameOptions.IncludeMemberKeyword) <> 0 Then
                Dim keywordToken = memberDeclaration.GetMemberKeywordToken()
                If keywordToken <> Nothing AndAlso Not keywordToken.IsMissing Then
                    builder.Append(keywordToken.Text)
                    builder.Append(" "c)
                End If
            End If

            Dim names = ArrayBuilder(Of String).GetInstance()
            ' containing type(s)
            Dim parent = node.Parent
            While TypeOf parent Is TypeBlockSyntax
                names.Push(GetName(parent, options, containsGlobalKeyword:=False))
                parent = parent.Parent
            End While

            If (options And DisplayNameOptions.IncludeNamespaces) <> 0 Then
                ' containing namespace(s) in source (if any)
                Dim containsGlobalKeyword As Boolean = False
                While parent IsNot Nothing AndAlso parent.Kind() = SyntaxKind.NamespaceBlock
                    names.Push(GetName(parent, options, containsGlobalKeyword))
                    parent = parent.Parent
                End While
                ' root namespace (if any)
                If Not containsGlobalKeyword AndAlso Not String.IsNullOrEmpty(rootNamespace) Then
                    builder.Append(rootNamespace)
                    builder.Append(s_dotToken)
                End If
            End If

            While Not names.IsEmpty()
                Dim name = names.Pop()
                If name IsNot Nothing Then
                    builder.Append(name)
                    builder.Append(s_dotToken)
                End If
            End While
            names.Free()

            ' name (include generic type parameters)
            builder.Append(GetName(node, options, containsGlobalKeyword:=False))

            ' parameter list (if any)
            If (options And DisplayNameOptions.IncludeParameters) <> 0 Then
                builder.Append(memberDeclaration.GetParameterList())
            End If

            ' As clause (if any)
            If (options And DisplayNameOptions.IncludeType) <> 0 Then
                Dim asClause = memberDeclaration.GetAsClause()
                If asClause IsNot Nothing Then
                    builder.Append(" "c)
                    builder.Append(asClause)
                End If
            End If

            Return pooled.ToStringAndFree()
        End Function

        Private Shared Function GetName(node As SyntaxNode, options As DisplayNameOptions, ByRef containsGlobalKeyword As Boolean) As String
            Const missingTokenPlaceholder As String = "?"

            Select Case node.Kind()
                Case SyntaxKind.CompilationUnit
                    Return Nothing
                Case SyntaxKind.IdentifierName
                    Dim identifier = DirectCast(node, IdentifierNameSyntax).Identifier
                    Return If(identifier.IsMissing, missingTokenPlaceholder, identifier.Text)
                Case SyntaxKind.IncompleteMember
                    Return missingTokenPlaceholder
                Case SyntaxKind.NamespaceBlock
                    Dim nameSyntax = CType(node, NamespaceBlockSyntax).NamespaceStatement.Name
                    If nameSyntax.Kind() = SyntaxKind.GlobalName Then
                        containsGlobalKeyword = True
                        Return Nothing
                    Else
                        Return GetName(nameSyntax, options, containsGlobalKeyword)
                    End If
                Case SyntaxKind.QualifiedName
                    Dim qualified = CType(node, QualifiedNameSyntax)
                    If qualified.Left.Kind() = SyntaxKind.GlobalName Then
                        containsGlobalKeyword = True
                        Return GetName(qualified.Right, options, containsGlobalKeyword) ' don't use the Global prefix if specified
                    Else
                        Return GetName(qualified.Left, options, containsGlobalKeyword) + s_dotToken + GetName(qualified.Right, options, containsGlobalKeyword)
                    End If
            End Select

            Dim name As String = Nothing
            Dim memberDeclaration = TryCast(node, DeclarationStatementSyntax)
            If memberDeclaration IsNot Nothing Then
                Dim nameToken = memberDeclaration.GetNameToken()
                If nameToken <> Nothing Then
                    name = If(nameToken.IsMissing, missingTokenPlaceholder, nameToken.Text)
                    If (options And DisplayNameOptions.IncludeTypeParameters) <> 0 Then
                        Dim pooled = PooledStringBuilder.GetInstance()
                        Dim builder = pooled.Builder
                        builder.Append(name)
                        AppendTypeParameterList(builder, memberDeclaration.GetTypeParameterList())
                        name = pooled.ToStringAndFree()
                    End If
                End If
            End If
            Debug.Assert(name IsNot Nothing, "Unexpected node type " + node.Kind().ToString())
            Return name
        End Function

        Private Shared Sub AppendTypeParameterList(builder As StringBuilder, typeParameterList As TypeParameterListSyntax)
            If typeParameterList IsNot Nothing AndAlso typeParameterList.Parameters.Count > 0 Then
                builder.Append("(Of ")
                builder.Append(typeParameterList.Parameters(0).Identifier.Text)
                For i = 1 To typeParameterList.Parameters.Count - 1
                    builder.Append(", ")
                    builder.Append(typeParameterList.Parameters(i).Identifier.Text)
                Next
                builder.Append(")"c)
            End If
        End Sub

        Private Sub AppendMethodLevelMembers(node As SyntaxNode, list As List(Of SyntaxNode))
            For Each member In node.GetMembers()
                If IsTopLevelNodeWithMembers(member) Then
                    AppendMethodLevelMembers(member, list)
                    Continue For
                End If

                If IsMethodLevelMember(member) Then
                    list.Add(member)
                End If
            Next
        End Sub

        Public Function GetMethodLevelMemberId(root As SyntaxNode, node As SyntaxNode) As Integer Implements ISyntaxFactsService.GetMethodLevelMemberId
            Contract.Requires(root.SyntaxTree Is node.SyntaxTree)

            Dim currentId As Integer = Nothing
            Dim currentNode As SyntaxNode = Nothing
            Contract.ThrowIfFalse(TryGetMethodLevelMember(root, Function(n, i) n Is node, currentId, currentNode))

            Contract.ThrowIfFalse(currentId >= 0)
            CheckMemberId(root, node, currentId)

            Return currentId
        End Function

        Public Function GetMethodLevelMember(root As SyntaxNode, memberId As Integer) As SyntaxNode Implements ISyntaxFactsService.GetMethodLevelMember
            Dim currentId As Integer = Nothing
            Dim currentNode As SyntaxNode = Nothing

            If Not TryGetMethodLevelMember(root, Function(n, i) i = memberId, currentId, currentNode) Then
                Return Nothing
            End If

            Contract.ThrowIfNull(currentNode)
            CheckMemberId(root, currentNode, memberId)

            Return currentNode
        End Function

        Private Function TryGetMethodLevelMember(node As SyntaxNode, predicate As Func(Of SyntaxNode, Integer, Boolean), ByRef currentId As Integer, ByRef currentNode As SyntaxNode) As Boolean
            For Each member In node.GetMembers()
                If TypeOf member Is NamespaceBlockSyntax OrElse
                   TypeOf member Is TypeBlockSyntax OrElse
                   TypeOf member Is EnumBlockSyntax Then
                    If TryGetMethodLevelMember(member, predicate, currentId, currentNode) Then
                        Return True
                    End If

                    Continue For
                End If

                If IsMethodLevelMember(member) Then
                    If predicate(member, currentId) Then
                        currentNode = member
                        Return True
                    End If

                    currentId = currentId + 1
                End If
            Next

            currentNode = Nothing
            Return False
        End Function

        <Conditional("DEBUG")>
        Private Sub CheckMemberId(root As SyntaxNode, node As SyntaxNode, memberId As Integer)
            Dim list = GetMethodLevelMembers(root)
            Dim index = list.IndexOf(node)
            Contract.ThrowIfFalse(index = memberId)
        End Sub

        Public Function GetBindableParent(token As SyntaxToken) As SyntaxNode Implements ISyntaxFactsService.GetBindableParent
            Dim node = token.Parent
            While node IsNot Nothing
                Dim parent = node.Parent

                ' If this node is on the left side of a member access expression, don't ascend
                ' further or we'll end up binding to something else.
                Dim memberAccess = TryCast(parent, MemberAccessExpressionSyntax)
                If memberAccess IsNot Nothing Then
                    If memberAccess.Expression Is node Then
                        Exit While
                    End If
                End If

                ' If this node is on the left side of a qualified name, don't ascend
                ' further or we'll end up binding to something else.
                Dim qualifiedName = TryCast(parent, QualifiedNameSyntax)
                If qualifiedName IsNot Nothing Then
                    If qualifiedName.Left Is node Then
                        Exit While
                    End If
                End If

                ' If this node is the type of an object creation expression, return the
                ' object creation expression.
                Dim objectCreation = TryCast(parent, ObjectCreationExpressionSyntax)
                If objectCreation IsNot Nothing Then
                    If objectCreation.Type Is node Then
                        node = parent
                        Exit While
                    End If
                End If

                ' The inside of an interpolated string is treated as its own token so we
                ' need to force navigation to the parent expression syntax.
                If TypeOf node Is InterpolatedStringTextSyntax AndAlso TypeOf parent Is InterpolatedStringExpressionSyntax Then
                    node = parent
                    Exit While
                End If

                ' If this node is not parented by a name, we're done.
                Dim name = TryCast(parent, NameSyntax)
                If name Is Nothing Then
                    Exit While
                End If

                node = parent
            End While

            Return node
        End Function

        Public Function GetConstructors(root As SyntaxNode, cancellationToken As CancellationToken) As IEnumerable(Of SyntaxNode) Implements ISyntaxFactsService.GetConstructors
            Dim compilationUnit = TryCast(root, CompilationUnitSyntax)
            If compilationUnit Is Nothing Then
                Return SpecializedCollections.EmptyEnumerable(Of SyntaxNode)()
            End If

            Dim constructors = New List(Of SyntaxNode)()
            AppendConstructors(compilationUnit.Members, constructors, cancellationToken)
            Return constructors
        End Function

        Private Sub AppendConstructors(members As SyntaxList(Of StatementSyntax), constructors As List(Of SyntaxNode), cancellationToken As CancellationToken)
            For Each member As StatementSyntax In members
                cancellationToken.ThrowIfCancellationRequested()

                Dim constructor = TryCast(member, ConstructorBlockSyntax)
                If constructor IsNot Nothing Then
                    constructors.Add(constructor)
                    Continue For
                End If

                Dim [namespace] = TryCast(member, NamespaceBlockSyntax)
                If [namespace] IsNot Nothing Then
                    AppendConstructors([namespace].Members, constructors, cancellationToken)
                End If

                Dim [class] = TryCast(member, ClassBlockSyntax)
                If [class] IsNot Nothing Then
                    AppendConstructors([class].Members, constructors, cancellationToken)
                End If

                Dim [struct] = TryCast(member, StructureBlockSyntax)
                If [struct] IsNot Nothing Then
                    AppendConstructors([struct].Members, constructors, cancellationToken)
                End If
            Next
        End Sub

        Public Function GetInactiveRegionSpanAroundPosition(tree As SyntaxTree, position As Integer, cancellationToken As CancellationToken) As TextSpan Implements ISyntaxFactsService.GetInactiveRegionSpanAroundPosition
            Dim trivia = tree.FindTriviaToLeft(position, cancellationToken)
            If trivia.Kind = SyntaxKind.DisabledTextTrivia Then
                Return trivia.FullSpan
            End If

            Return Nothing
        End Function

        Public Function GetNameForArgument(argument As SyntaxNode) As String Implements ISyntaxFactsService.GetNameForArgument
            If TryCast(argument, ArgumentSyntax)?.IsNamed Then
                Return DirectCast(argument, SimpleArgumentSyntax).NameColonEquals.Name.Identifier.ValueText
            End If

            Return String.Empty
        End Function

        Public Function IsLeftSideOfDot(node As SyntaxNode) As Boolean Implements ISyntaxFactsService.IsLeftSideOfDot
            Return TryCast(node, ExpressionSyntax).IsLeftSideOfDot()
        End Function

        Public Function GetRightSideOfDot(node As SyntaxNode) As SyntaxNode Implements ISyntaxFactsService.GetRightSideOfDot
            Return If(TryCast(node, QualifiedNameSyntax)?.Right,
                      TryCast(node, MemberAccessExpressionSyntax)?.Name)
        End Function

        Public Function IsLeftSideOfAssignment(node As SyntaxNode) As Boolean Implements ISyntaxFactsService.IsLeftSideOfAssignment
            Return TryCast(node, ExpressionSyntax).IsLeftSideOfAnyAssignStatement
        End Function

        Public Function IsLeftSideOfAnyAssignment(node As SyntaxNode) As Boolean Implements ISyntaxFactsService.IsLeftSideOfAnyAssignment
            Return TryCast(node, ExpressionSyntax).IsLeftSideOfAnyAssignStatement
        End Function

        Public Function GetRightHandSideOfAssignment(node As SyntaxNode) As SyntaxNode Implements ISyntaxFactsService.GetRightHandSideOfAssignment
            Return TryCast(node, AssignmentStatementSyntax)?.Right
        End Function

        Public Function IsInferredAnonymousObjectMemberDeclarator(node As SyntaxNode) As Boolean Implements ISyntaxFactsService.IsInferredAnonymousObjectMemberDeclarator
            Return node.IsKind(SyntaxKind.InferredFieldInitializer)
        End Function

        Public Function IsOperandOfIncrementExpression(node As SyntaxNode) As Boolean Implements ISyntaxFactsService.IsOperandOfIncrementExpression
            Return False
        End Function

        Public Function IsOperandOfIncrementOrDecrementExpression(node As SyntaxNode) As Boolean Implements ISyntaxFactsService.IsOperandOfIncrementOrDecrementExpression
            Return False
        End Function

        Public Function GetContentsOfInterpolatedString(interpolatedString As SyntaxNode) As SyntaxList(Of SyntaxNode) Implements ISyntaxFactsService.GetContentsOfInterpolatedString
            Return (TryCast(interpolatedString, InterpolatedStringExpressionSyntax)?.Contents).Value
        End Function

        Public Function IsNumericLiteral(token As SyntaxToken) As Boolean Implements ISyntaxFactsService.IsNumericLiteral
            Return token.Kind = SyntaxKind.DecimalLiteralToken OrElse
                   token.Kind = SyntaxKind.FloatingLiteralToken OrElse
                   token.Kind = SyntaxKind.IntegerLiteralToken
        End Function

        Public Function IsCharacterLiteral(token As SyntaxToken) As Boolean Implements ISyntaxFactsService.IsCharacterLiteral
            Return token.Kind() = SyntaxKind.CharacterLiteralToken
        End Function

        Public Overrides Function IsStringLiteral(token As SyntaxToken) As Boolean Implements ISyntaxFactsService.IsStringLiteral
            Return token.IsKind(SyntaxKind.StringLiteralToken)
        End Function

        Public Overrides Function IsInterpolatedStringTextToken(token As SyntaxToken) As Boolean Implements ISyntaxFactsService.IsInterpolatedStringTextToken
            Return token.IsKind(SyntaxKind.InterpolatedStringTextToken)
        End Function

        Public Function IsStringLiteralExpression(node As SyntaxNode) As Boolean Implements ISyntaxFactsService.IsStringLiteralExpression
            Return node.Kind() = SyntaxKind.StringLiteralExpression
        End Function

        Public Function IsVerbatimStringLiteral(token As SyntaxToken) As Boolean Implements ISyntaxFactsService.IsVerbatimStringLiteral
            ' VB does not have verbatim strings
            Return False
        End Function

        Public Function GetArgumentsOfInvocationExpression(node As SyntaxNode) As SeparatedSyntaxList(Of SyntaxNode) Implements ISyntaxFactsService.GetArgumentsOfInvocationExpression
            Return GetArgumentsOfArgumentList(TryCast(node, InvocationExpressionSyntax)?.ArgumentList)
        End Function

        Public Function GetArgumentsOfObjectCreationExpression(node As SyntaxNode) As SeparatedSyntaxList(Of SyntaxNode) Implements ISyntaxFactsService.GetArgumentsOfObjectCreationExpression
            Return GetArgumentsOfArgumentList(TryCast(node, ObjectCreationExpressionSyntax)?.ArgumentList)
        End Function

        Public Function GetArgumentsOfArgumentList(node As SyntaxNode) As SeparatedSyntaxList(Of SyntaxNode) Implements ISyntaxFactsService.GetArgumentsOfArgumentList
            Dim arguments = TryCast(node, ArgumentListSyntax)?.Arguments
            Return If(arguments.HasValue, arguments.Value, Nothing)
        End Function

        Public Function ConvertToSingleLine(node As SyntaxNode, Optional useElasticTrivia As Boolean = False) As SyntaxNode Implements ISyntaxFactsService.ConvertToSingleLine
            Return node.ConvertToSingleLine(useElasticTrivia)
        End Function

        Public Function IsDocumentationComment(node As SyntaxNode) As Boolean Implements ISyntaxFactsService.IsDocumentationComment
            Return node.IsKind(SyntaxKind.DocumentationCommentTrivia)
        End Function

        Public Function IsUsingOrExternOrImport(node As SyntaxNode) As Boolean Implements ISyntaxFactsService.IsUsingOrExternOrImport
            Return node.IsKind(SyntaxKind.ImportsStatement)
        End Function

        Public Function IsGlobalAttribute(node As SyntaxNode) As Boolean Implements ISyntaxFactsService.IsGlobalAttribute
            If node.IsKind(SyntaxKind.Attribute) Then
                Dim attributeNode = CType(node, AttributeSyntax)
                If attributeNode.Target IsNot Nothing Then
                    Return attributeNode.Target.AttributeModifier.IsKind(SyntaxKind.AssemblyKeyword)
                End If
            End If

            Return False
        End Function

        Public Function IsDeclaration(node As SyntaxNode) As Boolean Implements ISyntaxFactsService.IsDeclaration
            ' From the Visual Basic language spec:
            ' NamespaceMemberDeclaration  :=
            '    NamespaceDeclaration  |
            '    TypeDeclaration
            ' TypeDeclaration  ::=
            '    ModuleDeclaration  |
            '    NonModuleDeclaration
            ' NonModuleDeclaration  ::=
            '    EnumDeclaration  |
            '    StructureDeclaration  |
            '    InterfaceDeclaration  |
            '    ClassDeclaration  |
            '    DelegateDeclaration
            ' ClassMemberDeclaration  ::=
            '    NonModuleDeclaration  |
            '    EventMemberDeclaration  |
            '    VariableMemberDeclaration  |
            '    ConstantMemberDeclaration  |
            '    MethodMemberDeclaration  |
            '    PropertyMemberDeclaration  |
            '    ConstructorMemberDeclaration  |
            '    OperatorDeclaration
            Select Case node.Kind()
                ' Because fields declarations can define multiple symbols "Public a, b As Integer" 
                ' We want to get the VariableDeclarator node inside the field declaration to print out the symbol for the name.
                Case SyntaxKind.VariableDeclarator
                    If (node.Parent.IsKind(SyntaxKind.FieldDeclaration)) Then
                        Return True
                    End If
                    Return False

                Case SyntaxKind.NamespaceStatement,
                     SyntaxKind.NamespaceBlock,
                     SyntaxKind.ModuleStatement,
                     SyntaxKind.ModuleBlock,
                     SyntaxKind.EnumStatement,
                     SyntaxKind.EnumBlock,
                     SyntaxKind.StructureStatement,
                     SyntaxKind.StructureBlock,
                     SyntaxKind.InterfaceStatement,
                     SyntaxKind.InterfaceBlock,
                     SyntaxKind.ClassStatement,
                     SyntaxKind.ClassBlock,
                     SyntaxKind.DelegateFunctionStatement,
                     SyntaxKind.DelegateSubStatement,
                     SyntaxKind.EventStatement,
                     SyntaxKind.EventBlock,
                     SyntaxKind.AddHandlerAccessorBlock,
                     SyntaxKind.RemoveHandlerAccessorBlock,
                     SyntaxKind.FieldDeclaration,
                     SyntaxKind.SubStatement,
                     SyntaxKind.SubBlock,
                     SyntaxKind.FunctionStatement,
                     SyntaxKind.FunctionBlock,
                     SyntaxKind.PropertyStatement,
                     SyntaxKind.PropertyBlock,
                     SyntaxKind.GetAccessorBlock,
                     SyntaxKind.SetAccessorBlock,
                     SyntaxKind.SubNewStatement,
                     SyntaxKind.ConstructorBlock,
                     SyntaxKind.OperatorStatement,
                     SyntaxKind.OperatorBlock
                    Return True
            End Select

            Return False
        End Function

        Public Sub AddFirstMissingCloseBrace(root As SyntaxNode, contextNode As SyntaxNode, ByRef newRoot As SyntaxNode, ByRef newContextNode As SyntaxNode) Implements ISyntaxFactsService.AddFirstMissingCloseBrace
            ' Nothing to be done.  VB doesn't have close braces
            newRoot = root
            newContextNode = contextNode
        End Sub

        Public Function GetObjectCreationInitializer(node As SyntaxNode) As SyntaxNode Implements ISyntaxFactsService.GetObjectCreationInitializer
            Return DirectCast(node, ObjectCreationExpressionSyntax).Initializer
        End Function

        Public Function GetObjectCreationType(node As SyntaxNode) As SyntaxNode Implements ISyntaxFactsService.GetObjectCreationType
            Return DirectCast(node, ObjectCreationExpressionSyntax).Type
        End Function

        Public Function IsSimpleAssignmentStatement(statement As SyntaxNode) As Boolean Implements ISyntaxFactsService.IsSimpleAssignmentStatement
            Return statement.IsKind(SyntaxKind.SimpleAssignmentStatement)
        End Function

        Public Sub GetPartsOfAssignmentStatement(statement As SyntaxNode, ByRef left As SyntaxNode, ByRef operatorToken As SyntaxToken, ByRef right As SyntaxNode) Implements ISyntaxFactsService.GetPartsOfAssignmentStatement
            Dim assignment = DirectCast(statement, AssignmentStatementSyntax)
            left = assignment.Left
            operatorToken = assignment.OperatorToken
            right = assignment.Right
        End Sub

        Public Function GetNameOfMemberAccessExpression(memberAccessExpression As SyntaxNode) As SyntaxNode Implements ISyntaxFactsService.GetNameOfMemberAccessExpression
            Return DirectCast(memberAccessExpression, MemberAccessExpressionSyntax).Name
        End Function

        Public Function GetOperatorTokenOfMemberAccessExpression(memberAccessExpression As SyntaxNode) As SyntaxToken Implements ISyntaxFactsService.GetOperatorTokenOfMemberAccessExpression
            Return DirectCast(memberAccessExpression, MemberAccessExpressionSyntax).OperatorToken
        End Function

        Public Function GetIdentifierOfSimpleName(node As SyntaxNode) As SyntaxToken Implements ISyntaxFactsService.GetIdentifierOfSimpleName
            Return DirectCast(node, SimpleNameSyntax).Identifier
        End Function

        Public Function GetIdentifierOfVariableDeclarator(node As SyntaxNode) As SyntaxToken Implements ISyntaxFactsService.GetIdentifierOfVariableDeclarator
            Return DirectCast(node, VariableDeclaratorSyntax).Names.Last().Identifier
        End Function

        Public Function IsIdentifierName(node As SyntaxNode) As Boolean Implements ISyntaxFactsService.IsIdentifierName
            Return node.IsKind(SyntaxKind.IdentifierName)
        End Function

        Public Function IsLocalDeclarationStatement(node As SyntaxNode) As Boolean Implements ISyntaxFactsService.IsLocalDeclarationStatement
            Return node.IsKind(SyntaxKind.LocalDeclarationStatement)
        End Function

        Public Function IsLocalFunctionStatement(node As SyntaxNode) As Boolean Implements ISyntaxFactsService.IsLocalFunctionStatement
            ' VB does not have local funtions
            Return False
        End Function

        Public Function IsDeclaratorOfLocalDeclarationStatement(declarator As SyntaxNode, localDeclarationStatement As SyntaxNode) As Boolean Implements ISyntaxFactsService.IsDeclaratorOfLocalDeclarationStatement
            Return DirectCast(localDeclarationStatement, LocalDeclarationStatementSyntax).Declarators.
                Contains(DirectCast(declarator, VariableDeclaratorSyntax))
        End Function

        Public Function AreEquivalent(token1 As SyntaxToken, token2 As SyntaxToken) As Boolean Implements ISyntaxFactsService.AreEquivalent
            Return SyntaxFactory.AreEquivalent(token1, token2)
        End Function

        Public Function AreEquivalent(node1 As SyntaxNode, node2 As SyntaxNode) As Boolean Implements ISyntaxFactsService.AreEquivalent
            Return SyntaxFactory.AreEquivalent(node1, node2)
        End Function

        Public Function IsExpressionOfInvocationExpression(node As SyntaxNode) As Boolean Implements ISyntaxFactsService.IsExpressionOfInvocationExpression
            Return node IsNot Nothing AndAlso TryCast(node.Parent, InvocationExpressionSyntax)?.Expression Is node
        End Function

        Public Function IsExpressionOfAwaitExpression(node As SyntaxNode) As Boolean Implements ISyntaxFactsService.IsExpressionOfAwaitExpression
            Return node IsNot Nothing AndAlso TryCast(node.Parent, AwaitExpressionSyntax)?.Expression Is node
        End Function

        Public Function IsExpressionOfMemberAccessExpression(node As SyntaxNode) As Boolean Implements ISyntaxFactsService.IsExpressionOfMemberAccessExpression
            Return node IsNot Nothing AndAlso TryCast(node.Parent, MemberAccessExpressionSyntax)?.Expression Is node
        End Function

        Public Function GetExpressionOfInvocationExpression(node As SyntaxNode) As SyntaxNode Implements ISyntaxFactsService.GetExpressionOfInvocationExpression
            Return DirectCast(node, InvocationExpressionSyntax).Expression
        End Function

        Public Function GetExpressionOfAwaitExpression(node As SyntaxNode) As SyntaxNode Implements ISyntaxFactsService.GetExpressionOfAwaitExpression
            Return DirectCast(node, AwaitExpressionSyntax).Expression
        End Function

        Public Function IsPossibleTupleContext(
            syntaxTree As SyntaxTree,
            position As Integer,
            cancellationToken As CancellationToken) As Boolean Implements ISyntaxFactsService.IsPossibleTupleContext

            Dim token = syntaxTree.FindTokenOnLeftOfPosition(position, cancellationToken)
            Return syntaxTree.IsPossibleTupleContext(token, position)
        End Function

        Public Function GetExpressionOfExpressionStatement(node As SyntaxNode) As SyntaxNode Implements ISyntaxFactsService.GetExpressionOfExpressionStatement
            Return DirectCast(node, ExpressionStatementSyntax).Expression
        End Function

        Public Function IsNullLiteralExpression(node As SyntaxNode) As Boolean Implements ISyntaxFactsService.IsNullLiteralExpression
            Return node.Kind() = SyntaxKind.NothingLiteralExpression
        End Function

        Public Function IsDefaultLiteralExpression(node As SyntaxNode) As Boolean Implements ISyntaxFactsService.IsDefaultLiteralExpression
            Return IsNullLiteralExpression(node)
        End Function

        Public Function IsBinaryExpression(node As SyntaxNode) As Boolean Implements ISyntaxFactsService.IsBinaryExpression
            Return TypeOf node Is BinaryExpressionSyntax
        End Function

<<<<<<< HEAD
        Public Sub GetPartsOfBinaryExpression(node As SyntaxNode, ByRef left As SyntaxNode, ByRef right As SyntaxNode) Implements ISyntaxFactsService.GetPartsOfBinaryExpression
            GetPartsOfBinaryExpression(node, left, Nothing, right)
        End Sub

=======
>>>>>>> 94fdf69b
        Public Sub GetPartsOfBinaryExpression(node As SyntaxNode, ByRef left As SyntaxNode, ByRef operatorToken As SyntaxToken, ByRef right As SyntaxNode) Implements ISyntaxFactsService.GetPartsOfBinaryExpression
            Dim binaryExpression = DirectCast(node, BinaryExpressionSyntax)
            left = binaryExpression.Left
            operatorToken = binaryExpression.OperatorToken
            right = binaryExpression.Right
        End Sub

        Public Sub GetPartsOfConditionalExpression(node As SyntaxNode, ByRef condition As SyntaxNode, ByRef whenTrue As SyntaxNode, ByRef whenFalse As SyntaxNode) Implements ISyntaxFactsService.GetPartsOfConditionalExpression
            Dim conditionalExpression = DirectCast(node, TernaryConditionalExpressionSyntax)
            condition = conditionalExpression.Condition
            whenTrue = conditionalExpression.WhenTrue
            whenFalse = conditionalExpression.WhenFalse
        End Sub

        Public Function WalkDownParentheses(node As SyntaxNode) As SyntaxNode Implements ISyntaxFactsService.WalkDownParentheses
            Return If(TryCast(node, ExpressionSyntax)?.WalkDownParentheses(), node)
        End Function

        Public Function IsLogicalAndExpression(node As SyntaxNode) As Boolean Implements ISyntaxFactsService.IsLogicalAndExpression
            Return node.IsKind(SyntaxKind.AndAlsoExpression)
        End Function

        Public Function IsLogicalNotExpression(node As SyntaxNode) As Boolean Implements ISyntaxFactsService.IsLogicalNotExpression
            Return node.IsKind(SyntaxKind.NotExpression)
        End Function

        Public Function GetOperandOfPrefixUnaryExpression(node As SyntaxNode) As SyntaxNode Implements ISyntaxFactsService.GetOperandOfPrefixUnaryExpression
            Return DirectCast(node, UnaryExpressionSyntax).Operand
        End Function

        Public Sub GetPartsOfMemberAccessExpression(node As SyntaxNode, ByRef expression As SyntaxNode, ByRef name As SyntaxNode) Implements ISyntaxFactsService.GetPartsOfMemberAccessExpression
            Dim memberAccess = DirectCast(node, MemberAccessExpressionSyntax)
            expression = memberAccess.Expression
            name = memberAccess.Name
        End Sub

        Public Function GetNextExecutableStatement(statement As SyntaxNode) As SyntaxNode Implements ISyntaxFactsService.GetNextExecutableStatement
            Return DirectCast(statement, StatementSyntax).GetNextStatement()?.FirstAncestorOrSelf(Of ExecutableStatementSyntax)
        End Function

        Public Overrides Function IsWhitespaceTrivia(trivia As SyntaxTrivia) As Boolean Implements ISyntaxFactsService.IsWhitespaceTrivia
            Return trivia.IsWhitespace()
        End Function

        Public Overrides Function IsEndOfLineTrivia(trivia As SyntaxTrivia) As Boolean Implements ISyntaxFactsService.IsEndOfLineTrivia
            Return trivia.IsEndOfLine()
        End Function

        Public Overrides Function IsSingleLineCommentTrivia(trivia As SyntaxTrivia) As Boolean
            Return trivia.Kind = SyntaxKind.CommentTrivia
        End Function

        Public Overrides Function IsMultiLineCommentTrivia(trivia As SyntaxTrivia) As Boolean
            ' VB does not have multi-line comments.
            Return False
        End Function

        Public Overrides Function IsShebangDirectiveTrivia(trivia As SyntaxTrivia) As Boolean
            ' VB does not have shebang directives.
            Return False
        End Function

        Public Overrides Function IsPreprocessorDirective(trivia As SyntaxTrivia) As Boolean
            Return SyntaxFacts.IsPreprocessorDirective(trivia.Kind())
        End Function

        Public Function IsRegularComment(trivia As SyntaxTrivia) As Boolean Implements ISyntaxFactsService.IsRegularComment
            Return trivia.Kind = SyntaxKind.CommentTrivia
        End Function

        Public Function IsDocumentationComment(trivia As SyntaxTrivia) As Boolean Implements ISyntaxFactsService.IsDocumentationComment
            Return trivia.Kind = SyntaxKind.DocumentationCommentTrivia
        End Function

        Public Function IsElastic(trivia As SyntaxTrivia) As Boolean Implements ISyntaxFactsService.IsElastic
            Return trivia.IsElastic()
        End Function

        Public Function IsOnTypeHeader(root As SyntaxNode, position As Integer) As Boolean Implements ISyntaxFactsService.IsOnTypeHeader
            Dim statement = root.FindToken(position).GetAncestor(Of TypeStatementSyntax)
            If statement Is Nothing Then
                Return Nothing
            End If

            Dim start = If(statement.AttributeLists.LastOrDefault()?.GetLastToken().GetNextToken().SpanStart,
                           statement.SpanStart)
            Dim _end = If(statement.TypeParameterList?.GetLastToken().FullSpan.End,
                          statement.Identifier.FullSpan.End)

            Return position >= start AndAlso position <= _end
        End Function

        Public Function IsBetweenTypeMembers(sourceText As SourceText, root As SyntaxNode, position As Integer) As Boolean Implements ISyntaxFactsService.IsBetweenTypeMembers
            Dim token = root.FindToken(position)
            Dim typeDecl = token.GetAncestor(Of TypeBlockSyntax)
            If typeDecl IsNot Nothing Then
                Dim start = If(typeDecl.Implements.LastOrDefault()?.Span.End,
                               If(typeDecl.Inherits.LastOrDefault()?.Span.End,
                                  typeDecl.BlockStatement.Span.End))

                If position >= start AndAlso
                   position <= typeDecl.EndBlockStatement.Span.Start Then

                    Dim line = sourceText.Lines.GetLineFromPosition(position)
                    If Not line.IsEmptyOrWhitespace() Then
                        Return False
                    End If

                    Dim member = typeDecl.Members.FirstOrDefault(Function(d) d.FullSpan.Contains(position))
                    If member Is Nothing Then
                        ' There are no members, Or we're after the last member.
                        Return True
                    Else
                        ' We're within a member.  Make sure we're in the leading whitespace of
                        ' the member.
                        If position < member.SpanStart Then
                            For Each trivia In member.GetLeadingTrivia()
                                If Not trivia.IsWhitespaceOrEndOfLine() Then
                                    Return False
                                End If

                                If trivia.FullSpan.Contains(position) Then
                                    Return True
                                End If
                            Next
                        End If
                    End If
                End If
            End If

            Return False
        End Function

        Public Function GetSelectedMembers(root As SyntaxNode, textSpan As TextSpan) As ImmutableArray(Of SyntaxNode) Implements ISyntaxFactsService.GetSelectedMembers
            Return ImmutableArray(Of SyntaxNode).CastUp(root.GetMembersInSpan(textSpan))
        End Function

        Private Function ISyntaxFactsService_GetFileBanner(root As SyntaxNode) As ImmutableArray(Of SyntaxTrivia) Implements ISyntaxFactsService.GetFileBanner
            Return GetFileBanner(root)
        End Function

        Private Function ISyntaxFactsService_GetFileBanner(firstToken As SyntaxToken) As ImmutableArray(Of SyntaxTrivia) Implements ISyntaxFactsService.GetFileBanner
            Return GetFileBanner(firstToken)
        End Function

        Protected Overrides Function ContainsInterleavedDirective(span As TextSpan, token As SyntaxToken, cancellationToken As CancellationToken) As Boolean
            Return token.ContainsInterleavedDirective(span, cancellationToken)
        End Function

        Private Function ISyntaxFactsService_ContainsInterleavedDirective(node As SyntaxNode, cancellationToken As CancellationToken) As Boolean Implements ISyntaxFactsService.ContainsInterleavedDirective
            Return ContainsInterleavedDirective(node, cancellationToken)
        End Function

        Private Function ISyntaxFactsService_ContainsInterleavedDirective1(nodes As ImmutableArray(Of SyntaxNode), cancellationToken As CancellationToken) As Boolean Implements ISyntaxFactsService.ContainsInterleavedDirective
            Return ContainsInterleavedDirective(nodes, cancellationToken)
        End Function

        Public Function IsDocumentationCommentExteriorTrivia(trivia As SyntaxTrivia) As Boolean Implements ISyntaxFactsService.IsDocumentationCommentExteriorTrivia
            Return trivia.Kind() = SyntaxKind.DocumentationCommentExteriorTrivia
        End Function

        Private Function ISyntaxFactsService_GetBannerText(documentationCommentTriviaSyntax As SyntaxNode, maxBannerLength As Integer, cancellationToken As CancellationToken) As String Implements ISyntaxFactsService.GetBannerText
            Return GetBannerText(documentationCommentTriviaSyntax, maxBannerLength, cancellationToken)
        End Function

        Public Function GetModifiers(node As SyntaxNode) As SyntaxTokenList Implements ISyntaxFactsService.GetModifiers
            Return node.GetModifiers()
        End Function

        Public Function WithModifiers(node As SyntaxNode, modifiers As SyntaxTokenList) As SyntaxNode Implements ISyntaxFactsService.WithModifiers
            Return node.WithModifiers(modifiers)
        End Function

        Public Function IsLiteralExpression(node As SyntaxNode) As Boolean Implements ISyntaxFactsService.IsLiteralExpression
            Return TypeOf node Is LiteralExpressionSyntax
        End Function

        Public Function GetVariablesOfLocalDeclarationStatement(node As SyntaxNode) As SeparatedSyntaxList(Of SyntaxNode) Implements ISyntaxFactsService.GetVariablesOfLocalDeclarationStatement
            Return DirectCast(node, LocalDeclarationStatementSyntax).Declarators
        End Function

        Public Function GetInitializerOfVariableDeclarator(node As SyntaxNode) As SyntaxNode Implements ISyntaxFactsService.GetInitializerOfVariableDeclarator
            Return DirectCast(node, VariableDeclaratorSyntax).Initializer
        End Function

        Public Function GetTypeOfVariableDeclarator(node As SyntaxNode) As SyntaxNode Implements ISyntaxFactsService.GetTypeOfVariableDeclarator
            Dim declarator = DirectCast(node, VariableDeclaratorSyntax)
            Return TryCast(declarator.AsClause, SimpleAsClauseSyntax)?.Type
        End Function

        Public Function GetValueOfEqualsValueClause(node As SyntaxNode) As SyntaxNode Implements ISyntaxFactsService.GetValueOfEqualsValueClause
            Return DirectCast(node, EqualsValueSyntax).Value
        End Function

        Public Function IsExecutableBlock(node As SyntaxNode) As Boolean Implements ISyntaxFactsService.IsExecutableBlock
            Return node.IsExecutableBlock()
        End Function

        Public Function GetExecutableBlockStatements(node As SyntaxNode) As SyntaxList(Of SyntaxNode) Implements ISyntaxFactsService.GetExecutableBlockStatements
            Return node.GetExecutableBlockStatements()
        End Function

        Public Function FindInnermostCommonExecutableBlock(nodes As IEnumerable(Of SyntaxNode)) As SyntaxNode Implements ISyntaxFactsService.FindInnermostCommonExecutableBlock
            Return nodes.FindInnermostCommonExecutableBlock()
        End Function

        Private Function ISyntaxFactsService_GetLeadingBlankLines(node As SyntaxNode) As ImmutableArray(Of SyntaxTrivia) Implements ISyntaxFactsService.GetLeadingBlankLines
            Return MyBase.GetLeadingBlankLines(node)
        End Function

        Private Function ISyntaxFactsService_GetNodeWithoutLeadingBlankLines(Of TSyntaxNode As SyntaxNode)(node As TSyntaxNode) As TSyntaxNode Implements ISyntaxFactsService.GetNodeWithoutLeadingBlankLines
            Return MyBase.GetNodeWithoutLeadingBlankLines(node)
        End Function

        Public Function IsCastExpression(node As SyntaxNode) As Boolean Implements ISyntaxFactsService.IsCastExpression
            Return node.Kind = SyntaxKind.DirectCastExpression
        End Function

        Public Sub GetPartsOfCastExpression(node As SyntaxNode, ByRef type As SyntaxNode, ByRef expression As SyntaxNode) Implements ISyntaxFactsService.GetPartsOfCastExpression
            Dim cast = DirectCast(node, DirectCastExpressionSyntax)
            type = cast.Type
            expression = cast.Expression
        End Sub

        Public Function GetDeconstructionReferenceLocation(node As SyntaxNode) As Location Implements ISyntaxFactsService.GetDeconstructionReferenceLocation
            Throw New NotImplementedException()
        End Function

        Public Function GetDeclarationIdentifierIfOverride(token As SyntaxToken) As SyntaxToken? Implements ISyntaxFactsService.GetDeclarationIdentifierIfOverride
            If token.Kind() = SyntaxKind.OverridesKeyword Then
                Dim parent = token.Parent

                Select Case parent.Kind()
                    Case SyntaxKind.SubStatement, SyntaxKind.FunctionStatement
                        Dim method = DirectCast(parent, MethodStatementSyntax)
                        Return method.Identifier

                    Case SyntaxKind.PropertyStatement
                        Dim [property] = DirectCast(parent, PropertyStatementSyntax)
                        Return [property].Identifier
                End Select
            End If

            Return Nothing
        End Function

        Public Function SpansPreprocessorDirective(nodes As IEnumerable(Of SyntaxNode)) As Boolean Implements ISyntaxFactsService.SpansPreprocessorDirective
            Return nodes.SpansPreprocessorDirective()
        End Function
    End Class
End Namespace<|MERGE_RESOLUTION|>--- conflicted
+++ resolved
@@ -755,13 +755,6 @@
             Return name.ToIdentifierToken()
         End Function
 
-<<<<<<< HEAD
-        Public Function GetExpressionOfParenthesizedExpression(node As SyntaxNode) As SyntaxNode Implements ISyntaxFactsService.GetExpressionOfParenthesizedExpression
-            Return DirectCast(node, ParenthesizedExpressionSyntax).Expression
-        End Function
-
-=======
->>>>>>> 94fdf69b
         Public Sub GetPartsOfParenthesizedExpression(
             node As SyntaxNode, ByRef openParen As SyntaxToken, ByRef expression As SyntaxNode, ByRef closeParen As SyntaxToken) Implements ISyntaxFactsService.GetPartsOfParenthesizedExpression
 
@@ -1557,13 +1550,6 @@
             Return TypeOf node Is BinaryExpressionSyntax
         End Function
 
-<<<<<<< HEAD
-        Public Sub GetPartsOfBinaryExpression(node As SyntaxNode, ByRef left As SyntaxNode, ByRef right As SyntaxNode) Implements ISyntaxFactsService.GetPartsOfBinaryExpression
-            GetPartsOfBinaryExpression(node, left, Nothing, right)
-        End Sub
-
-=======
->>>>>>> 94fdf69b
         Public Sub GetPartsOfBinaryExpression(node As SyntaxNode, ByRef left As SyntaxNode, ByRef operatorToken As SyntaxToken, ByRef right As SyntaxNode) Implements ISyntaxFactsService.GetPartsOfBinaryExpression
             Dim binaryExpression = DirectCast(node, BinaryExpressionSyntax)
             left = binaryExpression.Left
